--- conflicted
+++ resolved
@@ -1,8 +1,6 @@
 from dashboard.models import Bounty, HackathonEvent
-<<<<<<< HEAD
 
-=======
->>>>>>> d74d0e14
+
 # bounty data export script for electric capital
 print("hackathon name, start date, end date, bounty_created, bounty url, bounty title, bounty amount, bounty token, contributors, github_issue, fulfiller_name, fulfiller_pr")
 for bounty in Bounty.objects.current().filter(idx_status='done'):
@@ -10,7 +8,6 @@
             he = bounty.event
             print(
             he.name.replace(",", '') if he else "",
-<<<<<<< HEAD
             ",",
             he.start_date.strftime('%m/%d/%Y') if he else "",
             ",",
@@ -20,17 +17,6 @@
             ",",
             bounty.url.replace(",", ''),
             ",",
-=======
-            ",",
-            he.start_date.strftime('%m/%d/%Y') if he else "",
-            ",",
-            he.end_date.strftime('%m/%d/%Y') if he else "",
-            ",",
-            bounty.web3_created.strftime('%m/%d/%Y'),
-            ",",
-            bounty.url.replace(",", ''),
-            ",",
->>>>>>> d74d0e14
             bounty.title.replace(",", ''),
             ",",
             bounty.value_true,
