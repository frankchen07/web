# -*- coding: utf-8 -*-
"""Define the Avatar utilities.

Copyright (C) 2018 Gitcoin Core

This program is free software: you can redistribute it and/or modify
it under the terms of the GNU Affero General Public License as published
by the Free Software Foundation, either version 3 of the License, or
(at your option) any later version.

This program is distributed in the hope that it will be useful,
but WITHOUT ANY WARRANTY; without even the implied warranty of
MERCHANTABILITY or FITNESS FOR A PARTICULAR PURPOSE. See the
GNU Affero General Public License for more details.

You should have received a copy of the GNU Affero General Public License
along with this program. If not, see <http://www.gnu.org/licenses/>.

"""
import json
import logging
import os
from io import BytesIO
from secrets import token_hex
from tempfile import NamedTemporaryFile

from django.conf import settings
from django.http import HttpResponse, JsonResponse
from django.template import loader

import pyvips
import requests
from git.utils import get_user
from PIL import Image, ImageOps
from svgutils.compose import SVG, Figure, Line

AVATAR_BASE = 'assets/other/avatars/'
COMPONENT_BASE = 'assets/v2/images/avatar/'

logger = logging.getLogger(__name__)


def get_avatar_context():
    return {
        'defaultSkinTone': 'AE7242',
        'defaultHairColor': '000000',
        'defaultClothingColor': 'CCCCCC',
        'defaultBackground': '25E899',
        'optionalSections': ['HairStyle', 'FacialHair', 'Accessories'],
        'sections': [
            {
                'name': 'Head',
                'title': 'Pick head shape',
                'options': ('0', '1', '2', '3', '4')
            }, {
                'name': 'Eyes',
                'title': 'Pick eyes shape',
                'options': ('0', '1', '2', '3', '4', '5', '6')
            }, {
                'name': 'Nose',
                'title': 'Pick nose shape',
                'options': ('0', '1', '2', '3', '4')
            }, {
                'name': 'Mouth',
                'title': 'Pick mouth shape',
                'options': ('0', '1', '2', '3', '4')
            }, {
                'name': 'Ears',
                'title': 'Pick ears shape',
                'options': ('0', '1', '2', '3')
            },
            {
                'name': 'Clothing',
                'title': 'Pick your clothing',
                'options': (
                    'cardigan', 'hoodie', 'knitsweater', 'plaid', 'shirt', 'shirtsweater', 'spacecadet',
                    'ethlogo', 'cloak', 'robe'
                )
            },
            {
                'name': 'Hair Style',
                'title': 'Pick a hairstyle',
                'options': (
                    ['None', '0'], ['None', '1'], ['None', '2'], ['None', '3'], ['None', '4'], ['5', 'None'],
                    ['6-back', '6-front'], ['7-back', '7-front'], ['8-back', '8-front'], ['9-back', '9-front']
                )
            },
            {
                'name': 'Facial Hair',
                'title': 'Pick a facial hair style',
                'options': (
                    'Mustache-0', 'Mustache-1', 'Mustache-2', 'Mustache-3', 'Beard-0', 'Beard-1', 'Beard-2', 'Beard-3'
                )
            },
            {
                'name': 'Accessories',
                'title': 'Pick your accessories',
<<<<<<< HEAD
                'options': (['Glasses-0'], ['Glasses-1'], ['Glasses-2'], ['Glasses-3'], ['Glasses-4'],
                            ['HatShort-backwardscap'], ['HatShort-ballcap'], ['HatShort-headphones'],
                            ['HatShort-shortbeanie'], ['HatShort-tallbeanie'], ['Earring-0'], ['Earring-1'],
                            ['EarringBack-2', 'Earring-2'], ['Earring-3'], ['Earring-4'], ['Masks-jack-o-lantern'], ['Masks-jack-o-lantern-lighted'], ['Masks-gitcoinbot'], ['Extras-Parrot'])
=======
                'options': (
                    ['Glasses-0'], ['Glasses-1'], ['Glasses-2'], ['Glasses-3'], ['Glasses-4'],
                    ['HatShort-backwardscap'], ['HatShort-ballcap'], ['HatShort-headphones'],
                    ['HatShort-shortbeanie'], ['HatShort-tallbeanie'], ['Earring-0'], ['Earring-1'],
                    ['EarringBack-2', 'Earring-2'], ['Earring-3'], ['Earring-4'], ['Masks-jack-o-lantern'],
                    ['Masks-jack-o-lantern-lighted'], ['Extras-Parrot']
                )
>>>>>>> 0b984a3f
            },
            {
                'name': 'Background',
                'title': 'Pick a background color',
                'options': (
                    '25E899', '9AB730', '00A55E', '3FCDFF', '3E00FF', '8E2ABE', 'D0021B', 'F9006C', 'FFCE08', 'F8E71C',
                    '15003E', 'FFFFFF'
                )
            }
        ],
    }


def get_upload_filename(instance, filename):
    salt = token_hex(16)
    file_path = os.path.basename(filename)
    return f"avatars/{getattr(instance, '_path', '')}/{salt}/{file_path}"


def get_svg_templates():
    """Get the SVG templates for all avatar categories."""
    template_data = {
        'accessories': {
            'earring': [],
            'glasses': [],
            'hat': [],
            'masks': [],
            'extras': [],
        },
        'clothing': [],
        'ears': [],
        'eyes': [],
        'facial_hair': {
            'beard': [],
            'mustache': []
        },
        'hair': [],
        'head': [],
        'mouth': [],
        'nose': [],
    }

    for category in template_data:
        path = f'avatar/templates/{category}'
        template_list = os.listdir(path)

        if isinstance(template_data[category], dict):
            for item in template_data[category]:
                inner_path = f'{path}/{item}'
                template_data[category][item] = os.listdir(inner_path)
        else:
            template_data[category] = template_list
    return template_data


def get_svg_template(category, item, primary_color, secondary_color=''):
    context = {'primary_color': primary_color}
    if secondary_color:
        context['secondary_color'] = secondary_color
    category = category.lower()
    item = item.lower()
    component_template = loader.get_template(f'{category}/{item}.txt')
    return component_template.render(context)


def build_avatar_component(path, icon_size=None, avatar_size=None):
    icon_size = icon_size or (215, 215)
    avatar_component_size = avatar_size or (899.2, 1415.7)
    scale_factor = icon_size[1] / avatar_component_size[1]
    x_to_center = (icon_size[0] / 2) - ((avatar_component_size[0] * scale_factor) / 2)
    svg = SVG(f'{COMPONENT_BASE}{path}').scale(scale_factor).move(x_to_center, 0)
    return svg


def build_temporary_avatar_component(
    icon_size=None,
    avatar_size=None,
    primary_color='#18C708',
    secondary_color='#FFF',
    component_type='cardigan',
    component_category='clothing'
):
    icon_size = icon_size or (215, 215)
    avatar_component_size = avatar_size or (899.2, 1415.7)
    scale_factor = icon_size[1] / avatar_component_size[1]
    x_to_center = (icon_size[0] / 2) - ((avatar_component_size[0] * scale_factor) / 2)
    payload = {
        'category': component_category,
        'item': component_type,
        'primary_color': primary_color,
        'secondary_color': secondary_color
    }
    with NamedTemporaryFile(mode='w+') as tmp:
        svg_data = get_svg_template(**payload)
        tmp.write(str(svg_data))
        tmp.seek(0)
        svg = SVG(tmp.name).scale(scale_factor).move(x_to_center, 0)
    return svg


def build_avatar_svg(svg_path='avatar.svg', line_color='#781623', icon_size=None, payload=None, temp=False):
    icon_size = icon_size or (215, 215)
    icon_width = icon_size[0]
    icon_height = icon_size[1]

    if payload is None:
        # Sample payload
        payload = {
            'background_color': line_color,
            'icon_size': (215, 215),
            'avatar_size': None,
            'skin_tone': '#3F2918',
            'ears': {
                'item_type': '0',
            },
            'clothing': {
                'primary_color': '#18C708',
                'item_type': 'cardigan',
            },
            'head': {
                'item_type': '0',
            },
            'hair': {
                'primary_color': '#29F998',
                'item_type': '0',
            },
            'mouth': '0',
            'nose': '0',
            'eyes': '0',
        }

    # Build the list of avatar components
    components = [
        icon_width, icon_height,
        Line([(0, icon_height / 2), (icon_width, icon_height / 2)],
             width=f'{icon_height}px',
             color=payload.get('background_color')),
    ]

    customizable_components = ['clothing', 'ears', 'head', 'hair']
    flat_components = ['eyes', 'mouth', 'nose']
    multi_components = ['accessories']

    for component in customizable_components:
        if component in payload:
            primary_color = payload.get(component, {}).get('primary_color') or payload.get('skin_tone')
            components.append(
                build_temporary_avatar_component(
                    component_category=component,
                    component_type=payload.get(component, {}).get('item_type', 'cardigan'),
                    primary_color=primary_color,
                )
            )

    for component in flat_components:
        if component in payload:
            components.append(
                build_avatar_component(f"{component.title()}/{payload.get(component, '0')}.svg", icon_size)
            )

    for component in multi_components:
        if component in payload:
            components.append(build_avatar_component(f"{component.title()}/{payload.get(component)}"))

    final_avatar = Figure(*components)

    if temp:
        return final_avatar
    result_path = f'{COMPONENT_BASE}{svg_path}'
    final_avatar.save(result_path)
    return result_path


def handle_avatar_payload(request):
    """Handle the Avatar payload."""
    avatar_dict = {}
    valid_component_keys = [
        'Beard', 'Clothing', 'Earring', 'EarringBack', 'Ears', 'Eyes', 'Glasses', 'Masks', 'HairLong', 'HairShort',
        'HatLong', 'HatShort', 'Head', 'Mouth', 'Mustache', 'Nose', 'Extras'
    ]
    valid_color_keys = ['Background', 'ClothingColor', 'HairColor', 'SkinTone']
    body = json.loads(request.body)
    for k, v in body.items():
        if v and k in valid_component_keys:
            component_type, svg_asset = v.lstrip(f'{settings.STATIC_URL}v2/images/avatar/').split('/')
            avatar_dict[k] = {'component_type': component_type, 'svg_asset': svg_asset, }
        elif v and k in valid_color_keys:
            avatar_dict[k] = v
    return avatar_dict


def get_avatar(_org_name):
    avatar = None
    filename = f"{_org_name}.png"
    filepath = AVATAR_BASE + filename
    if _org_name == 'gitcoinco':
        filepath = AVATAR_BASE + '../../v2/images/helmet.png'
    try:
        avatar = Image.open(filepath, 'r').convert("RGBA")
    except (IOError, FileNotFoundError):
        remote_user = get_user(_org_name)
        if not remote_user.get('avatar_url', False):
            return JsonResponse({'msg': 'invalid user'}, status=422)
        remote_avatar_url = remote_user['avatar_url']

        r = requests.get(remote_avatar_url, stream=True)
        chunk_size = 20000
        with open(filepath, 'wb') as fd:
            for chunk in r.iter_content(chunk_size):
                fd.write(chunk)
        avatar = Image.open(filepath, 'r').convert("RGBA")

        # make transparent
        datas = avatar.getdata()

        new_data = []
        for item in datas:
            if item[0] == 255 and item[1] == 255 and item[2] == 255:
                new_data.append((255, 255, 255, 0))
            else:
                new_data.append(item)

        avatar.putdata(new_data)
        avatar.save(filepath, "PNG")
    return filepath


def add_gitcoin_logo_blend(avatar, icon_size):
    # setup
    sub_avatar_size = 50
    sub_avatar_offset = (165, 165)

    # get image for sub avatar
    gitcoin_filepath = get_avatar('gitcoinco')
    gitcoin_avatar = Image.open(gitcoin_filepath, 'r').convert("RGBA")
    gitcoin_avatar = ImageOps.fit(gitcoin_avatar, (sub_avatar_size, sub_avatar_size), Image.ANTIALIAS)

    # build new avatar
    img2 = Image.new("RGBA", icon_size)
    img2.paste(gitcoin_avatar, sub_avatar_offset)

    # blend these two images together
    img = Image.new("RGBA", avatar.size, (255, 255, 255))
    img = Image.alpha_composite(img, avatar)
    img = Image.alpha_composite(img, img2)

    return img


def get_err_response(request, blank_img=False):
    from .views import handle_avatar
    if not blank_img:
        return handle_avatar(request, 'Self')

    could_not_find = Image.new('RGBA', (1, 1), (0, 0, 0, 0))
    err_response = HttpResponse(content_type="image/jpeg")
    could_not_find.save(err_response, "PNG")
    return err_response


def get_temp_image_file(url):
    """Fetch an image from a remote URL and hold in temporary IO.

    Args:
        url (str): The remote image URL.

    Returns:
        BytesIO: The temporary BytesIO containing the image.

    """
    temp_io = None
    try:
        response = requests.get(url)
        img = Image.open(BytesIO(response.content)).convert('RGBA')
        temp_io = BytesIO()
        img.save(temp_io, format='PNG')
    except Exception as e:
        logger.error(e)
    return temp_io


def get_github_avatar(handle):
    """Pull the latest avatar from Github and store in Avatar.png.

    Returns:
        bool: Whether or not the Github avatar was updated.

    """
    remote_user = get_user(handle)
    avatar_url = remote_user.get('avatar_url')
    if not avatar_url:
        return False

    temp_avatar = get_temp_image_file(avatar_url)
    if not temp_avatar:
        return False

    return temp_avatar


def convert_img(obj, input_fmt='svg', output_fmt='png'):
    """Convert the provided buffer to another format.

    Args:
        obj (File): The File/ContentFile object.
        input_fmt (str): The input format. Defaults to: svg.
        output_fmt (str): The output format. Defaults to: png.

    Exceptions:
        Exception: Cowardly catch blanket exceptions here, log it, and return None.

    Returns:
        BytesIO: The BytesIO stream containing the converted File data.
        None: If there is an exception, the method returns None.

    """
    try:
        obj_data = obj.read()
        image = pyvips.Image.new_from_buffer(obj_data, f'.{input_fmt}')
        return BytesIO(image.write_to_buffer(f'.{output_fmt}'))
    except Exception as e:
        logger.error(e)
    return None<|MERGE_RESOLUTION|>--- conflicted
+++ resolved
@@ -95,20 +95,13 @@
             {
                 'name': 'Accessories',
                 'title': 'Pick your accessories',
-<<<<<<< HEAD
-                'options': (['Glasses-0'], ['Glasses-1'], ['Glasses-2'], ['Glasses-3'], ['Glasses-4'],
-                            ['HatShort-backwardscap'], ['HatShort-ballcap'], ['HatShort-headphones'],
-                            ['HatShort-shortbeanie'], ['HatShort-tallbeanie'], ['Earring-0'], ['Earring-1'],
-                            ['EarringBack-2', 'Earring-2'], ['Earring-3'], ['Earring-4'], ['Masks-jack-o-lantern'], ['Masks-jack-o-lantern-lighted'], ['Masks-gitcoinbot'], ['Extras-Parrot'])
-=======
                 'options': (
                     ['Glasses-0'], ['Glasses-1'], ['Glasses-2'], ['Glasses-3'], ['Glasses-4'],
                     ['HatShort-backwardscap'], ['HatShort-ballcap'], ['HatShort-headphones'],
                     ['HatShort-shortbeanie'], ['HatShort-tallbeanie'], ['Earring-0'], ['Earring-1'],
                     ['EarringBack-2', 'Earring-2'], ['Earring-3'], ['Earring-4'], ['Masks-jack-o-lantern'],
-                    ['Masks-jack-o-lantern-lighted'], ['Extras-Parrot']
-                )
->>>>>>> 0b984a3f
+                    ['Masks-jack-o-lantern-lighted'], ['Extras-Parrot'], ['Masks-gitcoinbot'],
+                )
             },
             {
                 'name': 'Background',
