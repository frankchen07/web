--- conflicted
+++ resolved
@@ -57,12 +57,8 @@
         }, {
             'name': 'Makeup',
             'title': 'Pick a makeup style',
-<<<<<<< HEAD
             'options': ('ziggy-stardust', 'bolt', 'star2', 'kiss', 'blush', 
                 'eyeliner-green', 'eyeliner-teal', 'eyeliner-pink', 'eyeliner-red', 'eyeliner-blue', 'star' )
-=======
-            'options': ('ziggy-stardust', )
->>>>>>> 3d54ed2c
         }, {
             'name': 'Eyes',
             'title': 'Pick eyes shape',
