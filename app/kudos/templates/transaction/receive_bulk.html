{% extends 'transaction/base.html' %}
{% comment %}
  Copyright (C) 2018 Gitcoin Core

  This program is free software: you can redistribute it and/or modify
  it under the terms of the GNU Affero General Public License as published
  by the Free Software Foundation, either version 3 of the License, or
  (at your option) any later version.

  This program is distributed in the hope that it will be useful,
  but WITHOUT ANY WARRANTY; without even the implied warranty of
  MERCHANTABILITY or FITNESS FOR A PARTICULAR PURPOSE. See the
  GNU Affero General Public License for more details.

  You should have received a copy of the GNU Affero General Public License
  along with this program. If not, see <http://www.gnu.org/licenses/>.
{% endcomment %}
{% load i18n static %}
{% load kudos_extras %}
{% block 'scripts' %}
<script src="{% static "v2/js/pages/kudos_bulk_receive.js" %}"></script>
<script src="{% static "onepager/js/confetti.js" %}"></script>

{% endblock %}
<!-- Main -->
{% block 'world' %}
<div>
  <canvas id="world" style="position:fixed; top:0px; left: 0px;"></canvas>
</div>
{% endblock %}
{% block 'main' %}
<section id="main" class="box-transaction">
  <header class="text-center">
  <div id="receove_eth_done" class="text-center" {% if not kudos_transfer.receive_txid %} style="display:none;" {%endif%}>
    <h1>{% trans "Congrats!" %} 🎉</h1>
    <p>You've received a "{{ coupon.token.humanized_name }}" Kudos via transaction <a href="https://etherscan.io/tx/{{kudos_transfer.receive_txid}}"><span id="trans_id">{{kudos_transfer.receive_txid}}</span></a>.</p>
    <p>{% trans "You can see your kudos in any web3 wallet that supports ERC-721-compliant NFTs, or in your" %} <a href="{% url 'profile' %}">Gitcoin {% trans "profile" %}</a>.</p>
      <form action="{% url 'profile' %}">
        <input id="receive" type='submit' class="btn btn-gc-purple" value="🌈 {% trans "View Profile" %} 🏳️‍🌈" {% if disable_inputs %}disabled=disabled{%endif%} >
      </form>
    <hr>

  </div>
    <h1 class="h2 mt-5">
      <img style="max-height: 50px; max-width: 50px;" src="/dynamic/avatar/{{coupon.sender_profile.handle}}">
      <a style='color:black; text-decoration: underline;' href="{{coupon.sender_profile.url}}">@{{coupon.sender_profile.handle}}</a>

      {% trans "sent a" %}</h1>

    <div class="my-4">

      <div id="kudos-image" class="w-100" style="height: 600px; width: 60% cursor: grabbing;">
        {% include 'shared/kudos_levitate.html' %}
        <img src="{% static coupon.token.image %}" style="width: 100%;" alt="{{ coupon.token.name }}" >
      </div>

      
      <br>
      <span id="kudosComment" class="d-block">
        <h3><a style='color:black; text-decoration: underline;' href="{{coupon.token.url}}"><span id="kudosName" data-kudosname="{{ coupon.token.name }}" >{{ coupon.token.humanized_name }} </span>{% trans "Kudos" %}</a></h3>
        {% if coupon.comments_to_put_in_kudos_transfer %}
<<<<<<< HEAD
        From Sender (<a href="{{coupon.sender_profile.url}}">@{{coupon.sender_profile.handle}}</a>): {{ coupon.comments_to_put_in_kudos_transfer }}
=======
        with an attached message, just for you: 
        <p style="  
    width: 80%;
    height: 100px;
    background-color: #D0DEEB;
    margin-top: 30px;
    text-align: left;
    padding: 10px 5px;
    border-left: 2px solid #295379;
    margin: 10px auto;
    border-top: 1px solid #295389;
    font-family: Muli;
    background-image: linear-gradient(to bottom right, #D0DEEB, #DFBDD9);
    font-weight: 600;
    overflow-y: scroll;
        ">
            {{ coupon.comments_to_put_in_kudos_transfer }}
            <BR>
            <span style="float:right; margin-right: 10px;">~ @{{coupon.sender_profile.handle}}</span>
        </p>
>>>>>>> 915c93ee
        {% endif %}
      </span>
    </div>

  </header>
  <div id="receove_eth" {% if kudos_transfer.receive_txid %} style="display:none;" {%endif%} >
    <form method="POST">
      {% csrf_token %}
      <div class="form-group">
        <hr>
        <h3 style="margin: 0px auto; text-align: center;">👇 Redeem It Here 👇</h3>
        {% trans "Logged in as" %} {% if not request.user.is_authenticated %}(<a href="{% url 'social:begin' 'github' %}?next={{ request.get_full_path }}">{% trans "Login" %}</a>) {%endif%}
        <input type="text" placeholder="@username" id="user" value="{% if user.is_authenticated  %}{{ user }}{% endif %}" disabled="disabled" class='form-control'  required >
        {% if not request.user.is_authenticated %}
        <p style="color:red;">{% trans "You must be logged in to receive this kudos." %}</p>
        {% endif %}
      </div>

      <div class="form-group">
        <label for="">{% trans "Forward it to a permanent address" %}:</label>
        <input type="text" name="forwarding_address" id="forwarding_address" class="form-control" placeholder="0x0" {% if disable_inputs %}disabled=disabled{%endif%}>
        <input type="hidden" name="network" id="network" value="">
      </div>

      <div class="form-check">
        <input type="checkbox" name="save_addr" id="save_addr" value="1" class="form-check-input" {% if disable_inputs %}disabled=disabled{%endif%} >
        <label for=save_addr>{% trans "Save this address as my direct payment address" %}</label>
      </div>

      <div class="form-check mb-3">
        <input type="checkbox" id="tos" value="1" class="form-check-input" required>
        <label for="tos" class="form-check-label">{% trans "I understand &amp; agree to the" %} <a href="{% url "_terms" %}">{% trans "terms of service" %}</a>.</label>
      </div>


      <div class="text-center">
        <input id="receive" type='submit' class="btn btn-gc-purple" value="🌈 {% trans "Redeem" %} Kudos 🏳️‍🌈" {% if disable_inputs %}disabled=disabled{%endif%} >
        <br>
        <br>
        <a href="{% url 'kudos_about' %}">{% trans 'What is Kudos? ' %}🤔</a>
      </div>
    </form>
  </div>

  {% if not kudos_transfer.receive_txid and is_authed %}
    <script>
    </script>
  {% endif %}
{% if kudos_transfer.receive_txid %}
  <script>
    setTimeout(function(){
      startConfetti();
    }, 1000);
  </script>
{% endif %}
</section>
<script src="{% static 'v2/js/tweenlite.js' %}"></script>
<link rel="stylesheet" href="{% static "v2/css/jquery-ui.css" %}" />
<link rel="stylesheet" href="{% static "v2/css/kudos/styles.css" %}" />
{% include 'shared/footer_scripts.html' with slim=1 %}
<script src="{% static "v2/js/popper.min.js" %}"></script>
<script src="{% static "v2/js/pages/kudos_details.js" %}"></script>
<script>
  document.network = '{{coupon.token.contract.network}}';
  $(document).ready(function(){
    start_kudos_levitate();
    document.suppress_kudos_levitate_hover = true;
  })
</script>
{% endblock %}<|MERGE_RESOLUTION|>--- conflicted
+++ resolved
@@ -59,9 +59,6 @@
       <span id="kudosComment" class="d-block">
         <h3><a style='color:black; text-decoration: underline;' href="{{coupon.token.url}}"><span id="kudosName" data-kudosname="{{ coupon.token.name }}" >{{ coupon.token.humanized_name }} </span>{% trans "Kudos" %}</a></h3>
         {% if coupon.comments_to_put_in_kudos_transfer %}
-<<<<<<< HEAD
-        From Sender (<a href="{{coupon.sender_profile.url}}">@{{coupon.sender_profile.handle}}</a>): {{ coupon.comments_to_put_in_kudos_transfer }}
-=======
         with an attached message, just for you: 
         <p style="  
     width: 80%;
@@ -82,7 +79,6 @@
             <BR>
             <span style="float:right; margin-right: 10px;">~ @{{coupon.sender_profile.handle}}</span>
         </p>
->>>>>>> 915c93ee
         {% endif %}
       </span>
     </div>
