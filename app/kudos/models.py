# -*- coding: utf-8 -*-
"""Define models.

Copyright (C) 2018 Gitcoin Core

This program is free software: you can redistribute it and/or modify
it under the terms of the GNU Affero General Public License as published
by the Free Software Foundation, either version 3 of the License, or
(at your option) any later version.

This program is distributed in the hope that it will be useful,
but WITHOUT ANY WARRANTY; without even the implied warranty of
MERCHANTABILITY or FITNESS FOR A PARTICULAR PURPOSE. See the
GNU Affero General Public License for more details.

You should have received a copy of the GNU Affero General Public License
along with this program. If not, see <http://www.gnu.org/licenses/>.

"""
import logging
from io import BytesIO

from django.conf import settings
<<<<<<< HEAD
from django.contrib.postgres.fields import JSONField
=======
from django.contrib.postgres.fields import ArrayField, JSONField
>>>>>>> 4187ed61
from django.core.files import File
from django.db import models
from django.db.models import Q
from django.db.models.signals import post_save
from django.dispatch import receiver
from django.templatetags.static import static
from django.utils import timezone
from django.utils.text import slugify

import environ
import pyvips
from dashboard.models import SendCryptoAsset
from economy.models import SuperModel
from eth_utils import to_checksum_address
from gas.utils import recommend_min_gas_price_to_confirm_in_time
from pyvips.error import Error as VipsError

logger = logging.getLogger(__name__)


class TokenQuerySet(models.QuerySet):
    """Handle the manager queryset for Tokens."""

    def visible(self):
        """Filter results down to visible tokens only."""
        return self.filter(hidden=False)

    def keyword(self, keyword):
        """Filter results to all Token objects containing the keywords.

        Args:
            keyword (str): The keyword to search title, issue description, and issue keywords by.

        Returns:
            kudos.models.TokenQuerySet: The QuerySet of tokens filtered by keyword.

        """
        return self.filter(
            Q(name__icontains=keyword) |
            Q(description__icontains=keyword) |
            Q(tags__icontains=keyword)
        )


class Token(SuperModel):
    """Model representing a Kudos ERC721 token on the blockchain.

    The model attempts to match the actual blockchain data as much as possible, without being duplicative.

    Attributes:
        artist (str): The artist that created the kudos image.
        background_color (str): 6 digit hex code background color.  See Open Sea docs for details.
        cloned_from_id (int): Orignal Kudos that this one was cloned from.
        contract (FK): Foreing key to the Contract model.
        description (str): Description of the kudos.
        external_url (str): External URL pointer to image asset.  See Open Sea docs for details.
        image (str): Image file name.
        name (str): Kudos name.
        num_clones_allowed (int): How many clones are allowed to be made.
        num_clones_available (int): How many clones the Kudos has left.
        num_clones_in_wild (int): How many clones there are in the wild.
        owner_address (str): ETH address of the owner.  Pulled from the `ownerOf` contract function.
        platform (str): Where the Kudos originated from.
        price_finney (int): Price to clone the Kudos in finney.
        rarity (str): Rarity metric, defined in kudos.utils.py
        tags (str): Comma delimited tags.  TODO:  change to array
        token_id (int): the token_id on the blockchain.
        txid (str): The ethereum transaction id that generated this kudos.

    """

    class Meta:
        """Define metadata associated with Kudos."""

        verbose_name_plural = 'Kudos'
        index_together = [['name', 'description', 'tags'], ]

    # Kudos Struct (also in contract)
    price_finney = models.IntegerField()
    num_clones_allowed = models.IntegerField(null=True, blank=True)
    num_clones_in_wild = models.IntegerField(null=True, blank=True)
    cloned_from_id = models.IntegerField()
    popularity = models.IntegerField(default=0)
    popularity_week = models.IntegerField(default=0)
    popularity_month = models.IntegerField(default=0)
    popularity_quarter = models.IntegerField(default=0)

    # Kudos metadata from tokenURI (also in contract)
    name = models.CharField(max_length=255, db_index=True)
    override_display_name = models.CharField(max_length=255, blank=True)
    description = models.CharField(max_length=510, db_index=True)
    image = models.CharField(max_length=255, null=True)
    rarity = models.CharField(max_length=255, null=True)
    tags = models.CharField(max_length=255, null=True, db_index=True)
    artist = models.CharField(max_length=255, null=True, blank=True)
    platform = models.CharField(max_length=255, null=True, blank=True)
    external_url = models.CharField(max_length=255, null=True)
    background_color = models.CharField(max_length=255, null=True)

    # Extra fields added to database (not on blockchain)
    owner_address = models.CharField(max_length=255)
    txid = models.CharField(max_length=255, null=True, blank=True)
    token_id = models.IntegerField()
    contract = models.ForeignKey(
        'kudos.Contract', related_name='kudos_contract', on_delete=models.SET_NULL, null=True
    )
    hidden = models.BooleanField(default=False)
    send_enabled_for_non_gitcoin_admins = models.BooleanField(default=True)
    preview_img_mode = models.CharField(max_length=255, default='png')
    suppress_sync = models.BooleanField(default=False)

    # Token QuerySet Manager
    objects = TokenQuerySet.as_manager()

    def save(self, *args, **kwargs):
        if self.owner_address:
            self.owner_address = to_checksum_address(self.owner_address)

        super().save(*args, **kwargs)

    @property
    def ui_name(self):
        from kudos.utils import humanize_name
        return self.override_display_name if self.override_display_name else humanize_name(self.name)

    @property
    def price_in_eth(self):
        """Convert price from finney to eth.

        Returns:
            float or int:  price in eth.

        """
        return self.price_finney / 1000

    @property
    def price_in_wei(self):
        """Convert price from finney to wei.

        Returns:
            float or int:  price in wei.

        """
        return self.price_in_eth * 10**18

    @property
    def price_in_gwei(self):
        """Convert price from finney to gwei.

        Returns:
            float or int:  price in gwei.

        """
        return self.price_in_eth * 10**9

    @property
    def price_in_usdt(self):
        from economy.utils import ConversionRateNotFoundError, convert_token_to_usdt
        if hasattr(self, 'price_usdt'):
            return self.price_usdt
        try:
            self.price_usdt = round(convert_token_to_usdt('ETH') * self.price_in_eth, 2)
            return self.price_usdt
        except ConversionRateNotFoundError:
            return None


    @property
    def shortened_address(self):
        """Shorten ethereum address to only the first and last 4 digits.

        Returns:
            str: shortened address.

        """
        return self.owner_address[:6] + '...' + self.owner_address[38:]

    @property
    def capitalized_name(self):
        """Capitalize name

        Returns:
            str: Capitalized name.

        """
        return ' '.join([x.capitalize() for x in self.name.split('_')])

    @property
    def num_clones_available(self):
        """Calculate the number of clones available for a kudos.

        Returns:
            int: Number of clones available.

        """
        r = self.num_clones_allowed - self.num_clones_in_wild
        if r < 0:
            r = 0
        return r

    @property
    def humanized_name(self):
        """Turn snake_case into Snake Case.

        Returns:
            str: The humanized name.

        """
        return ' '.join([x.capitalize() for x in self.name.split('_')])

    @property
    def tags_as_array(self):
        return [tag.strip() for tag in self.tags.split(',')]

    @property
    def owners_profiles(self):
        """.

        Returns:
            array: QuerySet of Profiles

        """
        from dashboard.models import Profile
        related_kudos_transfers = KudosTransfer.objects.filter(kudos_token_cloned_from=self.pk).send_happy_path()
        related_profiles_pks = related_kudos_transfers.values_list('recipient_profile_id', flat=True)
        related_profiles = Profile.objects.filter(pk__in=related_profiles_pks).distinct()
        return related_profiles

    @property
    def owners_handles(self):
        """.
            differs from `owners_profiles` in that not everyone who has received a kudos has a profile
        Returns:
            array: array of handles

        """
        from dashboard.models import Profile
        related_kudos_transfers = KudosTransfer.objects.filter(kudos_token_cloned_from=self.pk).exclude(recipient_profile__isnull=True)
        related_kudos_transfers = related_kudos_transfers.send_success() | related_kudos_transfers.send_pending()
        related_kudos_transfers = related_kudos_transfers.distinct('id')

        return related_kudos_transfers.values_list('recipient_profile__handle', flat=True)

    @property
    def num_clones_available_counting_indirect_send(self):
        return self.num_clones_allowed - self.num_clones_in_wild_counting_indirect_send

    @property
    def num_clones_in_wild_counting_indirect_send(self):
        num_total_sends_we_know_about = len(self.owners_handles)
        if num_total_sends_we_know_about > self.num_clones_in_wild:
            return num_total_sends_we_know_about
        return self.num_clones_in_wild

    def humanize(self):
        self.owner_address = self.shortened_address
        self.name = self.capitalized_name
        self.num_clones_available = self.get_num_clones_available()
        return self

    @property
    def gen(self):
        if self.num_clones_allowed > 0:
            return 1
        return 2

    def __str__(self):
        """Return the string representation of a model."""
        return f"{self.contract.network} Gen {self.gen} Kudos Token: {self.humanized_name}"

    @property
    def as_img(self):
        """Convert the provided buffer to another format.

        Args:
            obj (File): The File/ContentFile object.

        Exceptions:
            Exception: Cowardly catch blanket exceptions here, log it, and return None.

        Returns:
            BytesIO: The BytesIO stream containing the converted File data.
            None: If there is an exception, the method returns None.

        """
        root = environ.Path(__file__) - 2  # Set the base directory to two levels.
        file_path = root('assets') + '/' + self.image
        with open(file_path, 'rb') as f:
            obj = File(f)
            from avatar.utils import svg_to_png
            return svg_to_png(obj.read(), scale=3, width=333, height=384, index=self.pk, prefer='inkscape')
        return None


    @property
    def img_url(self):
        return f'{settings.BASE_URL}dynamic/kudos/{self.pk}/{slugify(self.name)}'

    @property
    def preview_img_url(self):
        if self.preview_img_mode == 'png':
            return self.img_url
        return static(self.image)

    @property
    def url(self):
        return f'{settings.BASE_URL}kudos/{self.pk}/{slugify(self.name)}'


    def get_relative_url(self):
        """Get the relative URL for the Bounty.

        Attributes:
            preceding_slash (bool): Whether or not to include a preceding slash.

        Returns:
            str: The relative URL for the Bounty.

        """
        return f'/kudos/{self.pk}/{slugify(self.name)}'


    def send_enabled_for(self, user):
        """

        Arguments:
        - user: a django user object

        Returns:
            bool: Wehther a send should be enabled for this user
        """
        are_kudos_available = self.num_clones_allowed != 0 and self.num_clones_available_counting_indirect_send != 0
        if not are_kudos_available:
            return False
        is_enabled_for_user_in_general = self.send_enabled_for_non_gitcoin_admins
        is_enabled_for_this_user = hasattr(user, 'profile') and TransferEnabledFor.objects.filter(profile=user.profile, token=self).exists()
        is_enabled_because_staff = user.is_authenticated and user.is_staff
        return is_enabled_for_this_user or is_enabled_for_user_in_general or is_enabled_because_staff


class KudosTransfer(SendCryptoAsset):
    """Model that represents a request to clone a Kudos.

    Typically this gets created when using the "kudos send" functionality.
    The model is inherited from the SendCryptoAsset model, which is also used by Tips.

    Attributes:
        from_address (str): Eth address of the person that is sending the kudos.
        kudos_token (kudos.Token): Foreign key to the kudos_token that was cloned.
            This is filled in after the kudos has been cloned.
        kudos_token_cloned_from (kudos.Token): Foreign key to the kudos_token that will be cloned and sent.
        recipient_profile (dashboard.Profile): Foreign key to the profile of the person that is being sent the kudos.
        sender_profile (dashboard.Profile): Foreign key to the profile of the person that is sending the kudos.

    """

    # kudos_token_cloned_from is a reference to the original Kudos Token that is being cloned.
    kudos_token_cloned_from = models.ForeignKey(
        'kudos.Token', related_name='kudos_token_cloned_from', on_delete=models.SET_NULL, null=True
    )
    # kudos_token is a reference to the new Kudos Token that is soon to be minted
    kudos_token = models.OneToOneField(
        'kudos.Token', related_name='kudos_transfer', on_delete=models.SET_NULL, null=True, blank=True
    )

    recipient_profile = models.ForeignKey(
        'dashboard.Profile', related_name='received_kudos', on_delete=models.SET_NULL, null=True, blank=True
    )
    sender_profile = models.ForeignKey(
        'dashboard.Profile', related_name='sent_kudos', on_delete=models.SET_NULL, null=True, blank=True
    )
    trust_url = models.BooleanField(default=False)

    def save(self, *args, **kwargs):
        if self.from_address:
            self.from_address = to_checksum_address(self.from_address)
        if self.receive_address:
            self.receive_address = to_checksum_address(self.receive_address)

        super().save(*args, **kwargs)

    @property
    def receive_url(self):
        """URL used for indirect send.  Deprecated in favor of receive_url_for_recipient

        Returns:
            str: URL for recipient.

        """
        return self.receive_url_for_recipient

    @property
    def receive_url_for_recipient(self):
        """URL used for indirect send.  Deprecated in favor of receive_url_for_recipient

        Returns:
            str: URL for recipient.

        """
        try:
            key = self.metadata['reference_hash_for_receipient']
            return f"{settings.BASE_URL}kudos/receive/v3/{key}/{self.txid}/{self.network}"
        except KeyError as e:
            logger.debug(e)
            return ''

    def __str__(self):
        """Return the string representation of a model."""
        status = 'funded' if self.txid else 'not funded'
        if self.receive_txid:
            status = 'received'
        to = self.username if self.username else self.receive_address
        return f"({status}) transfer of {self.kudos_token_cloned_from} from {self.sender_profile} to {to} on {self.network}"


@receiver(post_save, sender=KudosTransfer, dispatch_uid="psave_kt")
def psave_kt(sender, instance, **kwargs):
    token = instance.kudos_token_cloned_from
    if token:
        all_transfers = KudosTransfer.objects.filter(kudos_token_cloned_from=token).send_happy_path()
        token.popularity = all_transfers.count()
        token.popularity_week = all_transfers.filter(created_on__gt=(timezone.now() - timezone.timedelta(days=7))).count()
        token.popularity_month = all_transfers.filter(created_on__gt=(timezone.now() - timezone.timedelta(days=30))).count()
        token.popularity_quarter = all_transfers.filter(created_on__gt=(timezone.now() - timezone.timedelta(days=90))).count()
        token.save()

    from django.contrib.contenttypes.models import ContentType
    from dashboard.models import Earning
    Earning.objects.update_or_create(
        created_on=instance.created_on,
        from_profile=instance.sender_profile,
        org_profile=instance.org_profile,
        to_profile=instance.recipient_profile,
        value_usd=instance.value_in_usdt_then,
        source_type=ContentType.objects.get(app_label='kudos', model='kudostransfer'),
        source_id=instance.pk,
        url=instance.kudos_token_cloned_from.url,
        network=instance.network,
        )


class Contract(SuperModel):

    address = models.CharField(max_length=255, unique=True)
    is_latest = models.BooleanField(default=False)
    network = models.CharField(max_length=255)

    def save(self, *args, **kwargs):
        if self.address:
            self.address = to_checksum_address(self.address)
        super().save(*args, **kwargs)

    def __str__(self):
        """Return the string representation of a model."""
        return f"{self.address} / {self.network} / {self.is_latest}"


class Wallet(SuperModel):
    """DEPRECATED.  Kudos Address where the tokens are stored.

    Currently not used.  Instead we are using preferred_payout_address for now.

    Attributes:
        address (TYPE): Description
        profile (TYPE): Description

    """

    address = models.CharField(max_length=255, unique=True)
    profile = models.ForeignKey(
        'dashboard.Profile', related_name='kudos_wallets', on_delete=models.SET_NULL, null=True
    )

    def __str__(self):
        """Return the string representation of a model."""
        return f"Wallet: {self.address} Profile: {self.profile}"


class BulkTransferCoupon(SuperModel):

    """Model representing a bulk send of Kudos
    """
    token = models.ForeignKey(
        'kudos.Token', related_name='bulk_transfers', on_delete=models.CASCADE
    )
    num_uses_total = models.IntegerField()
    num_uses_remaining = models.IntegerField()
    current_uses = models.IntegerField(default=0)
    secret = models.CharField(max_length=255, unique=True)
    comments_to_put_in_kudos_transfer = models.CharField(max_length=255, blank=True)
    sender_profile = models.ForeignKey(
        'dashboard.Profile', related_name='bulk_transfers', on_delete=models.CASCADE
    )

    sender_address = models.CharField(max_length=255, blank=True)
    sender_pk = models.CharField(max_length=255, blank=True)
    tag = models.CharField(max_length=255, blank=True)
    metadata = JSONField(default=dict, blank=True)

    def __str__(self):
        """Return the string representation of a model."""
        return f"Token: {self.token} num_uses_total: {self.num_uses_total}"

    @property
    def url(self):
        return f"/kudos/redeem/{self.secret}"

class BulkTransferRedemption(SuperModel):

    """Model representing a bulk send of Kudos
    """
    coupon = models.ForeignKey(
        'kudos.BulkTransferCoupon', related_name='bulk_transfer_redemptions', on_delete=models.CASCADE
    )
    redeemed_by = models.ForeignKey(
        'dashboard.Profile', related_name='bulk_transfer_redemptions', on_delete=models.CASCADE
    )
    ip_address = models.GenericIPAddressField(default=None, null=True)
    kudostransfer = models.ForeignKey(
        'kudos.KudosTransfer', related_name='bulk_transfer_redemptions', on_delete=models.CASCADE
    )

    def __str__(self):
        """Return the string representation of a model."""
        return f"coupon: {self.coupon} redeemed_by: {self.redeemed_by}"


class TokenRequest(SuperModel):
    """Define the TokenRequest model."""

    name = models.CharField(max_length=255, db_index=True)
    description = models.TextField(max_length=500, default='')
    priceFinney = models.IntegerField(default=18)
    network = models.CharField(max_length=25, db_index=True)
    artist = models.CharField(max_length=255)
    platform = models.CharField(max_length=255)
    to_address = models.CharField(max_length=255)
    artwork_url = models.CharField(max_length=255)
    numClonesAllowed = models.IntegerField(default=18)
    metadata = JSONField(null=True, default=dict, blank=True)
    tags = ArrayField(models.CharField(max_length=200), blank=True, default=list)
    approved = models.BooleanField(default=True)
    processed = models.BooleanField(default=False)
    profile = models.ForeignKey(
        'dashboard.Profile', related_name='token_requests', on_delete=models.CASCADE,
    )

    def __str__(self):
        """Define the string representation of a conversion rate."""
        return f"{self.name} on {self.network} on {self.created_on}; approved: {self.approved} "


    def mint(self):
        """Approve / mint this token."""
        from kudos.management.commands.mint_all_kudos import mint_kudos # avoid circular import
        from kudos.utils import KudosContract # avoid circular import
        account = settings.KUDOS_OWNER_ACCOUNT
        private_key = settings.KUDOS_PRIVATE_KEY
        kudos = {
            'name': self.name,
            'description': self.description,
            'priceFinney': self.priceFinney,
            'artist': self.artist,
            'platform': self.name,
            'platform': self.platform,
            'numClonesAllowed': self.numClonesAllowed,
            'tags': self.tags,
            'artwork_url': self.artwork_url,
        }
        kudos_contract = KudosContract(network=self.network)
        gas_price_gwei = recommend_min_gas_price_to_confirm_in_time(5)
        mint_kudos(kudos_contract, kudos, account, private_key, gas_price_gwei, mint_to=None, live=True)
        self.processed = True
        self.approved = True
        self.save()
        

class TransferEnabledFor(SuperModel):
    """Model that represents the ability to send a Kudos, i
    f token.send_enabled_for_non_gitcoin_admins is true.

    """

    token = models.ForeignKey(
        'kudos.Token', related_name='transfers_enabled', on_delete=models.CASCADE,
    )
    profile = models.ForeignKey(
        'dashboard.Profile', related_name='transfers_enabled', on_delete=models.CASCADE,
    )

    def __str__(self):
        """Return the string representation of a model."""
        return f"{self.token} <> {self.profile}"<|MERGE_RESOLUTION|>--- conflicted
+++ resolved
@@ -21,11 +21,7 @@
 from io import BytesIO
 
 from django.conf import settings
-<<<<<<< HEAD
-from django.contrib.postgres.fields import JSONField
-=======
 from django.contrib.postgres.fields import ArrayField, JSONField
->>>>>>> 4187ed61
 from django.core.files import File
 from django.db import models
 from django.db.models import Q
