h1 {
  font-size: 4rem;
  letter-spacing: 12px;
  line-height: 72px;
}

h2 {
  font-size: 3rem;
  letter-spacing: 0;
  line-height: 4rem;
}

h3 {
  font-size: 2.5rem;
  letter-spacing: 0;
  line-height: 4rem;
  font-weight: normal;
}

h4 {
  font-size: 2rem;
  letter-spacing: 0;
  line-height: 4rem;
  font-weight: normal;
}

.hackathon footer {
  background: #000;
}

.hackathon footer img {
  min-height: 3.5rem;
}

.info-links a {
  text-decoration: underline;
  color: inherit;
  word-spacing: 0;
}

.powered-by img {
  height: 3.5rem;
}

.hackathon .button {
  border-radius: 55px;
  font-size: var(--fs-title);
  padding: 1.2rem 4rem;
  font-weight: 700;
  letter-spacing: 0.2rem;
}

.hackathon .banner-logo {
  max-height: 18rem;
  width: auto !important;
}

.hackathon .sponsors_gold img {
  height: 6rem;
}

.hackathon .sponsors_silver img {
  height: 3rem;
}

.hackathon .sponsors img,
.hackathon footer img {
  transition: all .2s ease-in-out;
}

.hackathon .sponsors img:hover,
.hackathon footer img:hover {
  transform: scale(1.1);
}

.hackathon .btn {
  text-transform: uppercase;
  letter-spacing: 6.4px;
  font-size: 2rem;
  border-radius: 52px;
}

.hackathon .section img {
  max-height: 25rem;
}

.hackathon .section .border {
  height: 0.55rem;
  width: 15rem;
}

.hackathon .section p {
  word-spacing: 5px;
}

/* color schema */

.hk-white-bg {
  background-color: #fff;
}

.hk-white-bg .border {
  background-color: #121315;
}

.hk-black-bg {
  background-color: #121315;
  color: #fff;
}

.hk-blue-bg {
  background-color: #0F0330;
  color: #fff;
}

.hk-black-bg .border,
.hk-blue-bg .border {
  background-color: #fff;
}

.hk-white-f {
  color: #fff
}

.hk-black-f {
  color: #121315;
}

/* Eth Hack */

.ethhk-banner-bg {
  background-color: #180944;
}

.ethhk-pink-bg {
  background-color: #F9016C;
  color: #fff;
}

/* Beyond Blocks */

.beyond_blocks .powered_by img:last-child {
  min-height: 5.5rem;
}

.beyond_blocks footer a:last-child img {
  min-height: 5.5rem;
  height: 100%;
}

.beyond_blocks .sponsors_silver img {
  height: 3.5rem;
}

.bb-banner-bg {
  background-color: #121315;
<<<<<<< HEAD
=======
  text-align: center;
>>>>>>> 1e172a61
}

.bb-green-bg {
  background-color: var(--gc-green);
  color: #fff;
}

@media (min-width: 992px) {
  .hackathon .sponsors-container {
    padding-left: 8rem !important;
    padding-right: 8rem !important;
  }
}


@media (max-width: 575.98px) {

  h1 {
    font-size: 2.5rem;
  }

  h3 {
    font-size: 2.25rem;
  }

  h2 {
    font-size: 2rem;
  }

  .hackathon .section p {
    font-size: 1.5rem
  }

  .hackathon .sponsors img {
    display: inline-block;
  }
}<|MERGE_RESOLUTION|>--- conflicted
+++ resolved
@@ -154,10 +154,7 @@
 
 .bb-banner-bg {
   background-color: #121315;
-<<<<<<< HEAD
-=======
   text-align: center;
->>>>>>> 1e172a61
 }
 
 .bb-green-bg {
