/* eslint-disable no-console */
let deployedToken;
let deployedSubscription;
let tokenAddress;
let redirectURL;
let realPeriodSeconds = 0;
let selected_token;
let splitterAddress;
let gitcoinDonationAddress;

document.suppress_faucet_solicitation = 1;

$(document).ready(function() {


  // _alert({ message: gettext('Note: Brave users seem to have issues while contributing to Grants while using both Brave Wallet and MetaMask. We recommend disabling one. For more info, see this <a target="_blank" href="https://github.com/brave/brave-browser/issues/6053">issue</a>') }, 'warning');

  // set defaults
  var set_defaults = function() {
    var lookups = {
      'frequency_unit': '#frequency_unit',
      'token_address': 'select[name=denomination]',
      'recurring_or_not': '#recurring_or_not',
      'real_period_seconds': '#real_period_seconds',
      'amount_per_period': 'input#amount',
      'comment': 'textarea[name=comment]',
      'num_periods': 'input[name=num_periods]',
      'gitcoin-grant-input-amount': '#gitcoin-grant-input-amount'

    };

    for (key in lookups) {
      if (key) {
        const selector = lookups[key];
        const ls = localStorage.getItem('grants' + key);

        if (ls) {
          $(selector).val(ls);
          $(selector + ' option:eq(' + ls + ')').prop('selected', true);
        }
      }
    }
  };


  predictPhantomCLRMatch();
  predictCLRMatch();

  $('#amount').on('input', () => {
    predictCLRMatch();
  });

  gitcoinDonationAddress = $('#gitcoin_donation_address').val();
  splitterAddress = $('#splitter_contract_address').val();

  $('.select2-selection__rendered').hover(function() {
    $(this).removeAttr('title');
  });

  updateSummary();

  $('#grants_form .nav-item').click(function(e) {
    $('.nav-item a').removeClass('active');
    $(this).find('a').addClass('active');
    var targetid = $(this).find('a').data('target');
    var target = $('#' + targetid);

    $('.tab_target').addClass('hidden');
    target.removeClass('hidden');

    e.preventDefault();
  });

  $('#adjust').click(function(e) {
    $(this).remove();
    $('.unhide_if_expanded').removeClass('hidden');
    e.preventDefault();
  });

  $('#frequency_unit, #js-token').on('select2:select', event => {
    updateSummary();
  });

  $('input#frequency_count, input#amount, input#period').on('input', () => {
    updateSummary();
  });

  $('#gitcoin-grant-input-amount').on('input', () => {
    $('.bot-heart').hide();
    updateSummary();

    if ($('#gitcoin-grant-input-amount').val() == 0) {
      $('#bot-heartbroken').show();
    } else if ($('#gitcoin-grant-input-amount').val() >= 20) {
      $('#bot-heart-20').show();
    } else if ($('#gitcoin-grant-input-amount').val() >= 15) {
      $('#bot-heart-15').show();
    } else if ($('#gitcoin-grant-input-amount').val() >= 10) {
      $('#bot-heart-10').show();
    } else if ($('#gitcoin-grant-input-amount').val() > 0) {
      $('#bot-heart-5').show();
    }
  });

  $('#gitcoin-grant-input-amount').on('focus', () => {
    $('#gitcoin-grant-input-amount').removeClass('inactive');
    $('#gitcoin-grant-section .badge').addClass('inactive');
  });

  $('#gitcoin-grant-section .badge').on('click', event => {

    $('#gitcoin-grant-section .badge').removeClass('inactive');
    $('#gitcoin-grant-input-amount').addClass('inactive');

    const percentage = Number(event.currentTarget.getAttribute('data-percent'));

    $('#gitcoin-grant-input-amount').val(percentage);
    $('.gitcoin-grant-percent').val(percentage);

    $('#gitcoin-grant-input-amount').trigger('input');

    $('#gitcoin-grant-section .badge').removeClass('badge-active');
    $('#gitcoin-grant-section .badge').addClass('badge-inactive');

    $(event.currentTarget).removeClass('badge-inactive');
    $(event.currentTarget).addClass('badge-active');
  });

  $('input[name=match_direction]').change(function(e) {
    var direction = $(this).val();

    if (direction == '+') {
      $('.est_direction').text('increase').css('background-color', 'yellow');
      setTimeout(function() {
        $('.est_direction').css('background-color', 'white');
      }, 500);
      // $('.comment_container').removeClass('hidden');
      $('.hide_wallet_address_container').removeClass('hidden');
    } else {
      $('.est_direction').text('decrease').css('background-color', 'yellow');
      setTimeout(function() {
        $('.est_direction').css('background-color', 'white');
      }, 500);
      // $('.comment_container').addClass('hidden');
      // $('.comment_container').val('');
      $('.hide_wallet_address_container').addClass('hidden');
    }
  });
  
  $('#js-token').change(function(e) {
    const val = $(this).val();
    const is_eth = val == '0x0000000000000000000000000000000000000000';

    if (is_eth && $('#recurring_or_not').val() == 'recurring') {
      _alert('Sorry but this token is not supported for recurring donations', 'error', 1000);
    }
    if (is_eth) {
      $('option[value=recurring]').attr('disabled', 'disabled');
      $('.contribution_type select').val('once').trigger('change');
    } else {
      $('option[value=recurring]').attr('disabled', null);
    }
  });


  $('.contribution_type select').change(function(e) {
    if ($('.contribution_type select').val() == 'once') {
      $('.frequency').addClass('hidden');
      $('.num_recurring').addClass('hidden');
      $('.hide_if_onetime').addClass('hidden');
      $('.hide_if_recurring').removeClass('hidden');
      $('#period').val(4);
      updateSummary();
      $('#amount_label').text('Amount');
      $('#negative').prop('disabled', '');
      $('label[for=negative]').css('color', 'black');
      $('#period').val(1);
    } else {
      $('.frequency').removeClass('hidden');
      $('.num_recurring').removeClass('hidden');
      $('#amount_label').text('Amount Per Period');
      $('.hide_if_onetime').removeClass('hidden');
      $('.hide_if_recurring').addClass('hidden');
      $('#positive').click();
      $('#negative').prop('disabled', 'disabled');
      $('label[for=negative]').css('color', 'grey');
    }
  });
  $('.contribution_type select').trigger('change');

  $('#js-fundGrant').submit(function(e) {
    e.preventDefault();
    var data = {};
    var form = $(this).serializeArray();

    $.each(form, function() {
      data[this.name] = this.value;
    });

    for (key in data) {
      if (key) {
        const val = data[key];
        var ls_key = 'grants' + key;

<<<<<<< HEAD
      data.is_postive_vote = (data.match_direction == '-') ? 0 : 1;

      if (data.frequency) {

        // translate timeAmount&timeType to requiredPeriodSeconds
        let periodSeconds = data.frequency;

        if (data.frequency_unit == 'days') {
          periodSeconds *= 86400;
        } else if (data.frequency_unit == 'hours') {
          periodSeconds *= 3600;
        } else if (data.frequency_unit == 'minutes') {
          periodSeconds *= 60;
        } else if (data.frequency_unit == 'months') {
          periodSeconds *= 2592000;
        } else if (data.frequency_unit == 'rounds') {
          periodSeconds *= 2592001;
        }
        if (periodSeconds) {
          realPeriodSeconds = periodSeconds;
        }
=======
        localStorage.setItem(ls_key, val);
      }
    }
    localStorage.setItem('grantsrecurring_or_not', $('#recurring_or_not').val());
    localStorage.setItem('grantstoken_address', $('#js-token').val());
    localStorage.setItem('grantsgitcoin-grant-input-amount', $('#gitcoin-grant-input-amount').val());

    if (data.frequency_unit) {

      // translate timeAmount&timeType to requiredPeriodSeconds
      let periodSeconds = 1;

      if (data.frequency_unit == 'days') {
        periodSeconds *= 86400;
      } else if (data.frequency_unit == 'hours') {
        periodSeconds *= 3600;
      } else if (data.frequency_unit == 'minutes') {
        periodSeconds *= 60;
      } else if (data.frequency_unit == 'months') {
        periodSeconds *= 2592000;
      } else if (data.frequency_unit == 'rounds') {
        periodSeconds *= 2592001;
      }
      if (periodSeconds) {
        realPeriodSeconds = periodSeconds;
>>>>>>> 5d49f5e2
      }
    }

    if (data.contract_version == 0) {
      deployedSubscription = new web3.eth.Contract(compiledSubscription0.abi, data.contract_address);
    } else if (data.contract_version == 1) {
      deployedSubscription = new web3.eth.Contract(compiledSubscription1.abi, data.contract_address);
    }

    if (data.token_address != '0x0000000000000000000000000000000000000000') {
      selected_token = data.token_address;
      deployedToken = new web3.eth.Contract(compiledToken.abi, data.token_address);
    } else {
      selected_token = data.denomination;
      deployedToken = new web3.eth.Contract(compiledToken.abi, data.denomination);
      $('#token_symbol').val($('#js-token option:selected').text());
      $('#token_address').val(selected_token);
      data.token_address = selected_token;
    }

    if (!selected_token) {
      _alert('Please select a token', 'error');
      return;
    }

    // eth payments
    var is_eth = $('#js-token').val() == '0x0000000000000000000000000000000000000000';

    if (is_eth) {
      const percent = $('#gitcoin-grant-input-amount').val();
      const to_addr_amount = percent * 0.01 * data.amount_per_period * 10 ** 18;
      const gitcoin_amount = (100 - percent) * 0.01 * data.amount_per_period * 10 ** 18;

      web3.eth.getAccounts(function(err, accounts) {
        indicateMetamaskPopup();
        var to_address = data.match_direction == '+' ? data.admin_address : gitcoinDonationAddress;

        web3.eth.sendTransaction({
          from: accounts[0],
          to: to_address,
          value: gitcoin_amount
        }, function(err, txid) {
          indicateMetamaskPopup(1);
          if (err) {
            console.log(err);
            _alert('There was an error', 'error');
            return;
          }
          $('#gas_price').val(1);
          $('#sub_new_approve_tx_id').val(txid);

          var data = {};

          $.each($('#js-fundGrant').serializeArray(), function() {
            data[this.name] = this.value;
          });
          saveSubscription(data, true);
          var success_callback = function(err, new_txid) {
            indicateMetamaskPopup(1);
            data = {
              'subscription_hash': 'onetime',
              'signature': 'onetime',
              'csrfmiddlewaretoken': $("#js-fundGrant input[name='csrfmiddlewaretoken']").val(),
              'sub_new_approve_tx_id': txid
            };
            saveSplitTx(data, new_txid, true);

            waitforData(() => {
              document.suppress_loading_leave_code = true;
              window.location = window.location.href.replace('/fund', '');
            });

            const linkURL = get_etherscan_url(new_txid);

            document.issueURL = linkURL;

            $('#transaction_url').attr('href', linkURL);
            enableWaitState('#grants_form');
            // TODO: Fix tweet modal
            $('#tweetModal').css('display', 'block');

          };

          if (!gitcoin_amount) {
            success_callback(null, txid);
          } else {
            indicateMetamaskPopup();
            web3.eth.sendTransaction({
              from: accounts[0],
              to: gitcoinDonationAddress,
              value: gitcoin_amount
            }, success_callback);
          }
        });
      });
      return;
    }

    // erc20
    tokenAddress = data.token_address;

    deployedToken.methods.decimals().call(function(err, decimals) {
      if (err) {
        console.log(err);
        _alert('The token you selected is not a valid ERC20 token', 'error');
        return;
      }

      let realTokenAmount = Number(data.amount_per_period * Math.pow(10, decimals));
      let realApproval;

      if (data.contract_version == 1 || data.num_periods == 1) {
        realApproval = Number(((grant_amount + gitcoin_grant_amount) * data.num_periods * Math.pow(10, decimals)) + 1);
      } else if (data.contract_version == 0) {
        console.log('grant amount: ' + grant_amount);
        console.log('gitcoin grant amount: ' + gitcoin_grant_amount);
        // don't need to approve for gitcoin_grant_amount since we will directly transfer it
        realApproval = Number(((grant_amount * data.num_periods)) * Math.pow(10, decimals) + 1);
      }

      let realGasPrice = Number(gitcoin_grant_amount * Math.pow(10, decimals)); // optional grants fee

      if (contractVersion == 0) {
        realGasPrice = 1;
      }

      $('#gas_price').val(realGasPrice);

      let approvalSTR = realApproval.toLocaleString('fullwide', { useGrouping: false });

      web3.eth.getAccounts(function(err, accounts) {

        $('#contributor_address').val(accounts[0]);

        var approvalAddress;

        if (data.num_periods == 1) {
          approvalAddress = splitterAddress;
        } else {
          approvalAddress = data.contract_address;
        }

        // ERC20
        deployedToken.methods.balanceOf(
          accounts[0]
        ).call().then(function(result) {
          if (result < realTokenAmount) {
            _alert({ message: gettext('You do not have enough tokens to make this transaction.')}, 'error');
          } else {
            indicateMetamaskPopup();
            deployedToken.methods.approve(
              approvalAddress,
              web3.utils.toTwosComplement(approvalSTR)
            ).send({
              from: accounts[0],
              gasPrice: web3.utils.toHex($('#gasPrice').val() * Math.pow(10, 9)),
              gas: web3.utils.toHex(gas_amount(document.location.href)),
              gasLimit: web3.utils.toHex(gas_amount(document.location.href))
            }).on('error', function(error) {
              indicateMetamaskPopup(true);
              console.log('1', error);
              _alert({ message: gettext('Your approval transaction failed. Please try again.')}, 'error');
            }).on('transactionHash', function(transactionHash) {
              indicateMetamaskPopup(true);
              $('#sub_new_approve_tx_id').val(transactionHash);
              if (data.num_periods == 1) {
                // call splitter after approval
                splitPayment(accounts[0], to_address, gitcoinDonationAddress, Number(grant_amount * Math.pow(10, decimals)).toLocaleString('fullwide', {useGrouping: false}), Number(gitcoin_grant_amount * Math.pow(10, decimals)).toLocaleString('fullwide', {useGrouping: false}));
              } else {
                if (data.contract_version == 0 && gitcoin_grant_amount > 0) {
                  donationPayment(deployedToken, accounts[0], Number(gitcoin_grant_amount * Math.pow(10, decimals)).toLocaleString('fullwide', {useGrouping: false}));
                }
                subscribeToGrant(transactionHash);
              }
            }).on('confirmation', function(confirmationNumber, receipt) {
              waitforData(() => {
                document.suppress_loading_leave_code = true;
                window.location = redirectURL;
              }); // waitforData
            }); // approve on confirmation
          } // if (result < realTokenAmount)
        }); // check token balance
      }); // getAccounts
    }); // decimals
  }); // validate

  waitforWeb3(function() {
    if (document.web3network != $('#network').val()) {
      $('#js-fundGrant-button').prop('disabled', true);
      let network = $('#network').val();

      _alert({ message: gettext('This Grant is on the ' + network + ' network. Please, switch to ' + network + ' to contribute to this grant.') }, 'error');
    }

    tokens(document.web3network).forEach(function(ele) {
      let option = document.createElement('option');

      option.text = ele.name;
      option.value = ele.addr;

      $('#js-token').append($('<option>', {
        value: ele.addr,
        text: ele.name
      }));
      $("#js-token option[value='0x0000000000000000000000000000000000000001']").remove(); // ETC
      // $("#js-token option[value='0x0000000000000000000000000000000000000000']").remove(); // ETH
    });
    set_defaults();
    $('.js-select2').each(function() {
      $(this).select2();
    });
    $('#js-token').select2();
    $('.contribution_type select').trigger('change');
    updateSummary();
  }); // waitforWeb3
}); // document ready

const donationPayment = (token, account, donationAmountString) => {
  token.methods.transfer(
    gitcoinDonationAddress,
    web3.utils.toTwosComplement(donationAmountString)
  ).send({
    from: account
  }).on('error', function(error) {
    console.log('One time old contract donation error:', error);
    _alert({ message: gettext('Your Gitcoin donation transaction failed. Please try again.')}, 'error');
  }).on('transactionHash', function(transactionHash) {
    console.log('One time old contract donation success: ' + transactionHash);
  });
};

const subscribeToGrant = (transactionHash) => {
  web3.eth.getAccounts(function(err, accounts) {
    deployedToken.methods.decimals().call(function(err, decimals) {
      const linkURL = get_etherscan_url(transactionHash);
      let token_address = $('#js-token').length ? $('#js-token').val() : $('#sub_token_address').val();
      let data = {
        'contributor_address': $('#contributor_address').val(),
        'amount_per_period': grant_amount,
        'real_period_seconds': realPeriodSeconds,
        'frequency': $('#frequency_count').val(),
        'frequency_unit': $('#frequency_unit').val(),
        'token_address': selected_token,
        'token_symbol': $('#token_symbol').val(),
        'gas_price': $('#gas_price').val(),
        'sub_new_approve_tx_id': transactionHash,
        'num_tx_approved': $('#period').val(),
        'network': $('#network').val(),
        'match_direction': $('input[name=match_direction]:checked').val(),
        'csrfmiddlewaretoken': $("#js-fundGrant input[name='csrfmiddlewaretoken']").val()
      };

      $.ajax({
        type: 'post',
        url: '',
        data: data,
        success: json => {
          console.log('successfully saved subscription');
        },
        error: () => {
          _alert({ message: gettext('Your subscription failed to save. Please try again.') }, 'error');
        }
      });

      document.issueURL = linkURL;
      $('#transaction_url').attr('href', linkURL);
      enableWaitState('#grants_form');

      deployedSubscription.methods.extraNonce(accounts[0]).call(function(err, nonce) {

        nonce = parseInt(nonce) + 1;

        const parts = [
          web3.utils.toChecksumAddress(accounts[0]), // subscriber address
          web3.utils.toChecksumAddress($('#admin_address').val()), // admin_address
          web3.utils.toChecksumAddress(selected_token), // token denomination / address
          web3.utils.toTwosComplement(Number(grant_amount * Math.pow(10, decimals)).toLocaleString('fullwide', {useGrouping: false})),
          web3.utils.toTwosComplement(realPeriodSeconds),
          web3.utils.toTwosComplement(data.gas_price),
          web3.utils.toTwosComplement(nonce)
        ];

        processSubscriptionHash(parts);
      });
    });
  });
};

const signSubscriptionHash = (subscriptionHash) => {
  web3.eth.getAccounts(function(err, accounts) {

    indicateMetamaskPopup();
    web3.eth.personal.sign('' + subscriptionHash, accounts[0], function(err, signature) {
      indicateMetamaskPopup(true);
      $('#tweetModal').css('display', 'block');

      if (signature) {
        $('#signature').val(signature);

        let data = {
          'subscription_hash': subscriptionHash,
          'signature': signature,
          'csrfmiddlewaretoken': $("#js-fundGrant input[name='csrfmiddlewaretoken']").val(),
          'sub_new_approve_tx_id': $('#sub_new_approve_tx_id').val()
        };

        saveSubscription(data, false);
      }
    });
  });
};

const processSubscriptionHash = (parts) => {
  deployedSubscription.methods.getSubscriptionHash(...parts).call(function(err, subscriptionHash) {
    $('#subscription_hash').val(subscriptionHash);
    signSubscriptionHash(subscriptionHash);
  });
};

const saveSubscription = (data, isOneTimePayment) => {
  if (isOneTimePayment) {
    data['real_period_seconds'] = 0;
  }
  $.ajax({
    type: 'post',
    url: '',
    data: data,
    success: json => {
      console.log('successfully saved subscription');
      if (json.url != undefined) {
        redirectURL = json.url;
        $('#wait').val('false');
      }
    },
    error: (error) => {
      console.log(error);
      _alert({ message: gettext('Your subscription failed to save. Please try again.') }, 'error');
      redirectURL = window.location;
    }
  });
};

const saveSplitTx = (data, splitTxID, confirmed) => {
  if (splitTxID) {
    data['split_tx_id'] = splitTxID;
  }

  if (confirmed) {
    data['split_tx_confirmed'] = true;
  }

  $.ajax({
    type: 'post',
    url: '',
    data: data,
    success: json => {
      console.log('successfully saved subscription');
      if (json.url != undefined) {
        redirectURL = json.url;
        $('#wait').val('false');
      }
    },
    error: (error) => {
      console.log(error);
      _alert({ message: gettext('Your subscription failed to save. Please try again.') }, 'error');
      redirectURL = window.location;
    }
  });
};

const splitPayment = (account, toFirst, toSecond, valueFirst, valueSecond) => {
  var data = {};
  var form = $('#js-fundGrant');

  $.each($(form).serializeArray(), function() {
    data[this.name] = this.value;
  });

  saveSubscription(data, true);

  let deployedSplitter = new web3.eth.Contract(compiledSplitter.abiDefinition, splitterAddress);

  let token_address = $('#js-token').length ? $('#js-token').val() : $('#sub_token_address').val();

  indicateMetamaskPopup();
  deployedSplitter.methods.splitTransfer(toFirst, toSecond, valueFirst, valueSecond, tokenAddress).send({
    from: account,
    gas: web3.utils.toHex(100000)
  }).on('error', function(error) {
    console.log('1', error);
    indicateMetamaskPopup(1);
    _alert({ message: gettext('Your payment transaction failed. Please try again.')}, 'error');
  }).on('transactionHash', function(transactionHash) {
    indicateMetamaskPopup(1);
    $('#tweetModal').css('display', 'block');
    data = {
      'subscription_hash': 'onetime',
      'signature': 'onetime',
      'csrfmiddlewaretoken': $("#js-fundGrant input[name='csrfmiddlewaretoken']").val(),
      'sub_new_approve_tx_id': $('#sub_new_approve_tx_id').val()
    };
    saveSplitTx(data, transactionHash, false);

    waitforData(() => {
      document.suppress_loading_leave_code = true;
      window.location = redirectURL;
    });

    const linkURL = get_etherscan_url(transactionHash);

    document.issueURL = linkURL;

    $('#transaction_url').attr('href', linkURL);
    enableWaitState('#grants_form');
    // TODO: Fix tweet modal
    $('#tweetModal').css('display', 'block');
  }).on('confirmation', function(confirmationNumber, receipt) {
    data = {
      'subscription_hash': 'onetime',
      'signature': 'onetime',
      'csrfmiddlewaretoken': $("#js-fundGrant input[name='csrfmiddlewaretoken']").val(),
      'sub_new_approve_tx_id': $('#sub_new_approve_tx_id').val()
    };
    console.log('confirmed!');
    saveSubscription(data, true);
    saveSplitTx(data, false, true);
  });
};

const waitforData = (callback) => {
  if ($('#wait').val() === 'false') {
    callback();
  } else {
    var wait_callback = () => {
      waitforData(callback);
    };

    setTimeout(wait_callback, 3000);
  }
};

// Updates summary section
const updateSummary = (element) => {
  contract_version = $('#contract_version').val();

  $('.summary-period').html($('#period').val());
  $('.summary-period-gitcoin').html($('#period').val());
  $('.summary-frequency-unit').html($('#frequency_unit').val());
  $('.summary-frequency-unit-gitcoin').html($('#frequency_unit').val());

  if (contract_version == 0) {
    $('.summary-period-gitcoin').html('');
    $('.summary-frequency-unit-gitcoin').html('');
    $('.summary-rollup-gitcoin').hide();
  }

  $('.summary-frequency').html($('input#period').val() ? $('input#period').val() : 0);

  if ($('#token_symbol').val() === 'Any Token') {
    $('.summary-token').html($('#js-token option:selected').text());
  }

  splitGrantAmount();
};

let gitcoin_grant_amount = 0;
let grant_amount = 0;

// Splits the total amount between the grant & gitcoin grant in the summary section
const splitGrantAmount = () => {
  contract_version = $('#contract_version').val();
  num_periods = $('#period').val();

  const percent = $('#gitcoin-grant-input-amount').val();
  const total_amount = $('input#amount').val() ? $('input#amount').val() : 0;

  if (total_amount != 0) {
    if (!percent) {
      $('#summary-gitcoin-grant').hide();
      grant_amount = Number($('input#amount').val());
    } else {
      $('#summary-gitcoin-grant').show();
      if (contract_version == 0) {
        gitcoin_grant_amount = parseFloat(Number(num_periods * percent / 100 * Number($('input#amount').val())).toFixed(4));
        grant_amount = parseFloat((Number($('input#amount').val())).toFixed(4));
      } else {
        gitcoin_grant_amount = parseFloat(Number(percent / 100 * Number($('input#amount').val())).toFixed(4));
        grant_amount = parseFloat((Number($('input#amount').val()) - gitcoin_grant_amount).toFixed(4));
      }
    }
  }

  $('.gitcoin-grant-percent').html(percent);
  $('.summary-gitcoin-amount').html(gitcoin_grant_amount.toFixed(3));
  $('#summary-amount').html(grant_amount);
};

const lerp = (x_lower, x_upper, y_lower, y_upper, x) => {
  return y_lower + (((y_upper - y_lower) * (x - x_lower)) / (x_upper - x_lower));
};

const predictPhantomCLRMatch = () => {

  let amount = phantom_value;

  if (typeof clr_prediction_curve_per_grant == 'undefined') {
    return;
  }
  for (var grant_id in clr_prediction_curve_per_grant) {
    if (grant_id) {
      var curve_per_grant = clr_prediction_curve_per_grant[grant_id].map(function(value, index) {
        return value[1];
      });

      if (0 <= amount && amount <= 1) {
        x_lower = 0;
        x_upper = 1;
        y_lower = curve_per_grant[0];
        y_upper = curve_per_grant[1];
      } else if (1 < amount && amount <= 10) {
        x_lower = 1;
        x_upper = 10;
        y_lower = curve_per_grant[1];
        y_upper = curve_per_grant[2];
      }
      let predicted_clr = lerp(x_lower, x_upper, y_lower, y_upper, amount);

      $('.phantom_clr_increase' + grant_id).html((predicted_clr - curve_per_grant[0]).toFixed(2));
    }
  }
};

const predictCLRMatch = () => {

  let amount = Number.parseFloat($('#amount').val());

  if (amount > 10000) {
    amount = 10000;
  }

  let predicted_clr = 0;

  const contributions_axis = [ 0, 1, 10, 100, 1000, 10000 ];

  let index = 0;

  if (isNaN(amount)) {
    predicted_clr = clr_prediction_curve[index];
  } else if (contributions_axis.indexOf(amount) >= 0) {
    index = contributions_axis.indexOf(amount);
    predicted_clr = clr_prediction_curve[index];
  } else {
    let x_lower = 0;
    let x_upper = 0;
    let y_lower = 0;
    let y_upper = 0;

    if (0 < amount && amount < 1) {
      x_lower = 0;
      x_upper = 1;
      y_lower = clr_prediction_curve[0];
      y_upper = clr_prediction_curve[1];
    } else if (1 < amount && amount < 10) {
      x_lower = 1;
      x_upper = 10;
      y_lower = clr_prediction_curve[1];
      y_upper = clr_prediction_curve[2];
    } else if (10 < amount && amount < 100) {
      x_lower = 10;
      x_upper = 100;
      y_lower = clr_prediction_curve[2];
      y_upper = clr_prediction_curve[3];
    } else if (100 < amount && amount < 1000) {
      x_lower = 100;
      x_upper = 1000;
      y_lower = clr_prediction_curve[3];
      y_upper = clr_prediction_curve[4];
    } else {
      x_lower = 1000;
      x_upper = 10000;
      y_lower = clr_prediction_curve[4];
      y_upper = clr_prediction_curve[5];
    }

    predicted_clr = lerp(x_lower, x_upper, y_lower, y_upper, amount);
  }

  $('.clr_match_prediction').html(predicted_clr.toFixed(2));
  $('.clr_increase').html((predicted_clr - clr_prediction_curve[0]).toFixed(2));
};

const predictCLRLive = (amount) => {
  const grant_id = $('#grant_id').val();
  const url = `/grants/api/v1/${grant_id}/predict-clr?amount=${amount}`;

  fetchData (url, 'GET').then(response => {
    if (200 == response.status) {
      // SUCCESS
      console.log('clr match', response.clr_match);
    } else {
      // FAILURE
      console.error(`error: predictCLRLive - status ${response.status} - ${response.message}`);
    }
  });
};
<|MERGE_RESOLUTION|>--- conflicted
+++ resolved
@@ -127,22 +127,19 @@
   });
 
   $('input[name=match_direction]').change(function(e) {
-    var direction = $(this).val();
+    let direction = $(this).val();
 
     if (direction == '+') {
       $('.est_direction').text('increase').css('background-color', 'yellow');
       setTimeout(function() {
         $('.est_direction').css('background-color', 'white');
       }, 500);
-      // $('.comment_container').removeClass('hidden');
       $('.hide_wallet_address_container').removeClass('hidden');
     } else {
       $('.est_direction').text('decrease').css('background-color', 'yellow');
       setTimeout(function() {
         $('.est_direction').css('background-color', 'white');
       }, 500);
-      // $('.comment_container').addClass('hidden');
-      // $('.comment_container').val('');
       $('.hide_wallet_address_container').addClass('hidden');
     }
   });
@@ -202,29 +199,6 @@
         const val = data[key];
         var ls_key = 'grants' + key;
 
-<<<<<<< HEAD
-      data.is_postive_vote = (data.match_direction == '-') ? 0 : 1;
-
-      if (data.frequency) {
-
-        // translate timeAmount&timeType to requiredPeriodSeconds
-        let periodSeconds = data.frequency;
-
-        if (data.frequency_unit == 'days') {
-          periodSeconds *= 86400;
-        } else if (data.frequency_unit == 'hours') {
-          periodSeconds *= 3600;
-        } else if (data.frequency_unit == 'minutes') {
-          periodSeconds *= 60;
-        } else if (data.frequency_unit == 'months') {
-          periodSeconds *= 2592000;
-        } else if (data.frequency_unit == 'rounds') {
-          periodSeconds *= 2592001;
-        }
-        if (periodSeconds) {
-          realPeriodSeconds = periodSeconds;
-        }
-=======
         localStorage.setItem(ls_key, val);
       }
     }
@@ -232,6 +206,8 @@
     localStorage.setItem('grantstoken_address', $('#js-token').val());
     localStorage.setItem('grantsgitcoin-grant-input-amount', $('#gitcoin-grant-input-amount').val());
 
+    data.is_postive_vote = (data.match_direction == '-') ? 0 : 1;
+  
     if (data.frequency_unit) {
 
       // translate timeAmount&timeType to requiredPeriodSeconds
@@ -250,7 +226,6 @@
       }
       if (periodSeconds) {
         realPeriodSeconds = periodSeconds;
->>>>>>> 5d49f5e2
       }
     }
 
@@ -277,11 +252,10 @@
     }
 
     // eth payments
-    var is_eth = $('#js-token').val() == '0x0000000000000000000000000000000000000000';
+    const is_eth = $('#js-token').val() == '0x0000000000000000000000000000000000000000';
 
     if (is_eth) {
       const percent = $('#gitcoin-grant-input-amount').val();
-      const to_addr_amount = percent * 0.01 * data.amount_per_period * 10 ** 18;
       const gitcoin_amount = (100 - percent) * 0.01 * data.amount_per_period * 10 ** 18;
 
       web3.eth.getAccounts(function(err, accounts) {
@@ -486,7 +460,6 @@
   web3.eth.getAccounts(function(err, accounts) {
     deployedToken.methods.decimals().call(function(err, decimals) {
       const linkURL = get_etherscan_url(transactionHash);
-      let token_address = $('#js-token').length ? $('#js-token').val() : $('#sub_token_address').val();
       let data = {
         'contributor_address': $('#contributor_address').val(),
         'amount_per_period': grant_amount,
@@ -503,11 +476,13 @@
         'csrfmiddlewaretoken': $("#js-fundGrant input[name='csrfmiddlewaretoken']").val()
       };
 
+      data.is_postive_vote = (data.match_direction == '-') ? 0 : 1;
+
       $.ajax({
         type: 'post',
         url: '',
         data: data,
-        success: json => {
+        success: () => {
           console.log('successfully saved subscription');
         },
         error: () => {
