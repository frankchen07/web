--- conflicted
+++ resolved
@@ -63,14 +63,7 @@
 
                 deployedSubscription.methods.cancelSubscription(
                   ...parts
-<<<<<<< HEAD
-                ).send({
-                  from: accounts[0],
-                   gasPrice: 4000000000
-                 })
-=======
                 ).send({from: accounts[0], gasPrice: 4000000000})
->>>>>>> 6b008b62
                   .on('confirmation', function(confirmationNumber, receipt) {
                     console.log('receipt', receipt);
 
