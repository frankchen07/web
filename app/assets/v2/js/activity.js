--- conflicted
+++ resolved
@@ -345,7 +345,6 @@
         the_comment = linkify(the_comment);
         var timeAgo = timedifferenceCvrt(new Date(comment['created_on']));
         var show_tip = document.contxt.is_alpha_tester || comment['tip_able'];
-<<<<<<< HEAD
         var html = `
         <div class="d-flex justify-content-between py-2">
           <div class="activity-avatar mr-1">
@@ -372,17 +371,6 @@
 
         </div>
         `;
-=======
-        var html = '<li><a href=/profile/' + comment['profile_handle'] + '\
-          ' + '><img src=/dynamic/avatar/' + comment['profile_handle'] + '\
-          ' + '></a> <a href=/profile/' + comment['profile_handle'] + '>' + '\
-          ' + comment['profile_handle'] + '</a> ' + (show_tip ? ' \
-          <a href=# class="tip_on_comment" data-pk=' + comment['id'] + ' data-username=\
-          "' + comment['profile_handle'] + '"> ( <i class="fab fa-ethereum" >\
-          </i> <span class=amount>' + (Math.round(100 * comment['tip_count_eth']) / 100) + '</span> </a>) ' : '') + '\
-          ' + timeAgo + ':<br> ' + '\
-          <span class=comment>' + the_comment + '</span></li>';
->>>>>>> 03f899cd
 
         $target.append(html);
       }
