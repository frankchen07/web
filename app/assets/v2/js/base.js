/* eslint-disable no-loop-func */
/* eslint-disable no-console */
$(document).ready(function() {
  if (typeof ($(document).tooltip) != 'undefined') {
    $(document).tooltip();
  }

  var force_no_www = function() {
    if (document.location.href.indexOf('https://www.gitcoin.co') != -1) {
      var new_url = document.location.href.replace('www.gitcoin.co', 'gitcoin.co');

      document.location.href = new_url;
    }
  };

  force_no_www();

  $('.nav-link.dropdown-toggle, .nav_avatar').click(function(e) {
    if ($('.dropdown-menu').css('display') == 'block') {
      $('.dropdown-menu').css('display', 'none');
    } else {
      $('.dropdown-menu').css('display', 'block');
    }
    e.preventDefault();
  });

  // get started modal
  $("a[href='/get']").click(function(e) {
    e.preventDefault();
    var url = $(this).attr('href');

    setTimeout(function() {
      $.get(url, function(newHTML) {
        console.log('got' + newHTML);
        $(newHTML).appendTo('body').modal();
      });
    }, 300);
  });

  // bust the cache every time the user interacts with github
  $("[href^='/_github']").click(function(e) {
    var timestamp = Date.now() / 1000 | 0;

    Cookies.set('last_github_auth_mutation', timestamp);
  });


  // preload hover image
  var url = $('#logo').data('hover');

  $.get(url, function() {
    // …
  });

  $('#logo').mouseover(function(e) {
    $(this).attr('old-src', $(this).attr('src'));
    var new_src = $(this).data('hover');

    $(this).attr('src', new_src);
    e.preventDefault();
  });

  $('#logo').mouseleave(function(e) {
    $(this).attr('src', $(this).attr('old-src'));
  });

  $('.navbar-toggler').click(function() {
    $('.navbar-collapse').toggleClass('show');
  });

  // get started modal
  $('body').delegate('.iama', 'click', function() {
    document.location.href = $(this).find('a').attr('href');
  });

  // pulse animation on click
  $('.pulseClick').click(function(e) {
    var ele = $(this);

    ele.addClass('pulseButton');
    var callback = function() {
      ele.removeClass('pulseButton');
    };

    setTimeout(callback, 300);
  });

  $('.faq_item .question').click(function() {
    $(this).parents('.faq_parent').find('.answer').toggleClass('hidden');
    $(this).parents('.faq_parent').find('.answer').toggleClass('show');
  });

  // mixpanel integration
  setTimeout(function() {
    var web3v = (typeof web3 == 'undefined' || typeof web3.version == 'undefined') ? 'none' : web3.version.api;
    var params = {
      page: document.location.pathname,
      web3: web3v
    };

    mixpanel.track('Pageview', params);
  }, 300);

  var tos = [
    'slack',
    'btctalk',
    'reddit',
    'twitter',
    'fb',
    'medium',
    'gitter',
    'github',
    'youtube',
    'extension',
    'get',
    'watch',
    'unwatch',
    'save_search',
    'help/repo',
    'help/dev',
    'help/portal',
    'help/faq'
  ];

  for (var i = 0; i < tos.length; i++) {
    var to = tos[i];
    var callback = function(e) {
      var _params = {
        'to': $(this).attr('href')
      };

      mixpanel.track('Outbound', _params);
    };

    $('body').delegate("a[href='/" + to + "']", 'click', callback);
  }

  $('body').delegate("a[href^='https://github.com/']", 'click', function(e) {
    var _params = {
      'to_domain': 'github.com',
      'to': $(this).attr('href')
    };

    mixpanel.track('Outbound', _params);
  });

  // To be deprecrated with #newsletter-subscribe
  $('#mc-embedded-subscribe').click(function() {
    mixpanel.track('Email Subscribe');
  });

  $('#newsletter-subscribe').click(function() {
    mixpanel.track('Email Subscribe');
  });

<<<<<<< HEAD
  $('body.whitepaper .btn-success').click(function() {
    mixpanel.track('Whitepaper Request');
  });
=======
    $("body.whitepaper .btn-success").click(function() {
        mixpanel.track("Whitepaper Request");
    });

    $(".accordion").click(function() {
      this.classList.toggle("active");
      var panel = this.nextElementSibling;
      if (panel.style.maxHeight) {
        panel.style.maxHeight = null;
        panel.style.marginBottom = 0 + "px";
      } else {
        panel.style.maxHeight = panel.scrollHeight + "px";
        panel.style.marginBottom = 10 + "px";
      }
    });
>>>>>>> e961358f
});

$(window).scroll(function() {
  var scrollPos = $(document).scrollTop();
});<|MERGE_RESOLUTION|>--- conflicted
+++ resolved
@@ -1,5 +1,6 @@
 /* eslint-disable no-loop-func */
 /* eslint-disable no-console */
+/* eslint-disable nonblock-statement-body-position */
 $(document).ready(function() {
   if (typeof ($(document).tooltip) != 'undefined') {
     $(document).tooltip();
@@ -153,27 +154,22 @@
     mixpanel.track('Email Subscribe');
   });
 
-<<<<<<< HEAD
   $('body.whitepaper .btn-success').click(function() {
     mixpanel.track('Whitepaper Request');
   });
-=======
-    $("body.whitepaper .btn-success").click(function() {
-        mixpanel.track("Whitepaper Request");
-    });
 
-    $(".accordion").click(function() {
-      this.classList.toggle("active");
-      var panel = this.nextElementSibling;
-      if (panel.style.maxHeight) {
-        panel.style.maxHeight = null;
-        panel.style.marginBottom = 0 + "px";
-      } else {
-        panel.style.maxHeight = panel.scrollHeight + "px";
-        panel.style.marginBottom = 10 + "px";
-      }
-    });
->>>>>>> e961358f
+  $('.accordion').click(function() {
+    this.classList.toggle('active');
+    var panel = this.nextElementSibling;
+
+    if (panel.style.maxHeight) {
+      panel.style.maxHeight = null;
+      panel.style.marginBottom = 0 + 'px';
+    } else {
+      panel.style.maxHeight = panel.scrollHeight + 'px';
+      panel.style.marginBottom = 10 + 'px';
+    }
+  });
 });
 
 $(window).scroll(function() {
