--- conflicted
+++ resolved
@@ -264,17 +264,7 @@
 
 /** Add the current profile to the interested profiles list. */
 var add_interest = function(bounty_pk, data) {
-<<<<<<< HEAD
-  // if (document.interested) {
-  //   return;
-  // }
   mutate_interest(bounty_pk, 'new', data);
-=======
-  if (document.interested) {
-    return;
-  }
-  return mutate_interest(bounty_pk, 'new', data);
->>>>>>> edead6f4
 };
 
 /** Remove the current profile from the interested profiles list. */
