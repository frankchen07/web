var _truthy = function(val){
    if(!val){
        return false;
    }
    if(val=='0x0000000000000000000000000000000000000000'){
        return false;
    }
    return true;
}
var address_ize = function(key, val, result){
        if(!_truthy(val)){
            return [null, null]
        }
        return [ key, "<a target=new href=https://etherscan.io/address/"+val+">"+val+"</a>"];
    };
var gitcoin_ize = function(key, val, result){
        if(!_truthy(val)){
            return [null, null]
        }
        return [ key, "<a target=new href=https://gitcoin.co/profile/"+val+">@"+val.replace('@','')+"</a>"];
    };
var email_ize = function(key, val, result){
        if(!_truthy(val)){
            return [null, null]
        }
        return [ key, "<a href=mailto:"+val+">"+val+"</a>"];
    };
var hide_if_empty = function(key, val, result){
        if(!_truthy(val)){
            return [null, null]
        }
        return [ key, val];
    };
var unknown_if_empty = function(key, val, result){
        if(!_truthy(val)){
            return [key, 'Unknown']
        }
        return [ key, val];
    };
var link_ize = function(key, val, result){
        if(!_truthy(val)){
            return [null, null]
        }
        return [ key, "<a taget=new href="+val+">"+val+"</a>"];
    };

//rows in the 'about' page
var rows = [
    'avatar_url',
    'title',
    'github_url',
    'value_in_token',
    'value_in_eth',
    'value_in_usdt',
    'web3_created',
    'status',
    'bounty_owner_address',
    'bounty_owner_email',
    'issue_description',
    'bounty_owner_github_username',
    'claimeee_address',
    'claimee_github_username',
    'claimee_email',
    'experience_level',
    'project_length',
    'bounty_type',
    'expires_date',
]
var heads = {
    'avatar_url': 'Issue',
    'value_in_token': 'Issue Funding Info',
    'bounty_owner_address': 'Funder',
    'claimeee_address': 'Claimee',
    'experience_level': 'Meta',
}
var callbacks = {
    'github_url': link_ize,
    'value_in_token': function(key, val, result){
        return [ 'amount', Math.round((parseInt(val) / 10**document.decimals) * 1000) / 1000 + " " + result['token_name']];
    },
    'avatar_url': function(key, val, result){
        return [ 'avatar', '<a href="/profile/'+result['org_name']+'"><img class=avatar src="'+val+'"></a>'];
    },
    'status': function(key, val, result){
        var ui_status = val;
        if(ui_status=='open'){
            ui_status = '<span style="color: #47913e;">open</span>';
        }
        if(ui_status=='fulfilled'){
            ui_status = '<span style="color: #3e00ff;">fulfilled</span>';
        }
        if(ui_status=='accepted'){
            ui_status = '<span style="color: #f9006c;">accepted</span>';
        }
        if(ui_status=='dead'){
            ui_status = '<span style="color: #0d023b;">dead</span>';
        }
        return [ 'status', ui_status];
    },
    'issue_description': function(key, val, result){
        var ui_body = val;
        var allowed_tags = ['br', 'li', 'em', 'ol', 'ul', 'p', 'td', 'a', 'img', 'h1', 'h2', 'h3', 'h4', 'h5', 'h6', 'code'];
        var open_close = ['', '/'];
        var replace_tags = {
            'h1': 'h5',
            'h2': 'h5',
            'h3': 'h5',
            'h4': 'h5',
        }

        for(var i=0; i<allowed_tags.length;i++){
            var tag = allowed_tags[i];
            for(var k=0; k<open_close.length;k++){
                var oc = open_close[k];
                var replace_tag = '&lt;'+ oc + tag +'.*&gt;';
                var with_tag = '<'+ oc + tag +'>';
                var re = new RegExp(replace_tag, 'g');
                ui_body = ui_body.replace(re, with_tag);
                var re = new RegExp(replace_tag.toUpperCase(), 'g');
                ui_body = ui_body.replace(re, with_tag);
            }
        }
        for(var key in replace_tags){
            for(var k=0; k<open_close.length;k++){
                var oc = open_close[k];
                var replace = key;
                var _with = replace_tags[key];
                var replace_tag = '<'+ oc + replace +'>';
                var with_tag = '<'+ oc + _with +'>';
                var re = new RegExp(replace_tag, 'g');
                ui_body = ui_body.replace(re, with_tag);
            }
        }

        var max_len = 1000
        if(ui_body.length > max_len){
            ui_body = ui_body.substring(0, max_len) + '... <a target=new href="'+result['github_url']+'">See More</a> '
        }
        return [ 'issue_description', ui_body];
    },
    'claimeee_address': address_ize,
    'bounty_owner_address': address_ize,
    'bounty_owner_email': email_ize,
    'claimee_email': email_ize,
    'experience_level': unknown_if_empty,
    'project_length': unknown_if_empty,
    'bounty_type': unknown_if_empty,
    'claimee_email': function(key, val, result){
        if(!_truthy(result['claimeee_address'])){
            $("#claimee").addClass('hidden');
        }
        return address_ize(key, val, result);
    },
    'bounty_owner_github_username': gitcoin_ize,
    'claimee_github_username': gitcoin_ize,
    'value_in_eth': function(key, val, result){
        if(result['token_name'] == 'ETH' || val == null){
            return [null, null];
        }
        return [ "Amount (ETH)" , Math.round((parseInt(val) / 10**18) * 1000) / 1000];
    },
    'value_in_usdt': function(key, val, result){
        if(val == null){
            return [null, null];
        }
        return [ "Amount_usd" , val];
    },
    'web3_created': function(key, val, result){
        return [ "updated" , timeDifference(new Date(result['now']), new Date(result['created_on']))];
    },
    'expires_date': function(key, val, result){
        var label = "expires";
        expires_date = new Date(val);
        now = new Date(result['now']);
        var response = timeDifference(now, expires_date);
        if( new Date(val) < new Date()){
            label = "expired";
            if(result['is_open']){
                response = "<span title='This issue is past its expiration date, but it is still active.  Check with the submitter to see if they still want to see it fulfilled.'>"+response+"</span>";
            }
        }
        return [ label , response];
    },

}

var isBountyOwner = function(result) {
    var bountyAddress = result['bounty_owner_address']
    return (typeof web3 != 'undefined' && (web3.eth.coinbase == bountyAddress))
}



var pendingChangesWarning = function(issueURL, last_modified_time_remote, now){
    console.log("checking this issue for updates:");
    console.log(issueURL);
    //setup callbacks
    var changes_synced_callback = function(){
        document.location.href = document.location.href;
        check_for_bounty_changed_updates_REST();
    };
    var check_for_bounty_changed_updates_REST = function(){
        var uri = '/api/v0.1/bounties?github_url='+issueURL;
         $.get(uri, function(results){
            results = sanitizeAPIResults(results);
            var result = results[0];
            // if remote entry has been modified, refresh the page.  if not, try again
            if(typeof result == 'undefined' || result['modified_on'] == last_modified_time_remote){
                setTimeout(check_for_bounty_changed_updates_REST,2000);
            } else {
                changes_synced_callback();
            }
         });
    };

    // Only run this after the transaction is confirmed to be on the blockchain
    var getBountyId = function (callback) {
        // Get total number of bounties on the contract
        if (localStorage['bountyId']) {
            callback(null, localStorage['bountyId']);
        }
        var transactionInfo;
        var bountiesLength;
        var bountyId;
        // var bounty = web3.eth.contract(bounty_abi).at(bounty_address());
        var bounty = web3.eth.contract(bounty_abi).at(bounty_address());  //hardcode to test

        bounty.getNumBounties(function(error, result){
            if (error){
                console.error(error);
                return;
            }
            bountiesLength = parseInt(result, 10);
            console.log('Total bounties length: ' + bountiesLength.toString());
            // Get bounty issuer
            var i = bountiesLength - 1;
            function getBountyLoop (i) {
                bounty.getBounty(i, function(error, result2) {
                    if (error) {
                        console.error(error);
                        return;
                    }
                    issuer = result2[0];
                    var bountyDetails = JSON.parse(localStorage['bountyDetails']);
                    // compare issuer to the submitting address
                    if (issuer == bountyDetails[2]) {
                        bounty.getBountyData(i, function(error, result3) {
                            if (error) {
                            console.error(error);
                            return;
                            }
                            dataHash = result3;
                            // compare resulting datahash from std bounties to cached dataHash
                            if (dataHash == localStorage['dataHash']) {
                                var bountyId = i;
                                console.log('Found matching bountyId: '+ bountyId);
                                localStorage['bountyId'] = i;
                                callback(null, bountyId);
                            } else {
                                i -= 1;
                                if (i == 0) {
                                    console.log('bountyId not found.')
                                    localStorage['bountyId'] = 0;
                                    callback('bountyId not found', 0)
                                } else {
                                getBountyLoop(i);
                                }
                            }
                        })
                    } else {
                        i -= 1;
                        if (i == 0) {
                            console.log('bountyId not found.')
                            localStorage['bountyId'] = 0;
                            callback('bountyId not found', 0)
                        } else {
                        getBountyLoop(i);
                        }
                    }
                })
            }
            getBountyLoop(i)
        })
    }

    var check_for_bounty_changed_updates_web3 = function(){
        // callFunctionWhenTransactionMined continue to be called, until the transaction receipt is found.
        // Once it is found, it calls the function() defined below.
        callFunctionWhenTransactionMined(localStorage['txid'],function(){
            setTimeout(function(){
                // Add bountyId to localStorage['bountyDetails'][11]
                getBountyId(function(error, result) {
                   if(result != 0){
                        var bountyDetails = JSON.parse(localStorage['bountyDetails']);
                        bountyDetails[11] = result;
                        sync_web3(issueURL, bountyDetails, changes_synced_callback);
                        console.log('success syncing with web3');
                    } else {
                        // console.error(result);
                        var link_url = etherscan_tx_url(localStorage['txid']);
                        _alert("<a target=new href='"+link_url+"'>There was an error executing the transaction.</a>  Please <a href='#' onclick='window.history.back();'>try again</a> with a higher gas value.  ")
                    }
                });
 
            },1000)
        });
    };

    var showWarningMessage = function(){
        var pendingchanges = 'pending changes';
        var this_transaction = 'this transaction';
        var title = '';
        if(typeof localStorage['txid'] != 'undefined' && localStorage['txid'].indexOf('0x') != -1){
            var link_url = etherscan_tx_url(localStorage['txid']);
            pendingchanges = "<a target=new href='"+link_url+"'>"+pendingchanges+"</a>"
            this_transaction = "<a target=new href='"+link_url+"'>"+this_transaction+"</a>"
            title = "Your transaction has been posted to web3.";
        }
        var msg = `<br>This funded issue has recently been updated and while the blockchain syncs it has `+pendingchanges+`.
        Please wait a minute or two for web3 to sync `+this_transaction+`.
        <br>(Please DO NOT close the browser tab.  This page will automatically refresh as soon as the blockchain is updated.)`
        _alert({ title: title, message: msg},'info');
    }

    // This part decides if a warning banner should be displayed
    var should_display_warning = false;
    if(localStorage[issueURL]){
        //local warning
        var local_delta = parseInt(timestamp() - localStorage[issueURL]);
        var is_changing_local_recent = local_delta < (60 * 60); // less than one hour

        //remote warning
        var remote_delta = (new Date(now) - new Date(last_modified_time_remote)) / 1000;
        var is_changing_remote_recent = remote_delta < (60 * 60); // less than one minute

        should_display_warning = !last_modified_time_remote || ((is_changing_local_recent) && (remote_delta > local_delta));
        if(should_display_warning){

            showWarningMessage();
            showLoading();
            check_for_bounty_changed_updates_web3();
        }
    }
    return should_display_warning;
};

window.addEventListener('load', function() {
    setTimeout(function(){
        var issueURL = getParam('url');
        $("#submitsolicitation a").attr('href','/funding/new/?source=' + issueURL)
        var uri = '/api/v0.1/bounties?';  // Django API
        $.get(uri, function(results){
            results = sanitizeAPIResults(results);
            var nonefound = true;
            for(var i = 0; i<results.length; i++){
                var result = results[i];
                // if the result from the database matches the one in question..
                if(normalizeURL(result['github_url']) == normalizeURL(issueURL)){
                    $("#bounty_details").css('display','flex');
                    nonefound = false;

                    //setup
                    var decimals = 18;
                    var related_token_details = tokenAddressToDetails(result['token_address'])
                    if(related_token_details && related_token_details.decimals){
                        decimals = related_token_details.decimals;
                    }
                    document.decimals = decimals;

                    // title
                    result['title'] = result['title'] ? result['title'] : result['github_url'];
                    result['title'] = result['network'] != 'mainnet' ? "(" + result['network'] + ") " + result['title'] : result['title'];
                    $('.title').html("Funded Issue Details: " + result['title']);

                    //insert table onto page
                    for(var j=0; j< rows.length; j++){
                        var key = rows[j];
                        var head = null;
                        var val = result[key];
                        if(heads[key]){
                            head = heads[key];
                        }
                        if(callbacks[key]){
                            _result = callbacks[key](key, val, result);
                            val = _result[1];
                        }
                        var entry = {
                            'head': head,
                            'key': key,
                            'val': val,
                        }
                        var id = '#' + key;
                        if($(id).length){
                            $(id).html(val);
                        }
                    }

                    //actions
                    var actions = [];
                    if(result['github_url'].substring(0,4) == 'http'){

                        var github_url = result['github_url'];
                        // hack to get around the renamed repo for piper's work.  can't change the data layer since blockchain is immutable
                        github_url = github_url.replace('pipermerriam/web3.py','ethereum/web3.py');

                        var entry = {
                            href: github_url,
                            text: 'View on Github',
                            target: 'new',
                            parent: 'right_actions',
                            color: 'darkBlue',
                            title: 'Github is where the issue scope lives.  Its also a great place to collaborate with, and get to know, other developers (and sometimes even the repo maintainer themselves!).'
                        }
                        actions.push(entry);
                    }

                    if(result['status'] != 'accepted' && result['status'] != 'dead'){
                        var enabled = isBountyOwner(result);
                        var entry = {
<<<<<<< HEAD
                            href: '/funding/claim?source='+result['github_url'],
                            text: 'Claim Work',
                            parent: 'right_actions',
                            color: enabled ? 'darkBlue' : 'darkGrey',
                            extraClass: enabled ? '' : 'disabled',
                            title: enabled ? 'Claim work when you sincerely intend to work on it.\n\n It is not necessary to have started work when you claim work on an issue, but please (1) comment on the github thread after you claim it, (2) claim work only if you plan to start work within the next 12 hours  & (3) only claim work if you feel like you understand the scope and can see it to completion. ' : 'Can only be performed if you are not the funder.',
=======
                            href: '/funding/kill?source='+result['github_url'],
                            text: 'Kill Bounty',
                            parent: 'right_actions',
                            color: enabled ? 'darkBlue' : 'darkGrey',
                            extraClass: enabled ? '' : 'disabled',
                            title: enabled ? '' : 'Can only be performed if you are the funder.',

>>>>>>> 5750e935
                        }
                        actions.push(entry);
                    }

                    var enabled = !isBountyOwner(result);
                    if(result['status']=='open' ){
                        var entry = {
                            href: '/funding/fulfill?source='+result['github_url'],
                            text: 'Fulfill Bounty',
                            parent: 'right_actions',
                            color: enabled ? 'darkBlue' : 'darkGrey',
                            extraClass: enabled ? '' : 'disabled',
                            title: enabled ? 'Claim an issue when you sincerely intend to work on it.\n\n It is not necessary to have started work when you claim an issue, but please (1) comment on the github thread after you claim it, (2) claim an issue only if you plan to start work within the next 12 hours  & (3) only claim it if you feel like you understand the scope and can see it to completion. ' : 'Can only be performed if you are not the funder.',
                        }
                        actions.push(entry);
                    }

                    var is_expired = result['status']=='expired' || (new Date(result['now']) > new Date(result['expires_date']));

                    if(result['status']=='fulfilled' ){
                        var enabled = isBountyOwner(result);
                        var entry = {
                            href: '/funding/process?source='+result['github_url'],
                            text: 'Accept Bounty',
                            parent: 'right_actions',
                            color: enabled ? 'darkBlue' : 'darkGrey',
                            extraClass: enabled ? '' : 'disabled',
                            title: enabled ? '' : 'Can only be performed if you are the funder.',

                        }
                        actions.push(entry);
                    }


                    var watch_title = 'Watching an issue allows you to search for it again via the "other filters" in funded issue search.';
                    if (is_on_watch_list(result['github_url'])) {
                        var entry = {
                            href: '/unwatch',
                            text: 'Unwatch',
                            parent: 'left_actions',
                            color: 'darkBlue' ,
                            title: watch_title,
                        }
                        actions.push(entry);
                    } else {
                        var entry = {
                            href: '/watch',
                            text: 'Watch',
                            parent: 'left_actions',
                            color: 'darkBlue',
                            title: watch_title,
                        }
                        actions.push(entry);
                    }

                    for(var l=0; l< actions.length; l++){
                        var target = actions[l]['parent'];
                        var tmpl = $.templates("#action");
                        var html = tmpl.render(actions[l]);
                        $("#"+target).append(html);
                    }

                    //cleanup
                    document.result = result;
                    pendingChangesWarning(issueURL, result['now'], result['now']);
                    add_to_watch_list(result['github_url']);
                    return;
                }
            }
            if(nonefound){
                $(".nonefound").css('display','block');
                $("#primary_view").css('display','none');
                pendingChangesWarning(issueURL);
            }
        }).fail(function(){
            _alert('got an error. please try again, or contact support@gitcoin.co');
                $("#primary_view").css('display','none');
        }).always(function(){
            $('.loading').css('display', 'none');
        });

    },100);
});


$(document).ready(function(){

    $("body").delegate('a[href="/watch"], a[href="/unwatch"]', 'click', function(e){
        e.preventDefault();
        if($(this).attr('href') == '/watch'){
            $(this).attr('href','/unwatch');
            $(this).find('span').text('Unwatch');
            add_to_watch_list(document.result['github_url']);
        } else {
            $(this).attr('href','/watch');
            $(this).find('span').text('Watch');
            remove_from_watch_list(document.result['github_url']);
        }
    });
});<|MERGE_RESOLUTION|>--- conflicted
+++ resolved
@@ -417,22 +417,12 @@
                     if(result['status'] != 'accepted' && result['status'] != 'dead'){
                         var enabled = isBountyOwner(result);
                         var entry = {
-<<<<<<< HEAD
-                            href: '/funding/claim?source='+result['github_url'],
-                            text: 'Claim Work',
-                            parent: 'right_actions',
-                            color: enabled ? 'darkBlue' : 'darkGrey',
-                            extraClass: enabled ? '' : 'disabled',
-                            title: enabled ? 'Claim work when you sincerely intend to work on it.\n\n It is not necessary to have started work when you claim work on an issue, but please (1) comment on the github thread after you claim it, (2) claim work only if you plan to start work within the next 12 hours  & (3) only claim work if you feel like you understand the scope and can see it to completion. ' : 'Can only be performed if you are not the funder.',
-=======
                             href: '/funding/kill?source='+result['github_url'],
                             text: 'Kill Bounty',
                             parent: 'right_actions',
                             color: enabled ? 'darkBlue' : 'darkGrey',
                             extraClass: enabled ? '' : 'disabled',
                             title: enabled ? '' : 'Can only be performed if you are the funder.',
-
->>>>>>> 5750e935
                         }
                         actions.push(entry);
                     }
