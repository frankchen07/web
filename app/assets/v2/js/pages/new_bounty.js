--- conflicted
+++ resolved
@@ -297,26 +297,11 @@
           web3Callback // callback for web3
         );
       }
-<<<<<<< HEAD
-      // Check if the bounty already exists
-      var uri = '/api/v0.1/bounties/?github_url=' + issueURL;
-
-      $.get(uri, function(results, status) {
-        results = sanitizeAPIResults(results);
-        var result = results[0];
-
-        if (result != null) {
-          _alert({ message: gettext('A bounty already exists for that Github Issue.') });
-          unloading_button($('.js-submit'));
-          return;
-        }
-=======
       var approve_success_callback = function(callback) {
         // Add data to IPFS and kick off all the callbacks.
         ipfsBounty.payload.issuer.address = account;
         ipfs.addJson(ipfsBounty, newIpfsCallback);
       };
->>>>>>> 477d9934
 
       if (isETH) {
         // no approvals needed for ETH
