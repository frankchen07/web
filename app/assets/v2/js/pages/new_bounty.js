/* eslint-disable no-console */
/* eslint-disable nonblock-statement-body-position */
/* eslint-disable no-lonely-if */
load_tokens();

var localStorage = window.localStorage ? window.localStorage : {};
const quickstartURL = document.location.origin + '/bounty/quickstart';

let params = (new URL(document.location)).searchParams;

const FEE_PERCENTAGE = document.FEE_PERCENTAGE / 100.0;

var new_bounty = {
  last_sync: new Date()
};

if (localStorage['quickstart_dontshow'] !== 'true' &&
    doShowQuickstart(document.referrer) &&
    doShowQuickstart(document.URL)) {
  window.location = quickstartURL;
}

function doShowQuickstart(url) {
  let blacklist = [];

  blacklist.push(document.location.origin + '/bounty/quickstart');
  blacklist.push(document.location.origin + '/bounty/new\\?');
  blacklist.push(document.location.origin + '/funding/new\\?');
  blacklist.push(document.location.origin + '/new\\?');

  for (let i = 0; i < blacklist.length; i++) {
    if (url.match(blacklist[i]))
      return false;
  }

  return true;
}

var processedData;
var usersBySkills;

$('.select2-tag__choice').on('click', function() {
  $('#invite-contributors.js-select2').data('select2').dataAdapter.select(processedData[0].children[$(this).data('id')]);
});

$('.select2-add_byskill').on('click', function(e) {
  e.preventDefault();
<<<<<<< HEAD
  $('#invite-contributors.js-select2').val(usersBySkills.map((item) => { return item.id})).trigger("change")
=======
  $('#invite-contributors.js-select2').val(processedData[1].children.map((item) => {
    return item.id;
  })).trigger('change');
>>>>>>> 2a033ded
});

$('.select2-clear_invites').on('click', function(e) {
  e.preventDefault();
  $('#invite-contributors.js-select2').val(null).trigger('change');
});


const getSuggestions = () => {
  let queryParams = {};

  queryParams.keywords = $('#keywords').val();
  queryParams.invite = params.get('invite') || '';

<<<<<<< HEAD
=======
  if (queryParams.keywords.length) {
    $('#invite-all-container').show();
    $('.select2-add_byskill span').text(queryParams.keywords);
  } else {
    $('#invite-all-container').hide();
  }

>>>>>>> 2a033ded
  let searchParams = new URLSearchParams(queryParams);

  const settings = {
    url: `/api/v0.1/get_suggested_contributors?${searchParams}`,
    method: 'GET',
    processData: false,
    dataType: 'json',
    contentType: false
  };

  $.ajax(settings).done(function(response) {
    let groups = {
      'contributors': 'Recently worked with you',
      'recommended_developers': 'Recommended based on skills',
      'verified_developers': 'Verified contributors',
      'invites': 'Invites'
    };

    let options = Object.entries(response).map(([ text, children ]) => (
      { text: groups[text], children }
    ));

    usersBySkills = [].map.call(response['recommended_developers'], function(obj){
      return obj;
    });

    if (queryParams.keywords.length && usersBySkills.length) {
      $('#invite-all-container').show()
      $('.select2-add_byskill span').text(queryParams.keywords.join(', '))
    } else {
      $('#invite-all-container').hide()
    }

    var generalIndex = 0;

    processedData = $.map(options, function(obj, index) {
      if (obj.children.length < 1) {
        return;
      }

      obj.children.forEach((children, childIndex) => {
        children.text = children.fulfiller_github_username || children.user__profile__handle || children.handle;
        children.id = generalIndex;
        if (obj.text == 'Invites') {
          children.selected = true;
          $('#reserve-section').collapse('show');
        }
        generalIndex++;
      });
      return obj;
    });

    $('#invite-contributors').select2().empty();
    $('#invite-contributors.js-select2').select2({
      data: processedData,
      placeholder: 'Select contributors',
      escapeMarkup: function(markup) {
        return markup;
      },
      templateResult: formatUser,
      templateSelection: formatUserSelection
    });

  }).fail(function(error) {
    console.log('Could not fetch contributors', error);
  });
};

getSuggestions();
$('#keywords').on('change', getSuggestions);

function formatUser(user) {
  if (!user.text || user.children) {
    return user.text;
  }
  let markup = `<div class="d-flex align-items-baseline">
                  <div class="mr-2">
                    <img class="rounded-circle" src="${'/dynamic/avatar/' + user.text }" width="20" height="20"/>
                  </div>
                  <div>${user.text}</div>
                </div>`;

  return markup;
}

function formatUserSelection(user) {
  let selected;

  if (user.id) {
    selected = `
      <img class="rounded-circle" src="${'/dynamic/avatar/' + user.text }" width="20" height="20"/>
      <span class="ml-2">${user.text}</span>`;
  } else {
    selected = user.text;
  }
  return selected;
}

function lastSynced(current, last_sync) {
  return timeDifference(current, last_sync);
}

const setPrivateForm = () => {
  $('#description, #title').prop('readonly', false);
  $('#description, #title').prop('required', true);
  $('#no-issue-banner').hide();
  $('#issue-details').removeClass('issue-details-public');
  $('#issue-details, #issue-details-edit').show();
  $('#sync-issue').removeClass('disabled');
  $('#last-synced, #edit-issue, #sync-issue').hide();
  $('#show_email_publicly').attr('disabled', true);
  $('#cta-subscription, #private-repo-instructions').removeClass('d-md-none');
  $('#nda-upload').show();
  $('#issueNDA').prop('required', true);
  $('.permissionless').addClass('disabled');
  $('#permissionless').attr('disabled', true);
  $('#admin_override_suspend_auto_approval').prop('checked', false);
  $('#admin_override_suspend_auto_approval').attr('disabled', true);
  $('#keywords').select2({
    placeholder: 'Select tags',
    tags: 'true',
    allowClear: true,
    tokenSeparators: [ ',', ' ' ]
  }).trigger('change');
};

const setPublicForm = () => {
  $('#description, #title').prop('readonly', true);
  $('#no-issue-banner').show();
  $('#issue-details').addClass('issue-details-public');
  $('#issue-details, #issue-details-edit').hide();
  $('#sync-issue').addClass('disabled');
  $('.js-submit').addClass('disabled');
  $('#last-synced, #edit-issue , #sync-issue').show();
  $('#show_email_publicly').attr('disabled', false);
  $('#cta-subscription, #private-repo-instructions').addClass('d-md-none');
  $('#nda-upload').hide();
  $('#issueNDA').prop('required', false);
  $('.permissionless').removeClass('disabled');
  $('#permissionless').attr('disabled', false);
  $('#admin_override_suspend_auto_approval').prop('checked', true);
  $('#admin_override_suspend_auto_approval').attr('disabled', false);
  retrieveIssueDetails();
};

/**
 * Checks if token used to fund bounty is authed.
 */
const handleTokenAuth = () => {
  return new Promise((resolve) => {
    const tokenName = $('#token option:selected').text();
    const tokenAddress = $('#token option:selected').val();
    let isTokenAuthed = true;

    if (!token) {
      isTokenAuthed = false;
      tokenAuthAlert(isTokenAuthed);
      resolve(isTokenAuthed);
    } else if (tokenName == 'ETH') {
      tokenAuthAlert(isTokenAuthed);
      resolve(isTokenAuthed);
    } else {
      const token_contract = web3.eth.contract(token_abi).at(tokenAddress);
      const from = web3.eth.coinbase;
      const to = bounty_address();

      token_contract.allowance.call(from, to, (error, result) => {

        if (error || result.toNumber() == 0) {
          isTokenAuthed = false;
        }
        tokenAuthAlert(isTokenAuthed, tokenName);
        resolve(isTokenAuthed);
      });
    }
  });
};

/**
 * Toggles alert to notify user while bounty creation using an
 * un-authed token.
 * @param {boolean} isTokenAuthed - Token auth status for user
 * @param {string=}  tokenName - token name
 */
const tokenAuthAlert = (isTokenAuthed, tokenName) => {
  $('.alert').remove();

  if (isTokenAuthed) {
    $('.alert').remove();
    $('#add-token-dialog').bootstrapModal('hide');
    $('#token-denomination').html('');
  } else {
    tokenName = tokenName ? tokenName : '';
    _alert(
      gettext(`
        This token ${tokenName} needs to be enabled to fund this bounty, click on
        <a class="font-weight-semibold" href="/settings/tokens">
          the Token Settings page and enable it.
        </a> This is only needed once per token.`
      ),
      'warning'
    );

    $('#token-denomination').html(tokenName);
    $('#add-token-dialog').bootstrapModal('show');
  }
};

$(function() {

  $('#last-synced').hide();
  $('.js-select2').each(function() {
    $(this).select2({
      minimumResultsForSearch: Infinity
    });
  });

  let checked = params.get('type');

  if (params.has('type')) {

    $(`.${checked}`).button('toggle');

  } else {
    params.append('type', 'public');
    window.history.replaceState({}, '', location.pathname + '?' + params);
  }
  toggleCtaPlan(checked);

  $('input[name=repo_type]').change(function() {
    toggleCtaPlan($(this).val());
  });

  populateBountyTotal();

  // Load sidebar radio buttons from localStorage
  if (getParam('source')) {
    $('input[name=issueURL]').val(getParam('source'));
  } else if (getParam('url')) {
    $('input[name=issueURL]').val(getParam('url'));
  } else if (localStorage['issueURL']) {
    $('input[name=issueURL]').val(localStorage['issueURL']);
  }


  setTimeout(setUsdAmount, 1000);

  // fetch issue URL related info
  $('input[name=amount]').keyup(setUsdAmount);
  $('input[name=amount]').blur(setUsdAmount);
  $('input[name=usd_amount]').keyup(usdToAmount);
  $('input[name=usd_amount]').blur(usdToAmount);
  $('input[name=hours]').keyup(setUsdAmount);
  $('input[name=hours]').blur(setUsdAmount);
  $('input[name=amount]').on('change', function() {
    const amount = $('input[name=amount]').val();

    $('#summary-bounty-amount').html(amount);
    $('#summary-fee-amount').html((amount * FEE_PERCENTAGE).toFixed(4));
    populateBountyTotal();
  });

  var triggerDenominationUpdate = function(e) {
    setUsdAmount();
    handleTokenAuth();
    const token_val = $('select[name=denomination]').val();
    const tokendetails = tokenAddressToDetails(token_val);
    var token = tokendetails['name'];


    $('#summary-bounty-token').html(token);
    $('#summary-fee-token').html(token);
    populateBountyTotal();
  };

  $('select[name=denomination]').change(triggerDenominationUpdate);
  waitforWeb3(function() {
    setTimeout(function() {
      triggerDenominationUpdate();
    }, 1000);
  });

  $('#featuredBounty').on('change', function() {
    if ($(this).prop('checked')) {
      if (document.FEE_PERCENTAGE == 0)
        $('#confirmation').html('2');
      else
        $('#confirmation').html('3');

      $('.feature-amount').show();
    } else {
      if (document.FEE_PERCENTAGE == 0)
        $('#confirmation').html('1');
      else
        $('#confirmation').html('2');

      $('.feature-amount').hide();
    }
    populateBountyTotal();
  });


  $('[name=project_type]').on('change', function() {
    let val = $('input[name=project_type]:checked').val();

    if (val !== 'traditional') {
      $('#reservedFor').attr('disabled', true);
      $('#reservedFor').select2().trigger('change');
    } else {
      $('#reservedFor').attr('disabled', false);
      userSearch('#reservedFor', false);
    }
  });

  if ($('input[name=issueURL]').val() != '' && !isPrivateRepo) {
    retrieveIssueDetails();
  }

  $('select[name=denomination]').select2();
  if ($('input[name=amount]').val().trim().length > 0) {
    setUsdAmount();
  }

  if (params.get('reserved')) {
    $('#reserve-section').collapse('show');
  }

  userSearch(
    '#reservedFor',
    // show address
    false,
    // theme
    '',
    // initial data
    params.get('reserved') ? [params.get('reserved')] : [],
    // allowClear
    true
  );

  $('input[name="expirationTimeDelta"]').daterangepicker({
    singleDatePicker: true,
    startDate: moment().add(1, 'month'),
    alwaysShowCalendars: false,
    ranges: {
      '1 week': [ moment().add(7, 'days'), moment().add(7, 'days') ],
      '2 weeks': [ moment().add(14, 'days'), moment().add(14, 'days') ],
      '1 month': [ moment().add(1, 'month'), moment().add(1, 'month') ],
      '3 months': [ moment().add(3, 'month'), moment().add(3, 'month') ],
      '1 year': [ moment().add(1, 'year'), moment().add(1, 'year') ]
    },
    'locale': {
      'customRangeLabel': 'Custom',
      'format': 'MM/DD/YYYY'
    }
  });

});

$('#reservedFor').on('select2:select', function(e) {
  $('#permissionless').click();
});

$('#sync-issue').on('click', function(event) {
  event.preventDefault();
  if (!$('#sync-issue').hasClass('disabled')) {
    new_bounty.last_sync = new Date();
    retrieveIssueDetails();
    $('#last-synced span').html(lastSynced(new Date(), new_bounty.last_sync));
  }
});

$('#issueURL').focusout(function() {
  if (isPrivateRepo) {
    setPrivateForm();
    var validated = $('input[name=issueURL]').val() == '' || !validURL($('input[name=issueURL]').val());

    if (validated) {
      $('.js-submit').addClass('disabled');
    } else {
      $('.js-submit').removeClass('disabled');
    }
    return;
  }

  setInterval(function() {
    $('#last-synced span').html(timeDifference(new Date(), new_bounty.last_sync));
  }, 6000);

  if ($('input[name=issueURL]').val() == '' || !validURL($('input[name=issueURL]').val())) {
    $('#issue-details, #issue-details-edit').hide();
    $('#no-issue-banner').show();

    $('#title').val('');
    $('#description').val('');

    $('#last-synced').hide();
    $('.js-submit').addClass('disabled');
  } else {
    $('#edit-issue').attr('href', $('input[name=issueURL]').val());

    $('#sync-issue').removeClass('disabled');
    $('.js-submit').removeClass('disabled');

    new_bounty.last_sync = new Date();
    retrieveIssueDetails();
    $('#last-synced').show();
    $('#last-synced span').html(lastSynced(new Date(), new_bounty.last_sync));
  }
});

const togggleEnabled = function(checkboxSelector, targetSelector, do_focus, revert) {
  let check = revert ? ':unchecked' : ':checked';
  let isChecked = $(checkboxSelector).is(check);

  if (isChecked) {
    $(targetSelector).attr('disabled', false);

    if (do_focus) {
      $(targetSelector).focus();
    }
  } else {
    $(targetSelector).attr('disabled', true);
    if ($(targetSelector).hasClass('select2-hidden-accessible')) {
      $(targetSelector).select2().trigger('change');
    }
  }
};

$('#hiringRightNow').on('click', () => {
  togggleEnabled('#hiringRightNow', '#jobDescription', true);
});

$('#specialEvent').on('click', () => {
  togggleEnabled('#specialEvent', '#eventTag', true);
});

$('#neverExpires').on('click', () => {
  togggleEnabled('#neverExpires', '#expirationTimeDelta', false, true);
});

$('#submitBounty').validate({
  errorPlacement: function(error, element) {
    if (element.attr('name') == 'bounty_category') {
      error.appendTo($(element).parents('.btn-group-toggle').next('.cat-error'));
    } else {
      error.insertAfter(element);
    }
  },
  ignore: '',
  messages: {
    select2Start: {
      required: 'Please select the right keywords.'
    }
  },
  submitHandler: function(form) {
    try {
      bounty_address();
    } catch (exception) {
      _alert(gettext('You are on an unsupported network.  Please change your network to a supported network.'));
      unloading_button($('.js-submit'));
      return;
    }
    if (typeof ga != 'undefined') {
      ga('send', 'event', 'new_bounty', 'new_bounty_form_submit');
    }

    var data = {};
    var disabled = $(form)
      .find(':input:disabled')
      .removeAttr('disabled');

    $.each($(form).serializeArray(), function() {
      if (data[this.name]) {
        data[this.name] += ',' + this.value;
      } else {
        data[this.name] = this.value;
      }
    });

    if (data.repo_type == 'private' && data.project_type != 'traditional' && data.permission_type != 'approval') {
      _alert(gettext('The project type and/or permission type of bounty does not validate for a private repo'));
      unloading_button($('.js-submit'));
    }

    disabled.attr('disabled', 'disabled');

    // setup
    loading_button($('.js-submit'));
    var githubUsername = data.githubUsername;
    var issueURL = data.issueURL.replace(/#.*$/, '');
    var notificationEmail = data.notificationEmail;
    var amount = data.amount;
    var tokenAddress = data.denomination;
    var token = tokenAddressToDetails(tokenAddress);
    var decimals = token['decimals'];
    var tokenName = token['name'];
    var decimalDivisor = Math.pow(10, decimals);
    var expirationTimeDelta = $('#expirationTimeDelta').data('daterangepicker').endDate.utc().unix();
    let reservedFor = $('.username-search').select2('data')[0];
    let inviteContributors = $('#invite-contributors.js-select2').select2('data').map((user) => {
      return user.profile__id;
    });

    var metadata = {
      issueTitle: data.title,
      issueDescription: data.description,
      issueKeywords: data.keywords ? data.keywords : '',
      githubUsername: data.githubUsername,
      notificationEmail: data.notificationEmail,
      fullName: data.fullName,
      experienceLevel: data.experience_level,
      projectLength: data.project_length,
      bountyType: data.bounty_type,
      estimatedHours: data.hours,
      fundingOrganisation: data.fundingOrganisation,
      eventTag: data.specialEvent ? (data.eventTag || '') : '',
      is_featured: data.featuredBounty,
      repo_type: data.repo_type,
      featuring_date: data.featuredBounty && ((new Date().getTime() / 1000) | 0) || 0,
      reservedFor: reservedFor ? reservedFor.text : '',
      tokenName,
      invite: inviteContributors,
      bounty_categories: data.bounty_category
    };

    var privacy_preferences = {
      show_email_publicly: data.show_email_publicly,
      show_name_publicly: data.show_name_publicly
    };

    var mock_expire_date = 9999999999; // 11/20/2286, https://github.com/Bounties-Network/StandardBounties/issues/25
    let expire_date = expirationTimeDelta;

    if ($('#neverExpires').is(':checked')) {
      expire_date = mock_expire_date;
    }
    // https://github.com/ConsenSys/StandardBounties/issues/21
    var ipfsBounty = {
      payload: {
        title: metadata.issueTitle,
        description: metadata.issueDescription,
        sourceFileName: '',
        sourceFileHash: '',
        sourceDirectoryHash: '',
        issuer: {
          name: metadata.fullName,
          email: metadata.notificationEmail,
          githubUsername: metadata.githubUsername,
          address: '' // Fill this in later
        },
        schemes: {
          project_type: data.project_type,
          permission_type: data.permission_type,
          auto_approve_workers: !!data.auto_approve_workers
        },
        hiring: {
          hiringRightNow: !!data.hiringRightNow,
          jobDescription: data.jobDescription
        },
        funding_organisation: metadata.fundingOrganisation,
        is_featured: metadata.is_featured,
        repo_type: metadata.repo_type,
        featuring_date: metadata.featuring_date,
        privacy_preferences: privacy_preferences,
        funders: [],
        categories: metadata.issueKeywords.split(','),
        created: (new Date().getTime() / 1000) | 0,
        webReferenceURL: issueURL,
        fee_amount: 0,
        fee_tx_id: '0x0',
        // optional fields
        metadata: metadata,
        tokenName: tokenName,
        tokenAddress: tokenAddress,
        expire_date: expire_date,
        coupon_code: $('#coupon_code').val()
      },
      meta: {
        platform: 'gitcoin',
        schemaVersion: '0.1',
        schemaName: 'gitcoinBounty'
      }
    };

    // validation
    var isError = false;

    $(this).attr('disabled', 'disabled');

    // save off local state for later
    localStorage['issueURL'] = issueURL;
    localStorage['notificationEmail'] = notificationEmail;
    localStorage['githubUsername'] = githubUsername;
    localStorage['tokenAddress'] = tokenAddress;
    localStorage.removeItem('bountyId');

    // setup web3
    // TODO: web3 is using the web3.js file.  In the future we will move
    // to the node.js package.  github.com/ethereum/web3.js
    var isETH = tokenAddress == '0x0000000000000000000000000000000000000000';
    var token_contract = web3.eth.contract(token_abi).at(tokenAddress);
    var account = web3.eth.coinbase;
    let amountNoDecimal = amount;

    amount = amount * decimalDivisor;
    // Create the bounty object.
    // This function instantiates a contract from the existing deployed Standard Bounties Contract.
    // bounty_abi is a giant object containing the different network options
    // bounty_address() is a function that looks up the name of the network and returns the hash code
    var bounty = web3.eth.contract(bounty_abi).at(bounty_address());
    // StandardBounties integration begins here
    // Set up Interplanetary file storage
    // IpfsApi is defined in the ipfs-api.js.
    // Is it better to use this JS file than the node package?  github.com/ipfs/

    ipfs.ipfsApi = IpfsApi(ipfsConfig);
    ipfs.setProvider(ipfsConfig);

    // setup inter page state
    localStorage[issueURL] = JSON.stringify({
      timestamp: null,
      dataHash: null,
      issuer: account,
      txid: null
    });

    function syncDb() {
      // Need to pass the bountydetails as well, since I can't grab it from the
      // Standard Bounties contract.
      if (typeof dataLayer !== 'undefined') {
        dataLayer.push({ event: 'fundissue' });
      }

      // update localStorage issuePackage
      var issuePackage = JSON.parse(localStorage[issueURL]);

      issuePackage['timestamp'] = timestamp();
      localStorage[issueURL] = JSON.stringify(issuePackage);

      _alert({ message: gettext('Submission sent to web3.') }, 'info');
      setTimeout(() => {
        delete localStorage['issueURL'];
        document.location.href = '/funding/details/?url=' + issueURL;
      }, 1000);
    }

    // web3 callback
    function web3Callback(error, result) {
      indicateMetamaskPopup(true);
      if (error) {
        console.error(error);
        _alert(
          {
            message:
              gettext('There was an error.  Please try again or contact support.')
          },
          'error'
        );
        unloading_button($('.js-submit'));
        return;
      }

      if (typeof ga != 'undefined') {
        ga('send', 'event', 'new_bounty', 'metamask_signature_achieved');
      }


      // update localStorage issuePackage
      var issuePackage = JSON.parse(localStorage[issueURL]);

      issuePackage['txid'] = result;
      localStorage[issueURL] = JSON.stringify(issuePackage);

      syncDb();
    }

    function newIpfsCallback(error, result) {
      indicateMetamaskPopup();
      if (error) {
        console.error(error);
        _alert({
          message: gettext('There was an error.  Please try again or contact support.')
        }, 'error');
        unloading_button($('.js-submit'));
        return;
      }

      // cache data hash to find bountyId later
      // update localStorage issuePackage
      var issuePackage = JSON.parse(localStorage[issueURL]);

      issuePackage['dataHash'] = result;
      localStorage[issueURL] = JSON.stringify(issuePackage);

      // bounty is a web3.js eth.contract address
      // The Ethereum network requires using ether to do stuff on it
      // issueAndActivateBounty is a method defined in the StandardBounties solidity contract.

      var eth_amount = isETH ? amount : 0;
      var _paysTokens = !isETH;
      var bountyIndex = bounty.issueAndActivateBounty(
        account, // _issuer
        mock_expire_date, // _deadline
        result, // _data (ipfs hash)
        amount, // _fulfillmentAmount
        0x0, // _arbiter
        _paysTokens, // _paysTokens
        tokenAddress, // _tokenContract
        amount, // _value
        {
        // {from: x, to: y}
          from: account,
          value: eth_amount,
          gasPrice: web3.toHex($('#gasPrice').val() * Math.pow(10, 9)),
          gas: web3.toHex(318730),
          gasLimit: web3.toHex(318730)
        },
        web3Callback // callback for web3
      );
    }

    var do_bounty = function(callback) {
      handleTokenAuth().then(() => {
        const fee = Number((Number(data.amount) * FEE_PERCENTAGE).toFixed(4));
        const to_address = '0x00De4B13153673BCAE2616b67bf822500d325Fc3';
        const gas_price = web3.toHex($('#gasPrice').val() * Math.pow(10, 9));

        indicateMetamaskPopup();
        if (FEE_PERCENTAGE == 0) {
          deductBountyAmount(fee, '');
        } else {
          if (isETH) {
            web3.eth.sendTransaction({
              to: to_address,
              from: web3.eth.coinbase,
              value: web3.toWei(fee, 'ether'),
              gasPrice: gas_price
            }, function(error, txnId) {
              indicateMetamaskPopup(true);
              if (error) {
                _alert({ message: gettext('Unable to pay bounty fee. Please try again.') }, 'error');
              } else {
                deductBountyAmount(fee, txnId);
              }
            });
          } else {
            const amountInWei = fee * 1.0 * Math.pow(10, token.decimals);
            const token_contract = web3.eth.contract(token_abi).at(tokenAddress);

            token_contract.transfer(to_address, amountInWei, { gasPrice: gas_price },
              function(error, txnId) {
                indicateMetamaskPopup(true);
                if (error) {
                  _alert({ message: gettext('Unable to pay bounty fee. Please try again.') }, 'error');
                  unloading_button($('.js-submit'));
                } else {
                  deductBountyAmount(fee, txnId);
                }
              }
            );
          }
        }
      });
    };

    const deductBountyAmount = function(fee, txnId) {
      ipfsBounty.payload.issuer.address = account;
      ipfsBounty.payload.fee_tx_id = txnId;
      ipfsBounty.payload.fee_amount = fee;
      ipfs.addJson(ipfsBounty, newIpfsCallback);
      if (typeof ga != 'undefined') {
        if (fee == 0)
          ga('send', 'event', 'new_bounty', 'new_bounty_no_fees');
        else
          ga('send', 'event', 'new_bounty', 'new_bounty_fee_paid');
      }
    };

    const uploadNDA = function() {
      const formData = new FormData();

      formData.append('docs', $('#issueNDA')[0].files[0]);
      formData.append('doc_type', 'unsigned_nda');
      const settings = {
        url: '/api/v0.1/bountydocument',
        method: 'POST',
        processData: false,
        dataType: 'json',
        contentType: false,
        data: formData
      };

      $.ajax(settings).done(function(response) {
        if (response.status == 200) {
          _alert(response.message, 'info');
          ipfsBounty.payload.unsigned_nda = response.bounty_doc_id;
          if (data.featuredBounty) payFeaturedBounty();
          else do_bounty();
        } else {
          _alert('Unable to upload NDA. ', 'error');
          unloading_button($('.js-submit'));
          console.log('NDA error:', response.message);
        }
      }).fail(function(error) {
        _alert('Unable to upload NDA. ', 'error');
        unloading_button($('.js-submit'));
        console.log('NDA error:', error);
      });
    };

    const payFeaturedBounty = function() {
      indicateMetamaskPopup();
      web3.eth.sendTransaction({
        to: '0x00De4B13153673BCAE2616b67bf822500d325Fc3',
        from: web3.eth.coinbase,
        value: web3.toWei(ethFeaturedPrice, 'ether'),
        gasPrice: web3.toHex($('#gasPrice').val() * Math.pow(10, 9)),
        gas: web3.toHex(318730),
        gasLimit: web3.toHex(318730)
      },
      function(error, result) {
        indicateMetamaskPopup(true);
        if (error) {
          _alert({ message: gettext('Unable to upgrade to featured bounty. Please try again.') }, 'error');
          unloading_button($('.js-submit'));
          console.log(error);
        } else {
          saveAttestationData(
            result,
            ethFeaturedPrice,
            '0x00De4B13153673BCAE2616b67bf822500d325Fc3',
            'featuredbounty'
          );
        }
        do_bounty();
      });
    };

    function processBounty() {
      if (
        $("input[type='radio'][name='repo_type']:checked").val() == 'private' &&
        $('#issueNDA')[0].files[0]
      ) {
        uploadNDA();
      } else {
        handleTokenAuth().then(isAuthedToken => {
          if (isAuthedToken) {
            data.featuredBounty ? payFeaturedBounty() : do_bounty();
          }
        });
      }
    }

    if (check_balance_and_alert_user_if_not_enough(tokenAddress, amountNoDecimal)) {
      processBounty();
    } else {
      return unloading_button($('.js-submit'));
    }

    function check_balance_and_alert_user_if_not_enough(tokenAddress, amount, msg) {
      const token_contract = web3.eth.contract(token_abi).at(tokenAddress);
      const from = web3.eth.coinbase;
      const token_details = tokenAddressToDetails(tokenAddress);
      const token_decimals = token_details['decimals'];
      const token_name = token_details['name'];
      let total = parseFloat(amount) +
                    parseFloat((parseFloat(amount) * FEE_PERCENTAGE).toFixed(4)) +
                    (data.featuredBounty ? ethFeaturedPrice : 0);

      const checkBalance = (balance, total, token_name) => {

        if (parseFloat(total) > balance) {
          let isFeaturedToken = token_name !== 'ETH' && data.featuredBounty;

          total = isFeaturedToken ? total - ethFeaturedPrice : total;
          const balance_rounded = Math.round(balance * 10) / 10;
          let msg = gettext('You do not have enough tokens to fund this bounty. You have ') +
            balance_rounded + ' ' + token_name + ' ' + gettext(' but you need ') + total +
            ' ' + token_name;

          if (isFeaturedToken) {
            msg += ` + ${ethFeaturedPrice} ETH`;
          }
          _alert(msg, 'warning');
        } else {
          return processBounty();
        }
      };
      var walletBalance;

      if (tokenAddress == '0x0000000000000000000000000000000000000000') {
        let ethBalance = getBalance(from);

        ethBalance.then(
          function(result) {
            walletBalance = result.toNumber() / Math.pow(10, token_decimals);
            return checkBalance(walletBalance, total, token_name);
          }
        );
      } else {
        token_contract.balanceOf.call(from, function(error, result) {
          if (error) return;
          walletBalance = result.toNumber() / Math.pow(10, token_decimals);
          return checkBalance(walletBalance, total, token_name);
        });
      }
    }
  }
});

$('[name=permission_type]').on('change', function() {
  var val = $('input[name=permission_type]:checked').val();

  if (val === 'approval') {
    $('#admin_override_suspend_auto_approval').attr('disabled', false);
  } else {
    $('#admin_override_suspend_auto_approval').prop('checked', false);
    $('#admin_override_suspend_auto_approval').attr('disabled', true);
  }
});

var getBalance = (address) => {
  return new Promise (function(resolve, reject) {
    web3.eth.getBalance(address, function(error, result) {
      if (error) {
        reject(error);
      } else {
        resolve(result);
      }
    });
  });
};

let usdFeaturedPrice = $('.featured-price-usd').text();
let ethFeaturedPrice;
let bountyFee;

getAmountEstimate(usdFeaturedPrice, 'ETH', (amountEstimate) => {
  ethFeaturedPrice = amountEstimate['value'];
  $('.featured-price-eth').text(`+${amountEstimate['value']} ETH`);
  $('#summary-feature-amount').text(`${amountEstimate['value']}`);
});

/**
 * Calculates total amount needed to fund the bounty
 * Bounty Amount + Fee + Featured Bounty
 */
const populateBountyTotal = () => {

  const amount = $('input[name=amount]').val();
  const fee = (amount * FEE_PERCENTAGE).toFixed(4);

  $('#summary-bounty-amount').html(amount);
  $('#summary-fee-amount').html(fee);

  const bountyToken = $('#summary-bounty-token').html();
  const bountyAmount = Number($('#summary-bounty-amount').html());
  const bountyFee = Number((bountyAmount * FEE_PERCENTAGE).toFixed(4));
  const isFeaturedBounty = $('input[name=featuredBounty]:checked').val();
  let totalBounty = Number((bountyAmount + bountyFee).toFixed(4));
  let total = '';

  if (isFeaturedBounty) {
    const featuredBountyAmount = Number($('#summary-feature-amount').html());

    if (bountyToken == 'ETH') {
      totalBounty = (totalBounty + featuredBountyAmount).toFixed(4);
      total = `${totalBounty} ETH`;
    } else {
      total = `${totalBounty} ${bountyToken} + ${featuredBountyAmount} ETH`;
    }
  } else {
    total = `${totalBounty} ${bountyToken}`;
  }

  $('.fee-percentage').html(FEE_PERCENTAGE * 100);
  $('#fee-amount').html(bountyFee);
  $('#fee-token').html(bountyToken);
  $('#summary-total-amount').html(total);
};

let isPrivateRepo = false;

const toggleCtaPlan = (value) => {
  if (value === 'private') {

    params.set('type', 'private');
    isPrivateRepo = true;
    setPrivateForm();
  } else {

    params.set('type', 'public');
    isPrivateRepo = false;
    setPublicForm();
  }
  window.history.replaceState({}, '', location.pathname + '?' + params);
};<|MERGE_RESOLUTION|>--- conflicted
+++ resolved
@@ -45,13 +45,9 @@
 
 $('.select2-add_byskill').on('click', function(e) {
   e.preventDefault();
-<<<<<<< HEAD
-  $('#invite-contributors.js-select2').val(usersBySkills.map((item) => { return item.id})).trigger("change")
-=======
-  $('#invite-contributors.js-select2').val(processedData[1].children.map((item) => {
+  $('#invite-contributors.js-select2').val(usersBySkills.map((item) => {
     return item.id;
-  })).trigger('change');
->>>>>>> 2a033ded
+  })).trigger("change");
 });
 
 $('.select2-clear_invites').on('click', function(e) {
@@ -66,16 +62,6 @@
   queryParams.keywords = $('#keywords').val();
   queryParams.invite = params.get('invite') || '';
 
-<<<<<<< HEAD
-=======
-  if (queryParams.keywords.length) {
-    $('#invite-all-container').show();
-    $('.select2-add_byskill span').text(queryParams.keywords);
-  } else {
-    $('#invite-all-container').hide();
-  }
-
->>>>>>> 2a033ded
   let searchParams = new URLSearchParams(queryParams);
 
   const settings = {
@@ -103,10 +89,10 @@
     });
 
     if (queryParams.keywords.length && usersBySkills.length) {
-      $('#invite-all-container').show()
-      $('.select2-add_byskill span').text(queryParams.keywords.join(', '))
+      $('#invite-all-container').show();
+      $('.select2-add_byskill span').text(queryParams.keywords.join(', '));
     } else {
-      $('#invite-all-container').hide()
+      $('#invite-all-container').hide();
     }
 
     var generalIndex = 0;
