/* eslint-disable no-console */
/* eslint-disable nonblock-statement-body-position */
load_tokens();

/* Check if quickstart page is to be shown */
var localStorage;
var quickstartURL = document.location.origin + '/bounty/quickstart';

const FEE_PERCENTAGE = 10;

var new_bounty = {
  last_sync: new Date()
};

try {
  localStorage = window.localStorage;
} catch (e) {
  localStorage = {};
}

if (localStorage['quickstart_dontshow'] !== 'true' &&
    doShowQuickstart(document.referrer) &&
    doShowQuickstart(document.URL)) {
  window.location = quickstartURL;
}

function doShowQuickstart(url) {
  var fundingURL = document.location.origin + '/funding/new\\?';
  var bountyURL = document.location.origin + '/bounty/new\\?';
  var blacklist = [ fundingURL, bountyURL, quickstartURL ];

  for (var i = 0; i < blacklist.length; i++) {
    if (url.match(blacklist[i])) {
      return false;
    }
  }

  return true;
}

<<<<<<< HEAD
let selected_contributor = [];

$('.select2-available__choice').on('click', function() {
  selected_contributor.push($(this).find('.text').text());
  console.log(selected_contributor);
  $('#invite-contributors').val($(this).data('id')).trigger('change');
  $(this).remove();
});

// $(document).on('click', '#inviteContributors .select2-selection', function() {
const settings = {
  url: '/api/v0.1/get_suggested_contributors',
  method: 'GET',
  processData: false,
  dataType: 'json',
  contentType: false,
  data: {'keywords': $('#keywords').val()[0]}
};

$.ajax(settings).done(function(response) {
  console.log(response);
  var groups = {
    'contributors': 'Recently worked with you',
    'recommended_developers': 'Recomended based on skills',
    'verified_developers': 'Verified contributors'
  };
  
  let data = Object.entries(response).map(([ text, children ]) => (
    { text: groups[text], children }
  ));

  console.log(data);
  var generalIndex = 0;
  var procesedData = $.map(data, function(obj, index) {
    console.log(index, obj);
    obj.children.forEach((children, childIndex) => {
      children.text = children.fulfiller_github_username || children.user__profile__handle; // replace name with the property used for the text
      children.id = generalIndex; // replace pk with your identifier
      generalIndex++;
    });
    return obj;
  });
  
  
  // var dataAdapter = $('#inviteContributors .js-select2').data('select2').dataAdapter;
  
  
  // var option = dataAdapter.option(JSON.stringify(procesedData));

  console.log(procesedData);
  // dataAdapter.addOptions(option);
  $('#inviteContributors .js-select2').select2({
    data: procesedData,
    placeholder: 'Select contributors'

  });

}).fail(function(error) {
  console.log('Could not fetch contributors', error);
});
// });
=======
var procesedData;

$('.select2-tag__choice').on('click', function() {
  $('#invite-contributors.js-select2').data('select2').dataAdapter.select(procesedData[0].children[$(this).data('id')]);
});

const getSuggestions = () => {
  
  const settings = {
    url: `/api/v0.1/get_suggested_contributors?keywords=${$('#keywords').val()}`,
    method: 'GET',
    processData: false,
    dataType: 'json',
    contentType: false
  };
  
  $.ajax(settings).done(function(response) {
    let groups = {
      'contributors': 'Recently worked with you',
      'recommended_developers': 'Recomended based on skills',
      'verified_developers': 'Verified contributors'
    };
    
    let options = Object.entries(response).map(([ text, children ]) => (
      { text: groups[text], children }
    ));

    var generalIndex = 0;
    
    procesedData = $.map(options, function(obj, index) {
      if (obj.children.length < 1) {
        return;
      }
      
      obj.children.forEach((children, childIndex) => {
        children.text = children.fulfiller_github_username || children.user__profile__handle;
        children.id = generalIndex;
        generalIndex++;
      });
      return obj;
    });
    
    $('#invite-contributors').select2().empty();
    $('#invite-contributors.js-select2').select2({
      data: procesedData,
      placeholder: 'Select contributors',
      escapeMarkup: function(markup) {
        return markup;
      },
      templateResult: formatUser,
      templateSelection: formatUserSelection
    });

  }).fail(function(error) {
    console.log('Could not fetch contributors', error);
  });
};

getSuggestions();
$('#keywords').on('change', getSuggestions);

function formatUser(user) {
  if (!user.text || user.children) {
    return user.text;
  }
  let markup = `<div class="d-flex align-items-baseline">
                  <div class="mr-2">
                    <img class="rounded-circle" src="${'/dynamic/avatar/' + user.text }" width="20" height="20"/>
                  </div>
                  <div>${user.text}</div>
                </div>`;

  return markup;
}

function formatUserSelection(user) {
  let selected;

  if (user.id) {
    selected = `
      <img class="rounded-circle" src="${'/dynamic/avatar/' + user.text }" width="20" height="20"/>
      <span class="ml-2">${user.text}</span>`;
  } else {
    selected = user.text;
  }
  return selected;
}
>>>>>>> e8ce1d13

function lastSynced(current, last_sync) {
  var time = timeDifference(current, last_sync);

  return time;
}

$('#sync-issue').on('click', function(event) {
  event.preventDefault();
  if (!$('#sync-issue').hasClass('disabled')) {
    new_bounty.last_sync = new Date();
    retrieveIssueDetails();
    $('#last-synced span').html(lastSynced(new Date(), new_bounty.last_sync));
  }
});

$('#issueURL').focusout(function() {
  if (isPrivateRepo) {
    setPrivateForm();
    if ($('input[name=issueURL]').val() == '' || !validURL($('input[name=issueURL]').val())) {
      $('.js-submit').addClass('disabled');
    } else {
      $('.js-submit').removeClass('disabled');
    }
    return;
  }

  setInterval(function() {
    $('#last-synced span').html(timeDifference(new Date(), new_bounty.last_sync));
  }, 6000);

  if ($('input[name=issueURL]').val() == '' || !validURL($('input[name=issueURL]').val())) {
    $('#issue-details, #issue-details-edit').hide();
    $('#no-issue-banner').show();

    $('#title').val('');
    $('#description').val('');

    $('#last-synced').hide();
    $('.js-submit').addClass('disabled');
  } else {
    $('#no-issue-banner').hide();
    $('#edit-issue').attr('href', $('input[name=issueURL]').val());
    $('#issue-details, #issue-details-edit').show();

    $('#sync-issue').removeClass('disabled');
    $('.js-submit').removeClass('disabled');

    new_bounty.last_sync = new Date();
    retrieveIssueDetails();
    $('#last-synced').show();
    $('#last-synced span').html(lastSynced(new Date(), new_bounty.last_sync));
  }
});

$('#last-synced').hide();

$(document).ready(function() {

  $('#summary-bounty-amount').html($('input[name=amount]').val());
  $('#summary-fee-amount').html(($('input[name=amount]').val() / FEE_PERCENTAGE).toFixed(4));
  populateBountyTotal();

  // Load sidebar radio buttons from localStorage
  if (getParam('source')) {
    $('input[name=issueURL]').val(getParam('source'));
  } else if (getParam('url')) {
    $('input[name=issueURL]').val(getParam('url'));
  } else if (localStorage['issueURL']) {
    $('input[name=issueURL]').val(localStorage['issueURL']);
  }

  // fetch issue URL related info
  $('input[name=amount]').keyup(setUsdAmount);
  $('input[name=amount]').blur(setUsdAmount);
  $('input[name=usd_amount]').keyup(usdToAmount);
  $('input[name=usd_amount]').blur(usdToAmount);
  $('input[name=hours]').keyup(setUsdAmount);
  $('input[name=hours]').blur(setUsdAmount);
  $('select[name=denomination]').change(setUsdAmount);
  $('select[name=denomination]').change(promptForAuth);

  setTimeout(setUsdAmount, 1000);
  waitforWeb3(function() {
    promptForAuth();
  });
  $('select[name=permission_type]').on('change', function() {
    var val = $('select[name=permission_type] option:selected').val();

    if (val === 'approval') {
      $('#auto_approve_workers_container').show();
    } else {
      $('#auto_approve_workers_container').hide();
    }
  });

  $('input[name=amount]').on('change', function() {
    const amount = $('input[name=amount]').val();

    $('#summary-bounty-amount').html(amount);
    $('#summary-fee-amount').html((amount / FEE_PERCENTAGE).toFixed(4));
    populateBountyTotal();
  });

  $('select[name=denomination]').change(function(e) {
    const token = tokenAddressToDetails(e.target.value).name;

    $('#summary-bounty-token').html(token);
    $('#summary-fee-token').html(token);
    populateBountyTotal();
  });

  $('#featuredBounty').on('change', function() {
    if ($(this).prop('checked')) {
      $('#confirmation').html('3');
      $('.feature-amount').show();
    } else {
      $('.feature-amount').hide();
      $('#confirmation').html('2');
    }
    populateBountyTotal();
  });

  $('.js-select2[name=project_type]').change(
    function(e) {
      if (String(e.target.value).toLowerCase() === 'traditional') {
        $('#reservedForDiv').show();
      } else {
        $('#reservedForDiv').hide();
      }
    }
  );

  // revision action buttons
  $('#subtractAction').on('click', function() {
    var revision = parseInt($('input[name=revisions]').val());

    revision = revision - 1;
    if (revision > 0) {
      $('input[name=revisions]').val(revision);
    }
  });

  $('#addAction').on('click', function() {
    var revision = parseInt($('input[name=revisions]').val());

    revision = revision + 1;
    $('input[name=revisions]').val(revision);
  });

  if ($('input[name=issueURL]').val() != '' && !isPrivateRepo) {
    retrieveIssueDetails();
  }

  $('.js-select2').each(function() {
    $(this).select2();
  });

  $('.submit_bounty select').each(function(evt) {
    $('.select2-selection__rendered').removeAttr('title');
  });

  $('.select2-container').on('click', function() {
    $('.select2-container .select2-search__field').remove();
  });

  $('select[name=denomination]').select2();
  if ($('input[name=amount]').val().trim().length > 0) {
    setUsdAmount();
  }

  var open_panel = function(checkboxSelector, targetSelector, do_focus) {
    setTimeout(function() {
      var isChecked = $(checkboxSelector).is(':checked');

      if (isChecked) {
        $(targetSelector).removeClass('hidden');
        if (do_focus) {
          $(targetSelector).focus();
        }
      } else {
        $(targetSelector).addClass('hidden');
      }
    }, 10);
  };

  $('#hiringRightNow').on('click', () => {
    open_panel('#hiringRightNow', '#jobDescription', true);
  });

  $('#specialEvent').on('click', () => {
    open_panel('#specialEvent', '#eventTag', true);
  });

  userSearch('#reservedFor', false);

  $('#submitBounty').validate({
    submitHandler: function(form) {
      try {
        bounty_address();
      } catch (exception) {
        _alert(gettext('You are on an unsupported network.  Please change your network to a supported network.'));
        return;
      }
      if (typeof ga != 'undefined') {
        ga('send', 'event', 'new_bounty', 'new_bounty_form_submit');
      }

      var data = {};
      var disabled = $(form)
        .find(':input:disabled')
        .removeAttr('disabled');

      $.each($(form).serializeArray(), function() {
        if (data[this.name]) {
          data[this.name] += ',' + this.value;
        } else {
          data[this.name] = this.value;
        }
      });

      if (data.repo_type == 'private' && data.project_type != 'traditional' && data.permission_type != 'approval') {
        _alert(gettext('The project type and/or permission type of bounty does not validate for a private repo'));
      }

      disabled.attr('disabled', 'disabled');

      // setup
      loading_button($('.js-submit'));
      var githubUsername = data.githubUsername;
      var issueURL = data.issueURL.replace(/#.*$/, '');
      var notificationEmail = data.notificationEmail;
      var amount = data.amount;
      var tokenAddress = data.denomination;
      var token = tokenAddressToDetails(tokenAddress);
      var decimals = token['decimals'];
      var tokenName = token['name'];
      var decimalDivisor = Math.pow(10, decimals);
      var expirationTimeDelta = data.expirationTimeDelta;
      let reservedFor = $('.username-search').select2('data')[0];
      let inviteContributors = $('#invite-contributors.js-select2').select2('data').map((user) => {
        return user.text;
      });

      var metadata = {
        issueTitle: data.title,
        issueDescription: data.description,
        issueKeywords: data.keywords ? data.keywords : '',
        githubUsername: data.githubUsername,
        notificationEmail: data.notificationEmail,
        fullName: data.fullName,
        experienceLevel: data.experience_level,
        projectLength: data.project_length,
        bountyType: data.bounty_type,
        estimatedHours: data.hours,
        fundingOrganisation: data.fundingOrganisation,
        eventTag: data.specialEvent ? (data.eventTag || '') : '',
        is_featured: data.featuredBounty,
        repo_type: data.repo_type,
        featuring_date: data.featuredBounty && ((new Date().getTime() / 1000) | 0) || 0,
        reservedFor: reservedFor ? reservedFor.text : '',
        tokenName,
        invite: inviteContributors
      };

      var privacy_preferences = {
        show_email_publicly: data.show_email_publicly,
        show_name_publicly: data.show_name_publicly
      };

      var expire_date =
        parseInt(expirationTimeDelta) + ((new Date().getTime() / 1000) | 0);
      var mock_expire_date = 9999999999; // 11/20/2286, https://github.com/Bounties-Network/StandardBounties/issues/25

      // https://github.com/ConsenSys/StandardBounties/issues/21
      var ipfsBounty = {
        payload: {
          title: metadata.issueTitle,
          description: metadata.issueDescription,
          sourceFileName: '',
          sourceFileHash: '',
          sourceDirectoryHash: '',
          issuer: {
            name: metadata.fullName,
            email: metadata.notificationEmail,
            githubUsername: metadata.githubUsername,
            address: '' // Fill this in later
          },
          schemes: {
            project_type: data.project_type,
            permission_type: data.permission_type,
            auto_approve_workers: !!data.auto_approve_workers
          },
          hiring: {
            hiringRightNow: !!data.hiringRightNow,
            jobDescription: data.jobDescription
          },
          funding_organisation: metadata.fundingOrganisation,
          is_featured: metadata.is_featured,
          repo_type: metadata.repo_type,
          featuring_date: metadata.featuring_date,
          privacy_preferences: privacy_preferences,
          funders: [],
          categories: metadata.issueKeywords.split(','),
          created: (new Date().getTime() / 1000) | 0,
          webReferenceURL: issueURL,
          fee_amount: 0,
          fee_tx_id: '0x0',
          // optional fields
          metadata: metadata,
          tokenName: tokenName,
          tokenAddress: tokenAddress,
          expire_date: expire_date
        },
        meta: {
          platform: 'gitcoin',
          schemaVersion: '0.1',
          schemaName: 'gitcoinBounty'
        }
      };

      // validation
      var isError = false;

      $(this).attr('disabled', 'disabled');

      // save off local state for later
      localStorage['issueURL'] = issueURL;
      localStorage['notificationEmail'] = notificationEmail;
      localStorage['githubUsername'] = githubUsername;
      localStorage['tokenAddress'] = tokenAddress;
      localStorage.removeItem('bountyId');

      // setup web3
      // TODO: web3 is using the web3.js file.  In the future we will move
      // to the node.js package.  github.com/ethereum/web3.js
      var isETH = tokenAddress == '0x0000000000000000000000000000000000000000';
      var token_contract = web3.eth.contract(token_abi).at(tokenAddress);
      var account = web3.eth.coinbase;

      if (!isETH) {
        check_balance_and_alert_user_if_not_enough(
          tokenAddress,
          amount,
          'You do not have enough tokens to fund this bounty.');
      }

      amount = amount * decimalDivisor;
      // Create the bounty object.
      // This function instantiates a contract from the existing deployed Standard Bounties Contract.
      // bounty_abi is a giant object containing the different network options
      // bounty_address() is a function that looks up the name of the network and returns the hash code
      var bounty = web3.eth.contract(bounty_abi).at(bounty_address());
      // StandardBounties integration begins here
      // Set up Interplanetary file storage
      // IpfsApi is defined in the ipfs-api.js.
      // Is it better to use this JS file than the node package?  github.com/ipfs/

      ipfs.ipfsApi = IpfsApi(ipfsConfig);
      ipfs.setProvider(ipfsConfig);

      // setup inter page state
      localStorage[issueURL] = JSON.stringify({
        timestamp: null,
        dataHash: null,
        issuer: account,
        txid: null
      });

      function syncDb() {
        // Need to pass the bountydetails as well, since I can't grab it from the
        // Standard Bounties contract.
        if (typeof dataLayer !== 'undefined') {
          dataLayer.push({ event: 'fundissue' });
        }

        // update localStorage issuePackage
        var issuePackage = JSON.parse(localStorage[issueURL]);

        issuePackage['timestamp'] = timestamp();
        localStorage[issueURL] = JSON.stringify(issuePackage);

        _alert({ message: gettext('Submission sent to web3.') }, 'info');
        setTimeout(() => {
          delete localStorage['issueURL'];
          document.location.href = '/funding/details/?url=' + issueURL;
        }, 1000);
      }

      // web3 callback
      function web3Callback(error, result) {
        indicateMetamaskPopup(true);
        if (error) {
          console.error(error);
          _alert(
            {
              message:
                gettext('There was an error.  Please try again or contact support.')
            },
            'error'
          );
          unloading_button($('.js-submit'));
          return;
        }

        if (typeof ga != 'undefined') {
          ga('send', 'event', 'new_bounty', 'metamask_signature_achieved');
        }


        // update localStorage issuePackage
        var issuePackage = JSON.parse(localStorage[issueURL]);

        issuePackage['txid'] = result;
        localStorage[issueURL] = JSON.stringify(issuePackage);

        syncDb();
      }

      function newIpfsCallback(error, result) {
        indicateMetamaskPopup();
        if (error) {
          console.error(error);
          _alert({
            message: gettext('There was an error.  Please try again or contact support.')
          }, 'error');
          unloading_button($('.js-submit'));
          return;
        }

        // cache data hash to find bountyId later
        // update localStorage issuePackage
        var issuePackage = JSON.parse(localStorage[issueURL]);

        issuePackage['dataHash'] = result;
        localStorage[issueURL] = JSON.stringify(issuePackage);

        // bounty is a web3.js eth.contract address
        // The Ethereum network requires using ether to do stuff on it
        // issueAndActivateBounty is a method defined in the StandardBounties solidity contract.

        var eth_amount = isETH ? amount : 0;
        var _paysTokens = !isETH;
        var bountyIndex = bounty.issueAndActivateBounty(
          account, // _issuer
          mock_expire_date, // _deadline
          result, // _data (ipfs hash)
          amount, // _fulfillmentAmount
          0x0, // _arbiter
          _paysTokens, // _paysTokens
          tokenAddress, // _tokenContract
          amount, // _value
          {
          // {from: x, to: y}
            from: account,
            value: eth_amount,
            gasPrice: web3.toHex($('#gasPrice').val() * Math.pow(10, 9)),
            gas: web3.toHex(318730),
            gasLimit: web3.toHex(318730)
          },
          web3Callback // callback for web3
        );
      }

      var do_bounty = function(callback) {
        const fee = Number((Number(data.amount) / FEE_PERCENTAGE).toFixed(4));
        const to_address = '0x00De4B13153673BCAE2616b67bf822500d325Fc3';
        const gas_price = web3.toHex($('#gasPrice').val() * Math.pow(10, 9));

        indicateMetamaskPopup();
        if (isETH) {
          web3.eth.sendTransaction({
            to: to_address,
            from: web3.eth.coinbase,
            value: web3.toWei(fee, 'ether'),
            gasPrice: gas_price
          }, function(error, txnId) {
            indicateMetamaskPopup(true);
            if (error) {
              _alert({ message: gettext('Unable to pay bounty fee. Please try again.') }, 'error');
            } else {
              ipfsBounty.payload.issuer.address = account;
              ipfsBounty.payload.fee_tx_id = txnId;
              ipfsBounty.payload.fee_amount = fee;
              ipfs.addJson(ipfsBounty, newIpfsCallback);
              if (typeof ga != 'undefined') {
                ga('send', 'event', 'new_bounty', 'new_bounty_fee_paid');
              }
            }
          });
        } else {
          const amountInWei = fee * 1.0 * Math.pow(10, token.decimals);
          const token_contract = web3.eth.contract(token_abi).at(tokenAddress);

          token_contract.transfer(to_address, amountInWei, { gasPrice: gas_price },
            function(error, txnId) {
              indicateMetamaskPopup(true);
              if (error) {
                _alert({ message: gettext('Unable to pay bounty fee. Please try again.') }, 'error');
              } else {
                ipfsBounty.payload.issuer.address = account;
                ipfsBounty.payload.fee_tx_id = txnId;
                ipfsBounty.payload.fee_amount = fee;
                ipfs.addJson(ipfsBounty, newIpfsCallback);
                if (typeof ga != 'undefined') {
                  ga('send', 'event', 'new_bounty', 'new_bounty_fee_paid');
                }
              }
            }
          );
        }
      };

      const uploadNDA = function() {
        const formData = new FormData();

        formData.append('docs', $('#issueNDA')[0].files[0]);
        formData.append('doc_type', 'unsigned_nda');
        const settings = {
          url: '/api/v0.1/bountydocument',
          method: 'POST',
          processData: false,
          dataType: 'json',
          contentType: false,
          data: formData
        };

        $.ajax(settings).done(function(response) {
          _alert(response.message, 'info');
          ipfsBounty.payload.unsigned_nda = response.bounty_doc_id;
          if (data.featuredBounty) payFeaturedBounty();
          else do_bounty();
        }).fail(function(error) {
          _alert('Unable to upload NDA. ', 'error');
          console.log('NDA error:', error);
        });
      };

      const payFeaturedBounty = function() {
        indicateMetamaskPopup();
        web3.eth.sendTransaction({
          to: '0x00De4B13153673BCAE2616b67bf822500d325Fc3',
          from: web3.eth.coinbase,
          value: web3.toWei(ethFeaturedPrice, 'ether'),
          gasPrice: web3.toHex($('#gasPrice').val() * Math.pow(10, 9)),
          gas: web3.toHex(318730),
          gasLimit: web3.toHex(318730)
        },
        function(error, result) {
          indicateMetamaskPopup(true);
          if (error) {
            _alert({ message: gettext('Unable to upgrade to featured bounty. Please try again.') }, 'error');
            console.log(error);
          } else {
            saveAttestationData(
              result,
              ethFeaturedPrice,
              '0x00De4B13153673BCAE2616b67bf822500d325Fc3',
              'featuredbounty'
            );
          }
          do_bounty();
        });
      };

      if ($("input[type='radio'][name='repo_type']:checked").val() == 'private' && $('#issueNDA')[0].files[0]) {
        uploadNDA();
      } else if (data.featuredBounty) {
        payFeaturedBounty();
      } else {
        do_bounty();
      }
    }
  });
});

$(window).on('load', function() {
  if (params.has('type')) {
    let checked = params.get('type');

    toggleCtaPlan(checked);
    $(`input[name=repo_type][value=${checked}]`).prop('checked', 'true');
  } else {
    params.append('type', 'public');
    window.history.replaceState({}, '', location.pathname + '?' + params);
  }
  $('input[name=repo_type]').change(function() {
    toggleCtaPlan($(this).val());
  });
});

let usdFeaturedPrice = $('.featured-price-usd').text();
let ethFeaturedPrice;
let bountyFee;

getAmountEstimate(usdFeaturedPrice, 'ETH', (amountEstimate) => {
  ethFeaturedPrice = amountEstimate['value'];
  $('.featured-price-eth').text(`+${amountEstimate['value']} ETH`);
  $('#summary-feature-amount').text(`${amountEstimate['value']}`);
});

/**
 * Calculates total amount needed to fund the bounty
 * Bounty Amount + Fee + Featured Bounty
 */
const populateBountyTotal = () => {
  const bountyToken = $('#summary-bounty-token').html();
  const bountyAmount = Number($('#summary-bounty-amount').html());
  const bountyFee = Number((bountyAmount / FEE_PERCENTAGE).toFixed(4));
  const isFeaturedBounty = $('input[name=featuredBounty]:checked').val();
  let totalBounty = bountyAmount + bountyFee;
  let total = '';

  if (isFeaturedBounty) {
    const featuredBountyAmount = Number($('#summary-feature-amount').html());

    if (bountyToken == 'ETH') {
      totalBounty = (totalBounty + featuredBountyAmount).toFixed(4);
      total = `${totalBounty} ETH`;
    } else {
      total = `${totalBounty} ${bountyToken} + ${featuredBountyAmount} ETH`;
    }
  } else {
    total = `${totalBounty} ${bountyToken}`;
  }

  $('#fee-percentage').html(FEE_PERCENTAGE);
  $('#fee-amount').html(bountyFee);
  $('#fee-token').html(bountyToken);
  $('#summary-total-amount').html(total);
};

let isPrivateRepo = false;
let params = (new URL(document.location)).searchParams;

const setPrivateForm = () => {
  $('#title').removeClass('hidden');
  $('#description, #title').prop('readonly', false);
  $('#description, #title').prop('required', true);
  $('#no-issue-banner').hide();
  $('#issue-details, #issue-details-edit').show();
  $('#sync-issue').removeClass('disabled');
  $('#last-synced, #edit-issue, #sync-issue, #title--text').hide();
  $('#featured-bounty-add').hide();

  $('#admin_override_suspend_auto_approval').prop('checked', false);
  $('#admin_override_suspend_auto_approval').attr('disabled', true);
  $('#show_email_publicly').attr('disabled', true);
  $('#cta-subscription, #private-repo-instructions').removeClass('d-md-none');
  $('#nda-upload').show();
  $('#issueNDA').prop('required', true);

  $('#project_type').select2().val('traditional');
  $('#permission_type').select2().val('approval');
  $('#project_type, #permission_type').select2().prop('disabled', true).trigger('change');
  $('#keywords').select2({
    placeholder: 'Select tags',
    tags: 'true',
    allowClear: true
  });
};

const setPublicForm = () => {
  $('#title').addClass('hidden');
  $('#description, #title').prop('readonly', true);
  $('#no-issue-banner').show();
  $('#issue-details, #issue-details-edit').hide();
  $('#sync-issue').addClass('disabled');
  $('.js-submit').addClass('disabled');
  $('#last-synced, #edit-issue , #sync-issue, #title--text').show();
  $('#featured-bounty-add').show();

  $('#admin_override_suspend_auto_approval').prop('checked', true);
  $('#admin_override_suspend_auto_approval').attr('disabled', false);
  $('#show_email_publicly').attr('disabled', false);
  $('#cta-subscription, #private-repo-instructions').addClass('d-md-none');
  $('#nda-upload').hide();
  $('#issueNDA').prop('required', false);

  $('#project_type, #permission_type').select2().prop('disabled', false).trigger('change');
  retrieveIssueDetails();
};

const toggleCtaPlan = (value) => {
  if (value === 'private') {

    params.set('type', 'private');
    isPrivateRepo = true;
    setPrivateForm();
  } else {

    params.set('type', 'public');
    isPrivateRepo = false;
    setPublicForm();
  }
  window.history.replaceState({}, '', location.pathname + '?' + params);
};<|MERGE_RESOLUTION|>--- conflicted
+++ resolved
@@ -38,69 +38,6 @@
   return true;
 }
 
-<<<<<<< HEAD
-let selected_contributor = [];
-
-$('.select2-available__choice').on('click', function() {
-  selected_contributor.push($(this).find('.text').text());
-  console.log(selected_contributor);
-  $('#invite-contributors').val($(this).data('id')).trigger('change');
-  $(this).remove();
-});
-
-// $(document).on('click', '#inviteContributors .select2-selection', function() {
-const settings = {
-  url: '/api/v0.1/get_suggested_contributors',
-  method: 'GET',
-  processData: false,
-  dataType: 'json',
-  contentType: false,
-  data: {'keywords': $('#keywords').val()[0]}
-};
-
-$.ajax(settings).done(function(response) {
-  console.log(response);
-  var groups = {
-    'contributors': 'Recently worked with you',
-    'recommended_developers': 'Recomended based on skills',
-    'verified_developers': 'Verified contributors'
-  };
-  
-  let data = Object.entries(response).map(([ text, children ]) => (
-    { text: groups[text], children }
-  ));
-
-  console.log(data);
-  var generalIndex = 0;
-  var procesedData = $.map(data, function(obj, index) {
-    console.log(index, obj);
-    obj.children.forEach((children, childIndex) => {
-      children.text = children.fulfiller_github_username || children.user__profile__handle; // replace name with the property used for the text
-      children.id = generalIndex; // replace pk with your identifier
-      generalIndex++;
-    });
-    return obj;
-  });
-  
-  
-  // var dataAdapter = $('#inviteContributors .js-select2').data('select2').dataAdapter;
-  
-  
-  // var option = dataAdapter.option(JSON.stringify(procesedData));
-
-  console.log(procesedData);
-  // dataAdapter.addOptions(option);
-  $('#inviteContributors .js-select2').select2({
-    data: procesedData,
-    placeholder: 'Select contributors'
-
-  });
-
-}).fail(function(error) {
-  console.log('Could not fetch contributors', error);
-});
-// });
-=======
 var procesedData;
 
 $('.select2-tag__choice').on('click', function() {
@@ -188,7 +125,6 @@
   }
   return selected;
 }
->>>>>>> e8ce1d13
 
 function lastSynced(current, last_sync) {
   var time = timeDifference(current, last_sync);
