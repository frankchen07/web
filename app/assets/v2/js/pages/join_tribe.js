--- conflicted
+++ resolved
@@ -2,14 +2,13 @@
   $('[data-jointribe]').each(function(index, elem) {
 
     $(elem).on('click', function(e) {
-<<<<<<< HEAD
-=======
+
       if (!document.contxt.github_handle) {
         e.preventDefault();
         _alert('Please login first.', 'error');
         return;
       }
->>>>>>> 56d36bda
+
       $(elem).attr('disabled', true);
       e.preventDefault();
       const tribe = $(elem).data('jointribe');
@@ -18,11 +17,7 @@
 
       $.when(sendJoin).then(function(response) {
         $(elem).attr('disabled', false);
-<<<<<<< HEAD
         $(elem).attr('member', response.is_member);
-        response.is_member ? $(elem).text('Leave Tribe') : $(elem).text('Join Tribe');
-
-=======
         response.is_member ? $(elem).html('Unfollow <i class="fas fa-minus"></i>') : $(elem).html('Follow <i class="fas fa-plus"></i>');
         let old_count = parseInt($('#follower_count span').text());
         var new_count = response.is_member ? old_count + 1 : old_count - 1;
@@ -31,7 +26,6 @@
         setTimeout(function() {
           $('#follower_count span').text(new_count).fadeIn();
         }, 500);
->>>>>>> 56d36bda
       }).fail(function(error) {
         $(elem).attr('disabled', false);
       });
