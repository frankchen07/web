/* eslint-disable no-loop-func */

var filters = [
  'experience_level',
  'project_length',
  'bounty_type',
  'bounty_filter',
  'moderation_filter',
  'network',
  'idx_status',
  'project_type',
  'permission_type',
  'misc'
];
var local_storage_keys = JSON.parse(JSON.stringify(filters));

local_storage_keys.push('keywords');
local_storage_keys.push('org');
results_limit = 15;

var localStorage;

var explorer = { };

try {
  localStorage = window.localStorage;
} catch (e) {
  localStorage = {};
}

var paint_search_tabs = function() {
  if (!localStorage['searches'])
    return;

  var container = $('#dashboard-title');
  var target = $('#search_nav');

  searches = localStorage['searches'].split(',');

  if (searches.length <= 1)
    return target.html('');

  var html = "<ul class='nav'><i class='fas fa-history'></i>";

  for (var i = 0; i < searches.length; i++) {
    var search_no = searches[i];
    var title = get_search_tab_name(search_no);

    if (title) {
      html += "<li class='nav-item' data-num='" + search_no + "'><span>" + title + '</span><a><i class="fas fa-times"></i></a></li>';
    }
  }
  html += '</ul>';
  target.html(html);
};

function debounce(func, wait, immediate) {
  var timeout;

  return function() {
    var context = this;
    var args = arguments;
    var later = function() {
      timeout = null;
      if (!immediate)
        func.apply(context, args);
    };
    var callNow = immediate && !timeout;

    clearTimeout(timeout);
    timeout = setTimeout(later, wait);
    if (callNow)
      func.apply(context, args);
  };
}

<<<<<<< HEAD
var scrub = function(v) {
  return v.replace(/[\W]+/g, '');
};
=======
const scrub = value => value.replace(/[\W]+/g, '');
>>>>>>> 16781f83

/**
 * Fetches all filters options from the URI
 */
var getActiveFilters = function() {

  if (window.location.search) {
    resetFilters();
  }
  let _filters = filters.slice();

  _filters.push('keywords', 'order_by', 'org');
  _filters.forEach(filter => {
    if (getParam(filter)) {
      localStorage[filter] = getParam(filter).replace(/^,|,\s*$/g, '');
    }
  });
};

/**
 * Build URI based on selected filter
 */
var buildURI = function() {
  let uri = '';
  let _filters = filters.slice();

  _filters.push('keywords', 'order_by', 'org');
  _filters.forEach((filter) => {
    if (localStorage[filter] &&
      localStorage[filter] != 'any') {
      uri += (filter + '=' + localStorage[filter] + '&');
    }
  });

  return uri.slice(0, -1);
};

/**
 * Updates localStorage with selected filters
 */
var save_sidebar_latest = function() {
  localStorage['order_by'] = $('#sort_option').val();

  filters.forEach((filter) => {
    localStorage[filter] = '';

    $('input[name="' + filter + '"]:checked').each(function() {
      localStorage[filter] += $(this).val() + ',';
    });

    localStorage[filter] = localStorage[filter].replace(/^,|,\s*$/g, '');
  });
};

// saves search information default
var set_sidebar_defaults = function() {
  // Special handling to support adding keywords from url query param
  var q = getParam('q');
  var keywords;
  var org;

  if (q) {
    keywords = decodeURIComponent(q).replace(/^,|\s|,\s*$/g, '');

    if (localStorage['keywords']) {
      keywords.split(',').forEach(function(v, k) {
        if (localStorage['keywords'].indexOf(v) === -1) {
          localStorage['keywords'] += ',' + v;
        }
      });
    } else {
      localStorage['keywords'] = keywords;
    }

    if (localStorage['org']) {
      org.split(',').forEach(function(v, k) {
        if (localStorage['org'].indexOf(v) === -1) {
          localStorage['org'] += ',' + v;
        }
      });
    } else {
      localStorage['org'] = org;
    }
  }

  getActiveFilters();

  if (localStorage['order_by']) {
    $('#sort_option').val(localStorage['order_by']);
    $('#sort_option').selectmenu().selectmenu('refresh');
  }

  filters.forEach((filter) => {
    if (localStorage[filter]) {
      localStorage[filter].split(',').forEach(function(val) {
        $('input[name="' + filter + '"][value="' + val + '"]').prop('checked', true);
      });

      if ($('input[name="' + filter + '"][value!=any]:checked').length > 0)
        $('input[name="' + filter + '"][value=any]').prop('checked', false);
    }
  });
};

var toggleAny = function(event) {
  if (!event)
    return;
  var key = event.target.name;
  var anyOption = $('input[name="' + key + '"][value=any]');

  // Selects option 'any' when no filter is applied
  if ($('input[name="' + key + '"]:checked').length === 0) {
    anyOption.prop('checked', true);
    return;
  }
  if (event.target.value === 'any') {
    // Deselect other filters when 'any' is selected
    $('input[name="' + key + '"][value!=any]').prop('checked', false);
  } else {
    // Deselect option 'any' when another filter is selected
    anyOption.prop('checked', false);
  }
};

var addTechStackKeywordFilters = function(value) {
  if (localStorage['keywords']) {
    const keywords = localStorage['keywords'];
    const new_value = ',' + value;

    if (keywords === value ||
        keywords.indexOf(new_value) !== -1 ||
        keywords.indexOf(value + ',') !== -1) {

      return;
    }
    localStorage['keywords'] = keywords + new_value;
  } else {
    localStorage['keywords'] = value;
  }
  $('.filter-tags').append('<a class="filter-tag keywords"><span>' + scrub(value) + '</span>' +
    '<i class="fas fa-times" onclick="removeFilter(\'keywords\', \'' + scrub(value) + '\')"></i></a>');
};

var addTechStackOrgFilters = function(value) {
  if (localStorage['org']) {
    const org = localStorage['org'];
    const new_value = ',' + value;

    if (org === value ||
        org.indexOf(new_value) !== -1 ||
        org.indexOf(value + ',') !== -1) {

      return;
    }
    localStorage['org'] = org + new_value;
  } else {
    localStorage['org'] = value;
  }

  $('.filter-tags').append('<a class="filter-tag keywords"><span>' + scrub(value) + '</span>' +
    '<i class="fas fa-times" onclick="removeFilter(\'org\', \'' + scrub(value) + '\')"></i></a>');
};

var getFilters = function() {
  var _filters = [];

  filters.forEach((filter) => {
    $.each($('input[name="' + filter + '"]:checked'), function() {
      if ($(this).attr('val-ui')) {
        _filters.push('<a class="filter-tag ' + filter + '"><span>' + $(this).attr('val-ui') + '</span>' +
          '<i class="fas fa-times" onclick="removeFilter(\'' + filter + '\', \'' + $(this).attr('value') + '\')"></i></a>');
      }
    });
  });

  if (localStorage['keywords']) {
    localStorage['keywords'].split(',').forEach(function(v, k) {
      _filters.push('<a class="filter-tag keywords"><span>' + scrub(v) + '</span>' +
        '<i class="fas fa-times" onclick="removeFilter(\'keywords\', \'' + scrub(v) + '\')"></i></a>');
    });
  }

  if (localStorage['org']) {
    localStorage['org'].split(',').forEach(function(v, k) {
      _filters.push('<a class="filter-tag keywords"><span>' + scrub(v) + '</span>' +
        '<i class="fas fa-times" onclick="removeFilter(\'org\', \'' + scrub(v) + '\')"></i></a>');
    });
  }

  $('.filter-tags').html(_filters);
};

var removeFilter = function(key, value) {
  if (key !== 'keywords' && key !== 'org') {
    $('input[name="' + key + '"][value="' + value + '"]').prop('checked', false);
  } else {
    localStorage[key] = localStorage[key].replace(value, '').replace(',,', ',');

    // Removing the start and last comma to avoid empty element when splitting with comma
    localStorage[key] = localStorage[key].replace(/^,|,\s*$/g, '');
  }

  reset_offset();
  refreshBounties(null, 0, false, false);
};

var get_search_URI = function(offset, order) {
  var uri = '/api/v0.1/bounties/?';
  var keywords = '';
  var org = '';


  filters.forEach((filter) => {
    var active_filters = [];

    $.each ($('input[name="' + filter + '"]:checked'), function() {
      if ($(this).val()) {
        active_filters.push($(this).val());
      }
    });

    var val = active_filters.toString();

    if ((filter === 'bounty_filter') && val) {
      var values = val.split(',');

      values.forEach(function(_value) {
        var _key;

        if (_value === 'createdByMe') {
          _key = 'bounty_owner_github_username';
          _value = document.contxt.github_handle;
        } else if (_value === 'startedByMe') {
          _key = 'interested_github_username';
          _value = document.contxt.github_handle;
        } else if (_value === 'fulfilledByMe') {
          _key = 'fulfiller_github_username';
          _value = document.contxt.github_handle;
        }

        if (_value !== 'any') {
          if (!uri.endsWith('?'))
            uri += '&';
          uri += _key + '=' + _value;
        }
      });

      // TODO: Check if value myself is needed for coinbase
      if (val === 'fulfilledByMe') {
        filter = 'bounty_owner_address';
        val = 'myself';
      }
    }

    if (val && val !== 'any' &&
      filter !== 'bounty_filter' &&
      filter !== 'bounty_owner_address') {
      if (!uri.endsWith('?'))
        uri += '&';
      uri += filter + '=' + val;
    }
  });

  if (localStorage['keywords']) {
    localStorage['keywords'].split(',').forEach(function(v, pos, arr) {
      keywords += v;
      if (arr.length > pos + 1) {
        keywords += ',';
      }
    });
  }

  if (keywords) {
    uri += '&keywords=' + keywords;
  }

  if (localStorage['org']) {
    localStorage['org'].split(',').forEach(function(v, pos, arr) {
      org += v;
      if (arr.length > pos + 1) {
        org += ',';
      }
    });
  }

  if (org) {
    uri += '&org=' + org;
  }
  let order_by;

  if (order) {
    order_by = order;
  } else {
    order_by = localStorage['order_by'];
  }

  if (!document.hackathon) {
    if (typeof order_by !== 'undefined') {
      uri += '&order_by=' + order_by;
    }
  } else {
    uri += '&event_tag=' + document.hackathon;
  }

  uri += '&offset=' + offset;
  uri += '&limit=' + results_limit;
  return uri;
};

var trigger_scroll = debounce(function() {
  var scrollPos = $(document).scrollTop();
  var last_active_bounty = $('.bounty_row.result:last-child');

  if (last_active_bounty.length == 0) {
    return;
  }

  var window_height = $(window).height();
  var have_painted_all_bounties = false;// TODO
  var buffer = 500;
  var get_more = !have_painted_all_bounties && ((last_active_bounty.offset().top) < (scrollPos + buffer + window_height));

  if (get_more && !document.done_loading_results) {

    // move loading indicator
    var loading_html = $('.loading_img').clone().wrap('<p>').parent().html();

    $('.loading_img').remove();
    $('#bounties').append(loading_html);
    $('.loading_img').css('display', 'block');

    document.offset = parseInt(document.offset) + parseInt(results_limit);
    refreshBounties(null, document.offset, true, false);
  }
}, 200);

$(window).scroll(trigger_scroll);
$('body').bind('touchmove', trigger_scroll);

var reset_offset = function() {
  document.done_loading_results = false;
  document.offset = 0;
};

var refreshBounties = function(event, offset, append, do_save_search) {

  // Allow search for freeform text
  var searchInput = $('#keywords')[0];
  var orgInput = $('#org')[0];

  $('#results-count span.num').html('<i class="fas fa-spinner fa-spin"></i>');
  if (searchInput && searchInput.value.length > 0) {
    addTechStackKeywordFilters(searchInput.value.trim());
    searchInput.value = '';
    searchInput.blur();
    $('.close-icon').hide();
  }

  if (!document.hackathon) {
    if (orgInput.value.length > 0) {
      addTechStackOrgFilters(orgInput.value.trim());
      orgInput.value = '';
      orgInput.blur();
      $('.close-icon').hide();
    }

    save_sidebar_latest();
    toggleAny(event);
    getFilters();
    if (do_save_search) {
      if (!is_search_already_saved()) {
        save_search();
      }

      paint_search_tabs();
      window.history.pushState('', '', window.location.pathname + '?' + buildURI());
    }
  }

  if (!append) {
    $('.nonefound').css('display', 'none');
    $('.loading').css('display', 'block');
    $('.bounty_row').remove();
  }

  const uri = get_search_URI(offset);
  const uriFeatured = get_search_URI(offset, '-featuring_date');
  let bountiesURI;
  let featuredBountiesURI;

  if (!uri.endsWith('?')) {
    bountiesURI = uri;
    featuredBountiesURI = uriFeatured + '&';
  }
  // bountiesURI += '';
  featuredBountiesURI += 'is_featured=True';

  // Abort pending request if any subsequent request
  if (explorer.bounties_request && explorer.bounties_request.readyState !== 4) {
    explorer.bounties_request.abort();
  }

  explorer.bounties_request = $.get(bountiesURI, function(results, x) {
    results = sanitizeAPIResults(results);

    if (results.length === 0 && !append) {
      if (localStorage['referrer'] === 'onboard') {
        $('.no-results').removeClass('hidden');
        $('#dashboard-content').addClass('hidden');
      } else {
        $('.nonefound').css('display', 'block');
      }
    }

    document.last_bounty_rendered = 0;

    var html = renderBountyRowsFromResults(results, true);

    if (html) {
      $('#bounties').append(html);
    }

    document.done_loading_results = results.length < results_limit;

    $('div.bounty_row.result').each(function() {
      var href = $(this).attr('href');

      if (typeof $(this).changeElementType !== 'undefined') {
        $(this).changeElementType('a'); // hack so that users can right click on the element
      }

      $(this).attr('href', href);
    });

    if (localStorage['referrer'] === 'onboard') {
      $('.bounty_row').each(function(index) {
        if (index > 2)
          $(this).addClass('hidden');
      });
    }

    $('#results-count span.num').html(offset + results.length);
    if (results.length == results_limit) {
      $('#results-count span.plus').html('+');
    } else {
      $('#results-count span.plus').html('');
    }
  }).fail(function() {
    if (explorer.bounties_request.readyState !== 0)
      _alert({ message: gettext('got an error. please try again, or contact support@gitcoin.co') }, 'error');
  }).always(function() {
    $('.loading').css('display', 'none');
  });

  explorer.bounties_request = $.get(featuredBountiesURI, function(results, x) {
    results = sanitizeAPIResults(results);

    if (results.length === 0 && !append) {
      $('.featured-bounties').hide();
      if (localStorage['referrer'] === 'onboard') {
        $('.no-results').removeClass('hidden');
        $('#dashboard-content').addClass('hidden');
      } else {
        $('.nonefound').css('display', 'none');
      }
    }

    var html = renderFeaturedBountiesFromResults(results, true);

    if (html) {
      $('.featured-bounties').show();
      $('#featured-card-container').html(html);
    }
  }).fail(function() {
    if (explorer.bounties_request.readyState !== 0)
      _alert({ message: gettext('got an error. please try again, or contact support@gitcoin.co') }, 'error');
  }).always(function() {
    $('.loading').css('display', 'none');
  });
};

window.addEventListener('load', function() {
  set_sidebar_defaults();
  reset_offset();
  refreshBounties(null, 0, false, false);
});

/**
 * removed all filters from the sidebar search
 * resetKeyword : boolean
 */
var resetFilters = function(resetKeyword) {
  filters.forEach((filter) => {
    var tag = ($('input[name="' + filter + '"][value]'));

    for (var j = 0; j < tag.length; j++) {
      if (tag[j].value == 'any')
        $('input[name="' + filter + '"][value="any"]').prop('checked', true);
      else
        $('input[name="' + filter + '"][value="' + tag[j].value + '"]').prop('checked', false);
    }

    // Defaults to mainnet on clear filters to make it less confusing
    $('input[name="network"][value="mainnet"]').prop('checked', true);
  });

  if (resetKeyword && localStorage['keywords']) {
    localStorage['keywords'].split(',').forEach(function(v, k) {
      removeFilter('keywords', v);
    });
  }

  if (resetKeyword && localStorage['org']) {
    localStorage['org'].split(',').forEach(function(v, k) {
      removeFilter('org', v);
    });
  }
};

(function() {
  if (localStorage['referrer'] === 'onboard') {
    $('#sidebar_container').addClass('invisible');
    $('#dashboard-title').addClass('hidden');
    $('#onboard-dashboard').removeClass('hidden');
    $('#onboard-footer').removeClass('hidden');
    resetFilters(true);
    $('input[name=idx_status][value=open]').prop('checked', true);
    $('.search-area input[type=text]').text(getURLParams('q'));

    $('#onboard-alert').on('click', function(e) {

      if (!$('.no-results').hasClass('hidden'))
        $('.nonefound').css('display', 'block');

      $('.bounty_row').each(function(index) {
        $(this).removeClass('hidden');
      });

      $('#onboard-dashboard').addClass('hidden');
      $('#onboard-footer').addClass('hidden');
      $('#sidebar_container').removeClass('invisible');
      $('#dashboard-title').removeClass('hidden');
      $('#dashboard-content').removeClass('hidden');

      localStorage['referrer'] = '';
      e.preventDefault();
    });
  } else {
    $('#dashboard-content').removeClass('hidden');
    $('#onboard-dashboard').addClass('hidden');
    $('#onboard-footer').addClass('hidden');
    $('#sidebar_container').removeClass('invisible');
    $('#dashboard-title').removeClass('hidden');
  }
})();

$(document).ready(function() {

  // Sort select menu
  $('#sort_option').selectmenu({
    select: function(event, ui) {
      reset_offset();
      refreshBounties(null, 0, false, true);
      event.preventDefault();
    }
  });

  // TODO: DRY
  function split(val) {
    return val.split(/,\s*/);
  }

  function extractLast(term) {
    return split(term).pop();
  }

  // Handle search input clear
  $('.close-icon')
    .on('click', function(e) {
      e.preventDefault();
      $('#keywords').val('');
      $(this).hide();
    });

  $('#keywords')
    .on('input', function() {
      if ($(this).val()) {
        $('.close-icon').show();
      } else {
        $('.close-icon').hide();
      }
    })
    // don't navigate away from the field on tab when selecting an item
    .on('keydown', function(event) {
      if (event.keyCode === $.ui.keyCode.TAB && $(this).autocomplete('instance').menu.active) {
        event.preventDefault();
      }
    })
    .autocomplete({
      minLength: 0,
      source: function(request, response) {
        // delegate back to autocomplete, but extract the last term
        response($.ui.autocomplete.filter(document.keywords, extractLast(request.term)));
      },
      focus: function() {
        // prevent value inserted on focus
        return false;
      },
      select: function(event, ui) {
        var terms = split(this.value);

        $('.close-icon').hide();

        // remove the current input
        terms.pop();

        // add the selected item
        terms.push(ui.item.value);

        // add placeholder to get the comma-and-space at the end
        terms.push('');

        this.value = '';

        addTechStackKeywordFilters(ui.item.value);

        return false;
      }
    });

  // sidebar clear
  $('.dashboard #clear').on('click', function(e) {
    e.preventDefault();
    resetFilters(true);
    reset_offset();
    refreshBounties(null, 0, false, true);
  });

  // search bar
  $('#sidebar_container').delegate('#new_search', 'click', function(e) {
    reset_offset();
    refreshBounties(null, 0, false, true);
    e.preventDefault();
  });

  // search bar -- remove bounty
  $('#bounties').delegate('#search_nav li a', 'click', function(e) {
    var n = $(this).parents('li').data('num');

    remove_search(n);
    paint_search_tabs();
  });

  // search bar
  $('#bounties').delegate('#search_nav li span', 'click', function(e) {
    var n = $(this).parents('li').data('num');

    load_search(n);
    refreshBounties(null, 0, false, false);
  });


  $('.search-area input[type=text]').keypress(function(e) {
    if (e.which == 13) {
      reset_offset();
      refreshBounties(null, 0, false, true);
      e.preventDefault();
    }
  });

  // sidebar filters
  $('.sidebar_search input[type=radio], .sidebar_search label').change(function(e) {
    reset_offset();
    refreshBounties(null, 0, false, true);
    e.preventDefault();
  });

  // sidebar filters
  $('.sidebar_search input[type=checkbox], .sidebar_search label').change(function(e) {
    reset_offset();
    refreshBounties(null, 0, false, true);
    e.preventDefault();
  });

  $('#org').change(function(e) {
    reset_offset();
    refreshBounties(null, 0, false, true);
    e.preventDefault();
  });
});


var get_this_search_name = function() {
  var names = [];
  var eles = $('.filter-tag');

  for (let i = 0; i < eles.length; i++) {
    var ele = eles[i];

    names.push(ele.text.toLowerCase());
  }
  names = names.join(',');
  return names;
};

var is_search_already_saved = function() {
  var this_search = get_this_search_name();

  for (let i = 0; i < 100; i++) {
    var new_key = '_name_' + i;
    var result = localStorage[new_key];

    if (typeof result != 'undefined') {
      if (this_search == result) {
        return true;
      }
    }
  }
  return false;
};

// search sidebar saving

// saves search info in local storage
var save_search = function() {
  if (typeof localStorage['searches'] == 'undefined') {
    localStorage['searches'] = '0';
  }
  searches = localStorage['searches'].split(',');
  max = parseInt(Math.max.apply(Math, searches));
  next = max + 1;
  searches = searches + ',' + next;
  localStorage['searches'] = searches;
  // save each key
  for (let i = 0; i < local_storage_keys.length; i++) {
    var key = local_storage_keys[i];
    let new_key = '_' + key + '_' + next;

    localStorage[new_key] = localStorage[key];
  }

  // save the name
  let new_key = '_name_' + next;

  localStorage[new_key] = get_this_search_name();

};

var get_search_tab_name = function(n) {
  var new_key = '_name_' + n;

  return localStorage[new_key];

};

// gets available searches
var get_available_searches = function() {
  if (typeof localStorage['searches'] == 'undefined') {
    localStorage['searches'] = '';
  }
  return localStorage['searches'].split(',');
};

// loads search info from local storage
var load_search = function(n) {

  for (var i = 0; i < local_storage_keys.length; i++) {
    var key = local_storage_keys[i];
    var new_key = '_' + key + '_' + n;

    localStorage[key] = localStorage[new_key];
  }
};

// removes this search
var remove_search = function(n) {
  var is_last_element = ('0,' + n) == localStorage['searches'];

  if (is_last_element) {
    localStorage['searches'] = '0';
    return;
  }
  search_str = ',' + n + ',';
  replace_str = ',';
  localStorage['searches'] = localStorage['searches'].replace(search_str, replace_str);
  var key = '_name_' + n;

  localStorage.removeItem(key);
};<|MERGE_RESOLUTION|>--- conflicted
+++ resolved
@@ -74,13 +74,7 @@
   };
 }
 
-<<<<<<< HEAD
-var scrub = function(v) {
-  return v.replace(/[\W]+/g, '');
-};
-=======
 const scrub = value => value.replace(/[\W]+/g, '');
->>>>>>> 16781f83
 
 /**
  * Fetches all filters options from the URI
