{% comment %}
    Copyright (C) 2017 Gitcoin Core

    This program is free software: you can redistribute it and/or modify
    it under the terms of the GNU Affero General Public License as published
    by the Free Software Foundation, either version 3 of the License, or
    (at your option) any later version.

    This program is distributed in the hope that it will be useful,
    but WITHOUT ANY WARRANTY; without even the implied warranty of
    MERCHANTABILITY or FITNESS FOR A PARTICULAR PURPOSE. See the
    GNU Affero General Public License for more details.

    You should have received a copy of the GNU Affero General Public License
    along with this program. If not, see <http://www.gnu.org/licenses/>.

{% endcomment %}
{% load static %}
<!DOCTYPE html>
<html lang="en">

<head>
    {% include 'shared/head.html' %}
    {% include 'shared/cards.html' %}
</head>

<body class="interior {{active}}">
    {% include 'shared/tag_manager_2.html' %}
    <div class="container-fluid header dash">
        {% include 'shared/nav_internal.html' %}
    </div>
    <div class="row no-gutter">
        <div class="col-2" style="background: #eee; ">
            {% include 'shared/current_balance.html' %}
            {% include 'shared/sidebar_search.html' %}
        </div>

        <div class="col body">
            <div class="container-fluid no-gutter">
            {% include 'shared/bounty_def.html' %}
                <div class="row font-smaller-2" id="form_container">
                    {% include 'shared/no_metamask_error.html' %}
                    {% include 'shared/zero_balance_error.html' %}
                    {% include 'shared/unlock_metamask.html' %}
                    <div class="col d-flex align-items-center justify-content-center" id="primary_form">
                        <div class="d-flex justify-content-center flex-column mt-5 w-50" id="primary_subform">
                            {% include 'shared/bounty_nav.html' with active_item=1 %}
                            <div class="w-100" style="text-align: center;">
                                <h3>Fund an Issue</h3>
                                <img src="{% static "v2/images/prime.png" %}">
                            </div>
                            {% include 'shared/network_status.html' %}
                            <div class="w-100">
                                <label for=issueURL>Issue URL:</label>
                                <input name='issueURL' id="issueURL" class="w-100 gc-round-text-input" type="text" placeholder="https://github.com/user/repo/pull/n" value="{% if issueURL %}{{issueURL}}{%endif%}" />
                            </div>
                            <div class="w-100 mt-2 d-flex ">
                                <div class="w-50 mt-2 mr-3 d-flex flex-column">
                                <label for=amount>Amount:</label>
                                </div>
                            </div>
                            <div class="w-100 mt-0">
                                <input name='amount' id='amount'  class="gc-round-text-input" type="text" placeholder="Amount" value="{% if amount %}{{amount}}{%endif%}" style="width: 20%; display: inline;" />
                                <select name='deonomination' id='token' class="btn btn-sm btn-outline-dark" style="width: 77%;  display: inline;">
                                </select>
                                <div class="mt-1" id="usd_amount"></div>
                            </div>
                            {% include 'shared/github_username.html' %}
                            {% include 'shared/notification_email.html' %}
                            {% include 'shared/name.html' %}
                            <div id="advancedLink" class="mt-2">
                                <a href="#">Advanced ⬇ </a>
                            </div>
                            <div id="advanced_container" style="display: none;">
                                <div class="w-100 mt-2">
                                    <label for=title>Issue Title:</label>
                                    <input name='title' id="title"  class="w-100 gc-round-text-input" type="text" placeholder="Deploy the Foo to The Bar" value="{{issue_title}}" />
                                </div>
                                <div class="w-100 mt-2">
                                    <label for="description">Issue Description:</label>
                                    <textarea name="description" class="w-100 gc-round-text-form" id="description" placeholder="Add some new feature."></textarea>
                               </div>
                                <div class="w-100 mt-2">
                                    <label for=keywords>Keywords:</label>
                                    <input name='keywords' id='keywords'  class="w-100 gc-round-text-input" type="text" placeholder="python, solidity, html, javascript, react (optional)" value="{{keywords}}" />
                                </div>
                                <div class="w-100 mt-2">
                                    <label for=expirationTimeDelta>Expires in:</label>
                                        <select class="w-100 btn btn-sm btn-outline-dark" name=expirationTimeDelta >
                                            <option value="86400">1 day</option>
                                            <option value="259200">3 days</option>
                                            <option value="604800">1 week</option>
                                            <option value="1209600">2 weeks</option>
                                            <option value="2592000">1 month</option>
                                            <option value="7776000">3 months</option>
                                            <option value="15552000">6 months</option>
                                            <option value="31536000" selected="">1 year</option>
                                            <option value="9999999999">Never</option>
                                        </select>
<<<<<<< HEAD
                                </div>
                                <div class="w-100 mt-2">
                                    <label for=githubUsername>Github Username:</label>
                                    <input name='githubUsername' id='githubUsername'  class="w-100 gc-round-text-input" type="text" placeholder="@you (optional)" value="{{githubUsername}}" />
=======
>>>>>>> c3a8c0b2
                                </div>
                                <div class="w-100 mt-2 d-flex ">
                                    <div class="w-50 mt-2 mr-3 d-flex flex-column">
                                        <label>Issue Details</label>
                                    </div>
                                </div>
                                <div class="w-100 mt-0 d-flex ">
                                    <div class="w-50 mt-2 mr-3 d-flex flex-column">
                                        <select class="w-100 btn btn-sm btn-outline-dark" name=experienceLevel >
                                            <option value="">-- Experience Level -- </option>
                                            <option>Beginner</option>
                                            <option>Intermediate</option>
                                            <option>Advanced</option>
                                        </select>
                                    </div>
                                    <div class="w-50 mt-2 mr-3 d-flex flex-column">
                                        <select class="w-100 btn btn-sm btn-outline-dark" name=projectLength >
                                            <option value="Unknown">-- Project Length -- </option>
                                            <option>Hours</option>
                                            <option>Days</option>
                                            <option>Weeks</option>
                                            <option>Months</option>
                                        </select>
                                    </div>
                                    <div class="w-50 mt-2 mr-3 d-flex flex-column">
                                        <select class="w-100 btn btn-sm btn-outline-dark" name=bountyType >
                                            <option value="">-- Bounty Type -- </option>
                                            <option>Bug</option>
                                            <option>Feature</option>
                                            <option>Security</option>
                                            <option>Other</option>
                                        </select>
                                    </div>
                                </div>

                            </div>
                            <div class="w-100 mt-2 terms_container">
                                <input name='terms' id='terms' type="checkbox" value=1 />
                                <label for=terms>I have read, understand, and agree to, the <a href="{% url "terms" %}" target=new>Terms of Service</a>:</label>
                            </div>
                            {% include 'shared/metamask_estimate.html' %}
                            <div class="w-100 mt-2">
                                <a class="btn btn-sm btn-info mt-3 mb-1 pulseClick float-right" role="button" id="submitBounty" href="#">Fund Issue</a>
                            </div>
                            <div class="w-100 mb-5 mt-1">
                                <a class="float-right" target=new href="https://github.com/gitcoinco/gitcoinco/issues?q=is%3Aissue+is%3Aopen+label%3Ahelp">Having trouble?  Click here.</a>
                            </div>

                        </div>

                    </div>
                </div>
            </div>
        </div>
    </div>
    {% include 'shared/bottom_notification.html' %}
    {% include 'shared/analytics.html' %}
    {% include 'shared/footer_scripts.html' %}
    {% include 'shared/rollbar.html' %}
    {% include 'shared/footer.html' %}

</body>


<!-- jQuery -->
<script src="{% static "v2/js/ipfs-api.js" %}"></script>
<script src="{% static "v2/js/ipfs.js" %}"></script>
<script src="{% static "v2/js/amounts.js" %}"></script>
<script src="{% static "v2/js/abi.js" %}"></script>
<script src="{% static "v2/js/tokens.js" %}"></script>
<script src="{% static "v2/js/shared.js" %}"></script>
<script src="{% static "v2/js/pages/shared_bounty_mutation_estimate_gas.js" %}"></script>
<script src="{% static "v2/js/pages/new_bounty.js" %}"></script>


</html><|MERGE_RESOLUTION|>--- conflicted
+++ resolved
@@ -97,13 +97,10 @@
                                             <option value="31536000" selected="">1 year</option>
                                             <option value="9999999999">Never</option>
                                         </select>
-<<<<<<< HEAD
                                 </div>
                                 <div class="w-100 mt-2">
                                     <label for=githubUsername>Github Username:</label>
                                     <input name='githubUsername' id='githubUsername'  class="w-100 gc-round-text-input" type="text" placeholder="@you (optional)" value="{{githubUsername}}" />
-=======
->>>>>>> c3a8c0b2
                                 </div>
                                 <div class="w-100 mt-2 d-flex ">
                                     <div class="w-50 mt-2 mr-3 d-flex flex-column">
