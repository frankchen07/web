--- conflicted
+++ resolved
@@ -59,16 +59,12 @@
 
                   {% include 'shared/github_link.html' %}
                   {% include 'shared/hours_worked.html' %}
-<<<<<<< HEAD
                   {% include 'shared/rating.html' with counterparty='funder' %}
 
-
-=======
                   <div id="gas-section">
                     {% include 'shared/bounty_actions_hidden_vars.html' %}
                     {% include 'shared/wallet_estimate.html' %}
                   </div>
->>>>>>> 46ed5662
                   <div class="w-100 mt-2 terms_container">
                       <div class="form__checkbox">
                           <input name='terms' required id='terms' type="checkbox" value=1 />
