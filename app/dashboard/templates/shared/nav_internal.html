{% comment %}
    Copyright (C) 2017 Gitcoin Core

    This program is free software: you can redistribute it and/or modify
    it under the terms of the GNU Affero General Public License as published
    by the Free Software Foundation, either version 3 of the License, or
    (at your option) any later version.

    This program is distributed in the hope that it will be useful,
    but WITHOUT ANY WARRANTY; without even the implied warranty of
    MERCHANTABILITY or FITNESS FOR A PARTICULAR PURPOSE. See the
    GNU Affero General Public License for more details.

    You should have received a copy of the GNU Affero General Public License
    along with this program. If not, see <http://www.gnu.org/licenses/>.

{% endcomment %}

        <nav class="navbar navbar-expand-md navbar-dark">
            <a class="navbar-brand pt-0 pb-0" href="/">
                {% if request.path == '/ios' %}
                    <img id="logo" src="/static/v2/images/ios/gitcoin.svg" data-hover="/static/v2/images/ios/gitcoin_hover.gif" height="50" />
                {%else%}
                    <img id="logo" src="/static/v2/images/logo_large.png" data-hover="/static/v2/images/logo_large_hover.gif" width="150" height="50" />
                {%endif%}
                </a>
            <button class="navbar-toggler" type="button" data-toggle="collapse" data-target="#navbarSupportedContent" aria-controls="navbarSupportedContent"
                aria-expanded="false" aria-label="Toggle navigation">
                              <span class="navbar-toggler-icon"></span>
                            </button>

            <div class="collapse navbar-collapse" id="navbarSupportedContent">
                <nav class="navbar-nav ml-auto mr-3">
                    <a class="nav-link" href="/">Home</a>
                    <a class="nav-link {% if active == 'tools' %}selected{%endif%}" href="/tools">Tools</a>
                    <a class="nav-link {% if active == 'dashboard' %}selected{%endif%}" href="/explorer">Issue Explorer</a>
                    <a class="nav-link slack" href="/slack">
                        <img src="/static/v2/images/social/slack2.png">Slack({{num_slack}})
                    </a>
                    <a class="nav-link" href="/help">Help</a>
                    <!-- <a class="nav-link{% if request.path == '/ios' %} nav-link--active{% endif %}" href="/ios">Mobile</a> -->
                </nav>
                {% if not request.path == '/ios' %}
                <img class="mr-5" src="/static/v2/images//spaceship.png" width="52" height="45" />
<<<<<<< HEAD
                <a class="btn btn-outline-info pl-4 pr-4 pulseClick mr-2" role="button" href="/tip">+ Tip ⚡️</a>
                {% endif %}
                <a class="btn btn-outline-info pl-4 pr-4 pulseClick" role="button" href="/funding/new">+ Fund Issue{% if not request.path == '/ios' %} 🔥{% endif %}</a>
=======
                <a class="btn btn-outline-info pl-4 pr-4 pulseClick mr-2" role="button" href="/_github/auth?redirect_uri=/tip">+ Tip ⚡️</a>
                <a class="btn btn-outline-info pl-4 pr-4 pulseClick" role="button" href="/_github/auth?redirect_uri=/funding/new">+ Fund Issue 🔥</a>
>>>>>>> 040e0180
            </div>
        </nav><|MERGE_RESOLUTION|>--- conflicted
+++ resolved
@@ -42,13 +42,8 @@
                 </nav>
                 {% if not request.path == '/ios' %}
                 <img class="mr-5" src="/static/v2/images//spaceship.png" width="52" height="45" />
-<<<<<<< HEAD
-                <a class="btn btn-outline-info pl-4 pr-4 pulseClick mr-2" role="button" href="/tip">+ Tip ⚡️</a>
+                <a class="btn btn-outline-info pl-4 pr-4 pulseClick mr-2" role="button" href="/_github/auth?redirect_uri=/tip">+ Tip ⚡️</a>
                 {% endif %}
-                <a class="btn btn-outline-info pl-4 pr-4 pulseClick" role="button" href="/funding/new">+ Fund Issue{% if not request.path == '/ios' %} 🔥{% endif %}</a>
-=======
-                <a class="btn btn-outline-info pl-4 pr-4 pulseClick mr-2" role="button" href="/_github/auth?redirect_uri=/tip">+ Tip ⚡️</a>
-                <a class="btn btn-outline-info pl-4 pr-4 pulseClick" role="button" href="/_github/auth?redirect_uri=/funding/new">+ Fund Issue 🔥</a>
->>>>>>> 040e0180
+                <a class="btn btn-outline-info pl-4 pr-4 pulseClick" role="button" href="/_github/auth?redirect_uri=/funding/new">+ Fund Issue{% if not request.path == '/ios' %} 🔥{% endif %}</a>
             </div>
         </nav>