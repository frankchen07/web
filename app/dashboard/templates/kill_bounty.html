--- conflicted
+++ resolved
@@ -42,26 +42,15 @@
                   <img src="{% static "v2/images/prime.png" %}">
                 </div>
                 {% include 'shared/network_status.html' %}
-<<<<<<< HEAD
-                <div class="w-100">
-                  <label class="form__label" for="issueURL">Issue URL</label>
-                  <input name='issueURL' id="issueURL" class="form__input" type="text" placeholder="https://github.com/user/repo/pull/n" value="{% if issueURL %}{{issueURL}}{%endif%}" />
-                </div>
-                <div class="w-100 mt-2 terms_container">
-                  <div class="form__checkbox">
-                    <input name='terms' id='terms' type="checkbox" value=1 />
-                    <label class="form__label" for="terms">I have read, understand, and agree to, the <a href="{% url "terms" %}" target="_blank" rel="noopener noreferrer">Terms of Service</a>:</label>
-=======
                 <form id="submitBounty">
                   <div class="w-100">
                     <label class="form__label" for="issueURL">Issue URL</label>
                     <input name='issueURL' id="issueURL" class="form__input" type="url" required placeholder="https://github.com/user/repo/pull/n" value="{% if issueURL %}{{issueURL}}{%endif%}" />
->>>>>>> 61efdb5f
                   </div>
                   <div class="w-100 mt-2 terms_container">
                     <div class="form__checkbox">
                       <input name='terms' id='terms' type="checkbox" value=1 />
-                      <label required class="form__label" for="terms">I have read, understand, and agree to, the <a href="{% url "terms" %}" target=new>Terms of Service</a>:</label>
+                      <label required class="form__label" for="terms">I have read, understand, and agree to, the <a href="{% url "terms" %}" target="_blank" rel="noopener noreferrer">Terms of Service</a>:</label>
                     </div>
                   </div>
                   {% include 'shared/metamask_estimate.html' %}
