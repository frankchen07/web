--- conflicted
+++ resolved
@@ -15,11 +15,8 @@
     <link rel="stylesheet" href={% static "v2/css/tabs.css" %} />
     <link rel="stylesheet" href={% static "v2/css/rating.css" %} />
     <link rel="stylesheet" href={% static "v2/css/scroll-carousel.css" %} />
-<<<<<<< HEAD
+    <link rel="stylesheet" href="{% static "v2/css/activity_stream.css" %}">
     {% endcompress %}
-=======
-    <link rel="stylesheet" href="{% static "v2/css/activity_stream.css" %}">
->>>>>>> 675dd495
   </head>
   <body class="interior {{ active }} g-font-muli">
     {% include 'shared/tag_manager_2.html' %}
