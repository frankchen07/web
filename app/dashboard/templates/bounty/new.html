{% comment %}
  Copyright (C) 2018 Gitcoin Core

  This program is free software: you can redistribute it and/or modify
  it under the terms of the GNU Affero General Public License as published
  by the Free Software Foundation, either version 3 of the License, or
  (at your option) any later version.

  This program is distributed in the hope that it will be useful,
  but WITHOUT ANY WARRANTY; without even the implied warranty of
  MERCHANTABILITY or FITNESS FOR A PARTICULAR PURPOSE. See the
  GNU Affero General Public License for more details.

  You should have received a copy of the GNU Affero General Public License
  along with this program. If not, see <http://www.gnu.org/licenses/>.
{% endcomment %}
{% load i18n static %}
<!DOCTYPE html>
<html lang="en">

<head>
  {% include 'shared/head.html' %}
  {% include 'shared/cards.html' %}
  <meta name="title" content="Create Funded Issue/Bounty | Gitcoin">
  <meta name="description" content="Instructions for creating an issue and posting a bounty to Gitcoin so developers across the world can discover your bounty and start working on your issue.">
  <link rel="stylesheet" href={% static "v2/css/submit_bounty.css" %}>
</head>

<body class="interior {{active}} g-font-muli" style="background-color: #FFFFFF;">
  {% include 'shared/tag_manager_2.html' %}
  <div class="container-fluid header dash">
    {% include 'shared/top_nav.html' with class='d-md-flex' %}
    {% include 'shared/nav.html' %}
  </div>
  <div class="container-fluid submit_bounty_content">
    <div class="row no-gutters metamask-banner">
      <div class="col-12">
        {% include 'shared/no_issue_error.html' with page='submit_bounty' %}
        {% include 'shared/no_metamask_error.html' %}
        {% include 'shared/zero_balance_error.html' %}
        {% include 'shared/unlock_metamask.html' %}
        {% include 'shared/connect_metamask.html' %}
      </div>
    </div>
    <div class="row">
      <div class="col-12">
        <div id="form_container">
          <div class="row d-flex justify-content-center my-5">
            <div id="robot_error" class="hidden">
              <img src="{% static "v2/images/prime.png" %}">
            </div>
            <div id="primary_form" class="col-lg-8 col-sm-12">
              <h1 class="text-center title">{% trans "Fund Issue" %}</h1>
              <form id="submitBounty" class="submit_bounty_form px-5 pt-5">
                <div>
                  Github Repo Type
                  <div class="form__radio option">
<<<<<<< HEAD
                    <input name="repo_type" id="public_repo" type="radio" value="public_repo" checked />
=======
                    <input name="repo_type" id="public_repo" type="radio" value="public" checked />
>>>>>>> faeda640
                    <label class="filter-label" for=public_repo><i class="fas fa-book"></i> {% trans "Public" %}</label>
                  </div>

                  <div class="form__radio option">
<<<<<<< HEAD
                    <input name="repo_type" id="private_repo" type="radio" value="private_repo" />
                    <label class="filter-label" for=private_repo><i class="fas fa-lock"></i> {% trans "Private" %}</label>
                  </div>

                  <div id="cta-subscription" class="cta-blue d-md-flex justify-content-between mt-3 d-md-none">
                    <div>
                      <h5 class="mb-3">Get awesome contributors to work on your private repo issues</h5>
                      <ul class="list-unstyled mb-4">
                        <li class="mb-2"><i class="fas fa-check"></i> View contributors’ resumes and proposals</li>
                        <li class="mb-2"><i class="fas fa-check"></i> Easy NDA signing process</li>
                        <li class="mb-2"><i class="fas fa-check"></i> Automatically invite the contributors you approve to your repo</li>
                        <li class="mb-2"><i class="fas fa-check"></i> Automatically remove contributors from your repo once job is done</li>
                      </ul>
                      <a href="" class="btn btn-gc-blue">Get Private Repo Bounties</a>
                    </div>
                    <div>
                      <img src="{% static 'v2/images/robots-party.svg' %}" alt="" style="
                      width: 100%;
                      max-width: inherit;">
                    </div>
                  </div>

                  <div id="private-repo-instructions" class="d-md-flex justify-content-between mt-3 font-smaller-3 d-md-none privaterepo-instructions">
                    <div>
                      <h5 class="font-smaller-3 font-weight-bold mb-2">Important Notes on Private Repo Bounties</h5>
                      <ul class="pl-3">
                        <li>Please make sure you are the <b>repo admin</b> to fund the issue</li>
                        <li>Gitcoin will NOT have any access to your private repo</li>
                        <li>You have to approve and give repository access to each contributor before they can start work</li>
                        <li>You can upload an NDA that each contributor has to sign before they can start work</li>
                      </ul>
                    </div>
                    <div class="align-items-center d-flex">
                      <img src="{% static 'v2/images/prime.png' %}" alt="" style="
                      width: 100%;
                      max-width: 64px;">
                    </div>
                  </div>

                </div>
                <div id="nda-upload" style="display: none;">
                  <hr class="mt-4">
                  <div>
                    <h5 class="font-subheader">{% trans "Non-Disclosure Agreement" %}</h5>
                    <label class="form__label" for=issueNDA>{% trans "Each contributor has to sign your NDA before they can start work. Supported format: pdf, doc, docx." %}</label>
                    <input name='issueNDA' id="issueNDA" class="form__input" type="file" accept="application/pdf,application/msword, application/msword, application/vnd.openxmlformats-officedocument.wordprocessingml.document, application/vnd.openxmlformats-officedocument.presentationml.presentation" required/>
                  </div>
                  <hr class="mt-4">
=======
                    <input name="repo_type" id="private_repo" type="radio" value="private" />
                    <label class="filter-label" for=private_repo><i class="fas fa-lock"></i> {% trans "Private" %}</label>
                  </div>

                  <div class="cta-blue d-md-flex justify-content-between mt-3">
                      <div>
                        <h5 class="mb-3">Get awesome contributors to work on your private repo issues</h5>
                        <ul class="list-unstyled mb-4">
                          <li class="mb-2"><i class="fas fa-check"></i> View contributors’ resumes and proposals</li>
                          <li class="mb-2"><i class="fas fa-check"></i> Easy NDA signing process</li>
                          <li class="mb-2"><i class="fas fa-check"></i> Automatically invite the contributors you approve to your repo</li>
                          <li class="mb-2"><i class="fas fa-check"></i> Automatically remove contributors from your repo once job is done</li>
                        </ul>
                        <a href="" class="btn btn-gc-blue">Get Private Repo Bounties</a>
                      </div>
                      <div>
                        <img src="{% static 'v2/images/robots-party.svg' %}" alt="" style="
                        width: 100%;
                        max-width: inherit;
                    ">
                      </div>
                  </div>

>>>>>>> faeda640
                </div>
                <div id="about-section" class="pt-2">
                  <h5 class="font-subheader">{% trans "About" %}</h5>
                  <label class="form__label" for=issueURL>{% trans "Github Issue URL" %}</label>
                  <input name='issueURL' id="issueURL" class="form__input" type="url" placeholder="https://github.com/user/repo/issues/n" value="{% if issueURL %}{{issueURL}}{%endif%}" required/>
                  <div class="text-right mt-2">
                    <p class="font-caption" id="last-synced">{% trans "Last Synced " %}<span></span></p>
                    <button id="sync-issue" class="button button--primary disabled">
                      {% trans "Sync with Github" %} <i class="fas fa-sync ml-1"></i>
                    </button>
                  </div>
                  <div id="no-issue-banner" class="my-4">
                    <img src="{% static "v2/images/bounty/no_issue.svg" %}">
                  </div>
                  <div id="issue-details" class="mt-4">
                    <label class="form__label mb-0 mt-3" for="title">{% trans "Issue Title" %}</label>
                    <input name='title' id="title"  class="form__input hidden" type="text" value="{{ issue_title }}" readonly required/>
                    <p id="title--text"></p>
                    <label class="form__label" for="description">{% trans "Description" %}</label>
                    <textarea name="description" class="form__input" id="description" readonly></textarea>
                  </div>
                  <div id="issue-details-edit" class="mt-2">
                    <div class="text-right">
                      <a id="edit-issue" class="button button--primary" href="#" target="_blank" rel="noopener noreferrer">
                        {% trans "Edit on Github" %} <i class="fab fa-github ml-1"></i>
                      </a>
                    </div>
                    <label class="form__label" for="keywords">{% trans "Keywords" %}</label>
                    <div class="form__select2 g-multiselect">
                      <select class="js-select2" id="keywords" name="keywords" multiple>
                      </select>
                    </div>

                  </div>
                  <hr class="mt-4">
                </div>
                <div id="details-section" class="pt-2">
                  {% include 'shared/issue_details.html' %}
                  {% comment %}
                  <!-- TODO: Re-enable this once we get clarification on what a Revision should entail -->
                  <label class="form__label" for="revisions">{% trans "Revisions" %}</label>
                  <div class="form__input revisions d-flex">
                    <span class="form__input-action" id="subtractAction">-</span>
                    <input name='revisions' type="text" value="1" step="1" min="1"/>
                    <span class="form__input-action" id="addAction">+</span>
                  </div>
                  <hr class="mt-4"/>
                  {% endcomment %}
                </div>
                <div id="deadline-section" class="pt-2">
                  <hr class="mt-4">
                  {% include 'shared/issue_deadline.html' %}
                  <hr class="mt-4">
                </div>
                <div id="contact-section" class="pt-2">
                  <h5 class="font-subheader">{% trans "Contact" %}</h5>
                  <div class="row mt-2">
                    {% include 'shared/notification_email.html' with show_information_publicly_checkbox=1 %}
                    {% include 'shared/github_username.html' %}
                  </div>
                  <div id="advanced_container"></div>
                  <hr class="mt-4">
                </div>
                {% include 'shared/pricing.html' %}
                <div class="w-100 mt-2">
                  <label class="form__label" for="fundingOrganisation">{% trans "Funding Organisation Github handle" %}</label>
                  <input name='fundingOrganisation' id="fundingOrganisation" class="form__input" type="text" placeholder="MetaMask"/>
                  <hr class="mt-4">
                  {% include 'shared/featured.html' %}
                  <label class="form__label" for="hiringRightNow">{% trans "Hiring right now?" %}</label>
                  <div class="hiring_container">
                    <div class="form__checkbox">
                      <input name='hiringRightNow' id='hiringRightNow' type="checkbox" value=1 />
                        <label class="form__label" for=hiringRightNow>{% trans "I am hiring for a full time, part time, or contract position, right now and would like Gitcoin to attach this job description to the bounty." %}
                      </label>
                    </div>
                  <hr class="mt-4">
                  </div>
                  <input name='jobDescription' id='jobDescription' type="url" class="form__input hidden" type="text" placeholder="https://link.to/job/description" value="" />
                </div>
                <div id="gas-section" class="pt-2">
                  <h5 class="font-subheader pb-2">{% trans "Gas Settings" %}</h5>
                  <div>
                    {% include 'shared/bounty_actions_hidden_vars.html' %}
                    {% include 'shared/wallet_estimate.html' %}
                  </div>
                </div>
                <div class="terms_container pt-4">
                  <div class="form__checkbox">
                    <input name='terms' id='terms' type="checkbox" value=1 required />
                      <label class="form__label" for=terms>{% trans "I have read, understand, and agree to, the" %}
                        <a href="{% url "terms" %}" target="_blank" rel="noopener noreferrer">{% trans "Terms of Service" %}</a>.
                    </label>
                  </div>
                </div>
                <div class="w-100 my-2 terms_container">
                  <div class="form__checkbox">
                    <input name='blockchain_tos' id='blockchain_tos' type="checkbox" value=1 required />
                    <label class="form__label" for=blockchain_tos style="display: flex;">{% blocktrans %}I understand that this information is being submitted to a public, immutable, blockchain. No one, including
                      Gitcoin Core, will be able to take my funds or change this information.{% endblocktrans %}</label>
                  </div>
                </div>
                <div class="pb-5 text-center">
                  <button class="w-100 mb-3 button button--primary js-submit" type="submit">Fund Issue</button>
                  <a class="w-100 font-caption" target="_blank" rel="noopener noreferrer" href="https://github.com/gitcoinco/web#high-level-flows">
                    Your transaction is secured by the audited StandardBounties contract on the Ethereum blockchain.</br>
                    Learn more here.
                  </a>
                </div>
              </form>
            </div>
          </div>
        </div>
      </div>
    </div>
  </div>
  {% include 'shared/bottom_notification.html' %}
  {% include 'shared/analytics.html' %}
  {% include 'shared/footer_scripts.html' %}
  {% include 'shared/footer.html' %}
  {% include 'shared/messages.html' %}
</body>

{% include 'shared/current_profile.html' %}

<!-- jQuery -->
<script src="{% static "v2/js/ipfs-api.js" %}"></script>
<script src="{% static "v2/js/ipfs.js" %}"></script>
<script src="{% static "v2/js/amounts.js" %}"></script>
<script src="{% static "v2/js/abi.js" %}"></script>
<script src="/dynamic/js/tokens_dynamic.js"></script>
<script src="{% static "v2/js/tokens.js" %}"></script>
<script src="{% static "v2/js/user-search.js" %}"></script>
<script src="{% static "v2/js/pages/shared_bounty_mutation_estimate_gas.js" %}"></script>
<script src="{% static "v2/js/pages/new_bounty.js" %}"></script>

</html><|MERGE_RESOLUTION|>--- conflicted
+++ resolved
@@ -55,17 +55,12 @@
                 <div>
                   Github Repo Type
                   <div class="form__radio option">
-<<<<<<< HEAD
-                    <input name="repo_type" id="public_repo" type="radio" value="public_repo" checked />
-=======
                     <input name="repo_type" id="public_repo" type="radio" value="public" checked />
->>>>>>> faeda640
                     <label class="filter-label" for=public_repo><i class="fas fa-book"></i> {% trans "Public" %}</label>
                   </div>
 
                   <div class="form__radio option">
-<<<<<<< HEAD
-                    <input name="repo_type" id="private_repo" type="radio" value="private_repo" />
+                    <input name="repo_type" id="private_repo" type="radio" value="private" />
                     <label class="filter-label" for=private_repo><i class="fas fa-lock"></i> {% trans "Private" %}</label>
                   </div>
 
@@ -113,31 +108,6 @@
                     <input name='issueNDA' id="issueNDA" class="form__input" type="file" accept="application/pdf,application/msword, application/msword, application/vnd.openxmlformats-officedocument.wordprocessingml.document, application/vnd.openxmlformats-officedocument.presentationml.presentation" required/>
                   </div>
                   <hr class="mt-4">
-=======
-                    <input name="repo_type" id="private_repo" type="radio" value="private" />
-                    <label class="filter-label" for=private_repo><i class="fas fa-lock"></i> {% trans "Private" %}</label>
-                  </div>
-
-                  <div class="cta-blue d-md-flex justify-content-between mt-3">
-                      <div>
-                        <h5 class="mb-3">Get awesome contributors to work on your private repo issues</h5>
-                        <ul class="list-unstyled mb-4">
-                          <li class="mb-2"><i class="fas fa-check"></i> View contributors’ resumes and proposals</li>
-                          <li class="mb-2"><i class="fas fa-check"></i> Easy NDA signing process</li>
-                          <li class="mb-2"><i class="fas fa-check"></i> Automatically invite the contributors you approve to your repo</li>
-                          <li class="mb-2"><i class="fas fa-check"></i> Automatically remove contributors from your repo once job is done</li>
-                        </ul>
-                        <a href="" class="btn btn-gc-blue">Get Private Repo Bounties</a>
-                      </div>
-                      <div>
-                        <img src="{% static 'v2/images/robots-party.svg' %}" alt="" style="
-                        width: 100%;
-                        max-width: inherit;
-                    ">
-                      </div>
-                  </div>
-
->>>>>>> faeda640
                 </div>
                 <div id="about-section" class="pt-2">
                   <h5 class="font-subheader">{% trans "About" %}</h5>
