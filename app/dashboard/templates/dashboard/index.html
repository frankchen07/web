{% comment %}
    Copyright (C) 2017 Gitcoin Core

    This program is free software: you can redistribute it and/or modify
    it under the terms of the GNU Affero General Public License as published
    by the Free Software Foundation, either version 3 of the License, or
    (at your option) any later version.

    This program is distributed in the hope that it will be useful,
    but WITHOUT ANY WARRANTY; without even the implied warranty of
    MERCHANTABILITY or FITNESS FOR A PARTICULAR PURPOSE. See the
    GNU Affero General Public License for more details.

    You should have received a copy of the GNU Affero General Public License
    along with this program. If not, see <http://www.gnu.org/licenses/>.

{% endcomment %}
{% load i18n static %}
<!DOCTYPE html>
<html lang="en">

  <head>
    {% include 'shared/head.html' %}
    {% include 'shared/cards.html' %}
    <meta name="description" content="The Gitcoin platform connects freelance developers with open bug bounties or online jobs, paid in crypto (ETH).
    Leverage a global workforce to quickly complete software development and coding jobs.">
    <link rel="stylesheet" href={% static "v2/css/dashboard.css" %}>
    <link rel="stylesheet" href={% static "v2/css/tag.css" %}>
  </head>

  <body class="interior {{active}} g-font-muli">
    {% include 'shared/tag_manager_2.html' %}
    <div class="container-fluid header dash">
      {% include 'shared/nav.html' %}
    </div>
    {% include 'dashboard/ftux.html' %}
    <div id="dashboard-content" class="row no-gutter">
      <div class="col-12 col-lg-3 col-xl-2 invisible" id="sidebar_container" style="background: #F2F6F9;">
        {% include 'shared/sidebar_search.html' %}
        {% include 'shared/codefund_banner.html' %}
      </div>

      <div class="col-12 col-lg-9 col-xl-10 body">
<<<<<<< HEAD
        <div class="container" id="bounties">
=======
        <div class="container-fluid p-2" id="bounties">
>>>>>>> a7047a95
          <div id="dashboard-title" class="hidden">
            {% include 'shared/search_bar.html' %}
            <div class="row mt-2 mb-2">
            </div>
          </div>
<<<<<<< HEAD
          <div class="col-12 col-lg-11 title-row">
=======
          <div class="col-12 col-lg-11 pl-2 mr-2 pb-1 title-row">
>>>>>>> a7047a95
            <div class="col-12 col-md-4">
              <span id="filter" class="font-title"></span>
              <span id="matches" class="font-body"></span>
            </div>
            <div class="col-12 col-md-8 bounty-info" id="funding-info">
            </div>
          </div>
          <div style="clear: right;"></div>
          <div class="row loading justify-content-center align-items-center loading_img">
            <img src="{% static "v2/images/loading_v2.gif" %}">
          </div>
          <div class="row nonefound" style="display:none;">
              <img src="{% static "v2/images/shrug_bot.png" %}">
              <h3>{% trans "No results found." %}</h3>
              <p>{% trans "Please try another query" %}</p>
          </div>
        </div>
      </div>
    </div>

    <div id="onboard-footer" class="row hidden font-body">
      <div class="col-12">
        <p>{% trans "Want to Fund an issue ? " %}
          <a target="_blank" rel="noopener noreferrer" href="{% url "new_funding_short" %}">{% trans "Get Started!" %}</a>
        </p>
      </div>
    </div>
    {% include 'shared/result.html' %}

    {% include 'shared/analytics.html' %}
    {% include 'shared/footer_scripts.html' %}
    {% include 'shared/footer.html' %}
    {% include 'shared/messages.html' %}

    <script src="/dynamic/js/tokens_dynamic.js"></script>
    <script src="{% static "v2/js/tokens.js" %}"></script>
    <script src="{% static "v2/js/pages/dashboard.js" %}"></script>
    <script>
      document.keywords = {{keywords | safe}};
    </script>
  </body>
</html><|MERGE_RESOLUTION|>--- conflicted
+++ resolved
@@ -41,21 +41,13 @@
       </div>
 
       <div class="col-12 col-lg-9 col-xl-10 body">
-<<<<<<< HEAD
-        <div class="container" id="bounties">
-=======
         <div class="container-fluid p-2" id="bounties">
->>>>>>> a7047a95
           <div id="dashboard-title" class="hidden">
             {% include 'shared/search_bar.html' %}
             <div class="row mt-2 mb-2">
             </div>
           </div>
-<<<<<<< HEAD
-          <div class="col-12 col-lg-11 title-row">
-=======
           <div class="col-12 col-lg-11 pl-2 mr-2 pb-1 title-row">
->>>>>>> a7047a95
             <div class="col-12 col-md-4">
               <span id="filter" class="font-title"></span>
               <span id="matches" class="font-body"></span>
