--- conflicted
+++ resolved
@@ -315,11 +315,7 @@
                       <div class="row nonefound mx-auto" style="display:none;">
                           <h1 class="font-title font-weight-semibold">Hackathon Coming Soon!</h1>
                           <img class="my-3" src="{% static "v2/images/obiwan-bot.svg" %}" alt="Obiwan bot">
-<<<<<<< HEAD
                             <div>
-=======
-                            <div v-if="is_registered">
->>>>>>> 63afdcd7
                               <p class="mb-3">Tell other hackers a bit about yourself by introducing yourself on Townsquare</p>
                               <b-button class="btn btn-gc-blue" @click="activePanel = 1">Townsquare</b-button>
                             </div>
