--- conflicted
+++ resolved
@@ -15,10 +15,6 @@
     along with this program. If not, see <http://www.gnu.org/licenses/>.
 
 '''
-<<<<<<< HEAD
-
-=======
->>>>>>> cf4e1271
 from django.contrib.auth.models import User
 from django.core.management.base import BaseCommand
 from django.db.models import Count
@@ -138,10 +134,6 @@
                 print(user.username)
                 profile = profiles.first()
                 profile.user = user
-<<<<<<< HEAD
-                profile.save()
-=======
                 profile.save()
             else:
-                sync_profile(user.username, user, hide_profile=True)
->>>>>>> cf4e1271
+                sync_profile(user.username, user, hide_profile=True)