--- conflicted
+++ resolved
@@ -483,21 +483,12 @@
                 fields=[
                     'web3_created', 'github_url', 'token_name', 'token_address', 'privacy_preferences', 'expires_date',
                     'title', 'issue_description', 'balance', 'contract_address', 'network', 'bounty_type',
-<<<<<<< HEAD
                     'bounty_categories', 'project_length', 'experience_level', 'project_type', 'permission_type',
                     'attached_job_description', 'bounty_owner_github_username', 'bounty_owner_address',
                     'bounty_owner_email', 'bounty_owner_name', 'github_comments', 'override_status', 'last_comment_date',
                     'snooze_warnings_for_days', 'admin_override_and_hide', 'admin_override_suspend_auto_approval',
                     'admin_mark_as_remarket_ready', 'funding_organisation', 'bounty_reserved_for_user', 'is_featured',
-                    'featuring_date', 'fee_tx_id', 'fee_amount', 'repo_type', 'unsigned_nda'
-=======
-                    'project_length', 'experience_level', 'project_type', 'permission_type', 'attached_job_description',
-                    'bounty_owner_github_username', 'bounty_owner_address', 'bounty_owner_email', 'bounty_owner_name',
-                    'github_comments', 'override_status', 'last_comment_date', 'snooze_warnings_for_days',
-                    'admin_override_and_hide', 'admin_override_suspend_auto_approval', 'admin_mark_as_remarket_ready',
-                    'funding_organisation', 'bounty_reserved_for_user', 'is_featured', 'featuring_date', 'coupon_code',
-                    'fee_tx_id', 'fee_amount', 'repo_type', 'unsigned_nda'
->>>>>>> 3fd1a63b
+                    'featuring_date', 'fee_tx_id', 'fee_amount', 'repo_type', 'unsigned_nda', 'coupon_code'
                 ],
             )
             if latest_old_bounty_dict['bounty_reserved_for_user']:
