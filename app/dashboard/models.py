'''
    Copyright (C) 2017 Gitcoin Core

    This program is free software: you can redistribute it and/or modify
    it under the terms of the GNU Affero General Public License as published
    by the Free Software Foundation, either version 3 of the License, or
    (at your option) any later version.

    This program is distributed in the hope that it will be useful,
    but WITHOUT ANY WARRANTY; without even the implied warranty of
    MERCHANTABILITY or FITNESS FOR A PARTICULAR PURPOSE. See the
    GNU Affero General Public License for more details.

    You should have received a copy of the GNU Affero General Public License
    along with this program. If not, see <http://www.gnu.org/licenses/>.

'''
# -*- coding: utf-8 -*-
from __future__ import unicode_literals

import logging

from django.conf import settings
from django.contrib.humanize.templatetags.humanize import naturaltime
from django.contrib.postgres.fields import JSONField
from django.db import models
from django.db.models.signals import m2m_changed, pre_save
from django.dispatch import receiver
from django.utils import timezone

import requests
from dashboard.tokens import addr_to_token
from economy.models import SuperModel
from economy.utils import convert_amount
from rest_framework import serializers

from .signals import m2m_changed_interested

logger = logging.getLogger(__name__)


logger = logging.getLogger(__name__)


class Bounty(SuperModel):
    """Define the structure of a Bounty.

    Attributes:
        BOUNTY_TYPES (list of tuples): The valid bounty types.
        EXPERIENCE_LEVELS (list of tuples): The valid experience levels.
        PROJECT_LENGTHS (list of tuples): The possible project lengths.

    """

    class Meta:
        """Define metadata associated with Bounty."""

        verbose_name_plural = 'Bounties'

    BOUNTY_TYPES = [
        ('Bug', 'Bug'),
        ('Security', 'Security'),
        ('Feature', 'Feature'),
        ('Unknown', 'Unknown'),
    ]
    EXPERIENCE_LEVELS = [
        ('Beginner', 'Beginner'),
        ('Intermediate', 'Intermediate'),
        ('Advanced', 'Advanced'),
        ('Unknown', 'Unknown'),
    ]
    PROJECT_LENGTHS = [
        ('Hours', 'Hours'),
        ('Days', 'Days'),
        ('Weeks', 'Weeks'),
        ('Months', 'Months'),
        ('Unknown', 'Unknown'),
    ]
    # TODO:  claimee == fulfiller for now.  Didn't change the database model because the names
    # TODO   are used everywhere in the application.  Eventually we might want to standardize this.
    title = models.CharField(max_length=255)
    web3_created = models.DateTimeField()
    value_in_token = models.DecimalField(default=1, decimal_places=2, max_digits=50)
    token_name = models.CharField(max_length=50)
    token_address = models.CharField(max_length=50)
    bounty_type = models.CharField(max_length=50, choices=BOUNTY_TYPES)
    project_length = models.CharField(max_length=50, choices=PROJECT_LENGTHS)
    experience_level = models.CharField(max_length=50, choices=EXPERIENCE_LEVELS)
    github_url = models.URLField()
    github_comments = models.IntegerField(default=0)
    bounty_owner_address = models.CharField(max_length=50)
    bounty_owner_email = models.CharField(max_length=255, null=True)
    bounty_owner_github_username = models.CharField(max_length=255, null=True)
    claimeee_address = models.CharField(max_length=50)
    claimee_email = models.CharField(max_length=255, null=True)
    claimee_github_username = models.CharField(max_length=255, null=True)
    is_open = models.BooleanField(help_text='Whether the bounty has been filled')
    expires_date = models.DateTimeField()
    raw_data = JSONField()
    metadata = JSONField(default={})
    claimee_metadata = JSONField(default={})
<<<<<<< HEAD
    current_bounty = models.BooleanField(default=False)  # whether this bounty is the most current revision one or not
=======
    current_bounty = models.BooleanField(default=False,
                                         help_text='Whether this bounty is the most current revision one or not')
>>>>>>> 1fed033a
    _val_usd_db = models.DecimalField(default=0, decimal_places=2, max_digits=20)
    contract_address = models.CharField(max_length=50, default='')
    network = models.CharField(max_length=255, null=True)
    idx_experience_level = models.IntegerField(default=0, db_index=True)
    idx_project_length = models.IntegerField(default=0, db_index=True)
    idx_status = models.CharField(max_length=50, default='')
    avatar_url = models.CharField(max_length=255, default='')
    issue_description = models.TextField(default='')
    standard_bounties_id = models.IntegerField(default=0)
    interested = models.ManyToManyField('dashboard.Interest')
    interested_comment = models.IntegerField(null=True)

    def __str__(self):
        return "{}{} {} {} {}".format("(CURRENT) " if self.current_bounty else "", self.title, self.value_in_token,
                                      self.token_name, self.web3_created)

    def get_absolute_url(self):
        return settings.BASE_URL + self.get_relative_url(preceding_slash=False)

    def get_relative_url(self, preceding_slash=True):
        return "{}funding/details?url={}".format('/' if preceding_slash else '', self.github_url)

    def get_natural_value(self):
        token = addr_to_token(self.token_address)
        if not token:
            return 0
        decimals = token.get('decimals', 0)
        return float(self.value_in_token) / 10**decimals

    @property
    def url(self):
        return self.get_relative_url()

    @property
    def title_or_desc(self):
        """Return the title of the issue."""
        if not self.title:
            title = self.fetch_issue_item('title') or self.github_url
            return title
        return self.title

    @property
    def issue_description_text(self):
        import re
        tag_re = re.compile(r'(<!--.*?-->|<[^>]*>)')
        return tag_re.sub('', self.issue_description).strip()

    @property
    def org_name(self):
        try:
            from app.github import org_name
            _org_name = org_name(self.github_url)
            return _org_name
        except:
            return None

    def is_hunter(self, handle):
        target = self.claimee_github_username
        if not handle or not target:
            return False
        handle = handle.lower().replace('@', '')
        target = target.lower().replace('@', '')

        return handle == target

    # TODO: DRY
    def is_funder(self, handle):
        target = self.bounty_owner_github_username
        if not handle or not target:
            return False
        handle = handle.lower().replace('@', '')
        target = target.lower().replace('@', '')

        return handle == target

    @property
    def absolute_url(self):
        return self.get_absolute_url()

    def get_avatar_url(self):
        try:
            from app.github import get_user
            response = get_user(self.org_name)
            return response['avatar_url']
        except Exception as e:
            print(e)
            return 'https://avatars0.githubusercontent.com/u/31359507?v=4'

    @property
    def local_avatar_url(self):
        return "https://gitcoin.co/funding/avatar?repo={}&v=3".format(self.github_url)

    @property
    def keywords(self):
        try:
            return self.metadata.get('issueKeywords', False)
        except:
            return False

    @property
    def now(self):
        return timezone.now()

    @property
    def status(self):
        try:
            if not self.is_open:
                return self.idx_status
            if timezone.localtime().replace(tzinfo=None) > self.expires_date.replace(tzinfo=None) and self.claimeee_address == '0x0000000000000000000000000000000000000000':
                return 'expired'
            if self.claimeee_address == '0x0000000000000000000000000000000000000000':
                return 'open'
            if self.claimeee_address != '0x0000000000000000000000000000000000000000':
                return 'fulfilled'
            return 'unknown'
        except Exception as e:
            logger.warning(e)
            return 'unknown'

    @property
    def value_true(self):
        return self.get_natural_value()

    @property
    def value_in_eth(self):
        if self.token_name == 'ETH':
            return self.value_in_token
        try:
            return convert_amount(self.value_in_token, self.token_name, 'ETH')
        except:
            return None

    @property
    def value_in_usdt(self):
        decimals = 10**18
        if self.token_name == 'USDT':
            return self.value_in_token
        try:
            return round(float(convert_amount(self.value_in_eth, 'ETH', 'USDT')) / decimals, 2)
        except:
            return None

    @property
    def desc(self):
        return "{} {} {} {}".format(naturaltime(self.web3_created), self.idx_project_length, self.bounty_type,
                                    self.experience_level)

    @property
    def turnaround_time(self):
        return (self.created_on - self.web3_created).total_seconds()

<<<<<<< HEAD
    def get_github_api_url(self):
        """Get the Github API URL associated with the bounty."""
        from urllib.parse import urlparse
        if self.github_url.lower()[:19] != 'https://github.com/':
=======
    def fetch_issue_description(self):
        import requests
        from bs4 import BeautifulSoup

        url = self.github_url
        if url.lower()[:19] != 'https://github.com/':
            return

        try:
            html_response = requests.get(url)
        except Exception as e:
            print(e)
            return

        body = None
        try:
            soup = BeautifulSoup(html_response.text, 'html.parser')

            eles = soup.findAll("td", {"class": "comment-body"})
            if len(eles):
                body = eles[0].prettify()

        except Exception as e:
            print(e)
>>>>>>> 1fed033a
            return
        url_path = urlparse(self.github_url).path
        return 'https://api.github.com/repos/' + url_path

    def fetch_issue_item(self, item_type='body'):
        """Fetch the item type of an issue.

        Args:
            type (str): The github API response body item to be fetched.

        Returns:
            str: The item content.

        """
        issue_description = requests.get(
            self.get_github_api_url(),
            auth=(settings.GITHUB_API_USER, settings.GITHUB_API_TOKEN))
        if issue_description.status_code == 200:
            item = issue_description.json()[item_type]
            if item_type == 'body':
                self.issue_description = item
            elif item_type == 'title':
                self.title = item
        else:
            return None

    def fetch_issue_comments(self, save=True):
        from urlparse import urlsplit
        from app.github import get_issue_comments

        if self.github_url.lower()[:19] != 'https://github.com/':
            return

        parsed_url = urlsplit(self.github_url)
        try:
            github_user, github_repo, _, github_issue = parsed_url.path.split('/')[1:5]
        except ValueError:
            logger.info('Invalid github url for Bounty: {} -- {}'.format(self.pk, self.github_url))
            return []
        comments = get_issue_comments(github_user, github_repo, github_issue)
        if type(comments) is dict and comments.get('message') == 'Not Found':
            logger.info('Bounty {} contains an invalid github url {}'.format(self.pk, self.github_url))
            return []
        comment_count = 0
        for comment in comments:
            if comment['user']['login'] not in settings.IGNORE_COMMENTS_FROM:
                comment_count += 1
        self.github_comments = comment_count
        if save:
            self.save()
        return comments


class BountySyncRequest(SuperModel):

    github_url = models.URLField()
    processed = models.BooleanField()


class Subscription(SuperModel):

    email = models.EmailField(max_length=255)
    raw_data = models.TextField()
    ip = models.CharField(max_length=50)

    def __str__(self):
        return "{} {}".format(self.email, (self.created_on))


class Tip(SuperModel):

    emails = JSONField()
    url = models.CharField(max_length=255, default='')
    tokenName = models.CharField(max_length=255)
    tokenAddress = models.CharField(max_length=255)
    amount = models.DecimalField(default=1, decimal_places=4, max_digits=50)
    comments_priv = models.TextField(default='')
    comments_public = models.TextField(default='')
    ip = models.CharField(max_length=50)
    expires_date = models.DateTimeField()
    github_url = models.URLField(null=True)
    from_name = models.CharField(max_length=255, default='')
    from_email = models.CharField(max_length=255, default='')
    username = models.CharField(max_length=255, default='')
    network = models.CharField(max_length=255, default='')
    txid = models.CharField(max_length=255, default='')
    receive_txid = models.CharField(max_length=255, default='')
    received_on = models.DateTimeField(null=True)

    def __str__(self):
        from django.contrib.humanize.templatetags.humanize import naturalday
        return "({}) - {} {} {} {} to {},  created: {}, expires: {}".format(self.network, self.status, "ORPHAN" if len(self.emails) == 0 else "", self.amount, self.tokenName, self.username, naturalday(self.created_on), naturalday(self.expires_date))


    #TODO: DRY
    def get_natural_value(self):
        token = addr_to_token(self.tokenAddress)
        decimals = token['decimals']
        return float(self.amount) / 10**decimals

    #TODO: DRY
    @property
    def value_in_eth(self):
        if self.tokenName == 'ETH':
            return self.amount
        try:
            return convert_amount(self.amount, self.tokenName, 'ETH')
        except:
            return None

    # TODO: DRY
    @property
    def value_in_usdt(self):
        decimals = 1
        if self.tokenName == 'USDT':
            return self.amount
        try:
            return round(float(convert_amount(self.value_in_eth, 'ETH', 'USDT')) / decimals, 2)
        except:
            return None

    @property
    def status(self):
        if self.receive_txid:
            return "RECEIVED"
        else:
            return "PENDING"

@receiver(pre_save, sender=Bounty, dispatch_uid="normalize_usernames")
def normalize_usernames(sender, instance, **kwargs):

    if instance.claimee_github_username:
        instance.claimee_github_username = instance.claimee_github_username.replace("@", '')
    if instance.bounty_owner_github_username:
        instance.bounty_owner_github_username = instance.bounty_owner_github_username.replace("@", '')


# method for updating
@receiver(pre_save, sender=Bounty, dispatch_uid="psave_bounty")
def psave_bounty(sender, instance, **kwargs):
    idx_experience_level = {
        'Unknown': 1,
        'Beginner': 2,
        'Intermediate': 3,
        'Advanced': 4,
    }

    idx_project_length = {
        'Unknown': 1,
        'Hours': 2,
        'Days': 3,
        'Weeks': 4,
        'Months': 5,
    }

    instance.idx_status = instance.status
    instance._val_usd_db = instance.value_in_usdt if instance.value_in_usdt else 0
    instance.idx_experience_level = idx_experience_level.get(instance.experience_level, 0)
    instance.idx_project_length = idx_project_length.get(instance.project_length, 0)


class Interest(models.Model):
    """Define relationship for profiles expressing interest on a bounty."""

    profile = models.ForeignKey('dashboard.Profile', related_name='interested', on_delete=models.CASCADE)
    created = models.DateTimeField(auto_now_add=True, blank=True, null=True)

    def __str__(self):
        """Define the string representation of an interested profile."""
        return self.profile.handle


class Profile(SuperModel):
    """Define the structure of the user profile."""

    data = JSONField()
    handle = models.CharField(max_length=255, db_index=True)
    last_sync_date = models.DateTimeField(null=True)
    email = models.CharField(max_length=255, blank=True, db_index=True)
    github_access_token = models.CharField(max_length=255, blank=True, db_index=True)

    _sample_data = '''
        {
          "public_repos": 9,
          "site_admin": false,
          "updated_at": "2017-10-09T22:55:57Z",
          "gravatar_id": "",
          "hireable": null,
          "id": 30044474,
          "followers_url": "https:\/\/api.github.com\/users\/gitcoinco\/followers",
          "following_url": "https:\/\/api.github.com\/users\/gitcoinco\/following{\/other_user}",
          "blog": "https:\/\/gitcoin.co",
          "followers": 0,
          "location": "Boulder, CO",
          "type": "Organization",
          "email": "founders@gitcoin.co",
          "bio": "Push Open Source Forward.",
          "gists_url": "https:\/\/api.github.com\/users\/gitcoinco\/gists{\/gist_id}",
          "company": null,
          "events_url": "https:\/\/api.github.com\/users\/gitcoinco\/events{\/privacy}",
          "html_url": "https:\/\/github.com\/gitcoinco",
          "subscriptions_url": "https:\/\/api.github.com\/users\/gitcoinco\/subscriptions",
          "received_events_url": "https:\/\/api.github.com\/users\/gitcoinco\/received_events",
          "starred_url": "https:\/\/api.github.com\/users\/gitcoinco\/starred{\/owner}{\/repo}",
          "public_gists": 0,
          "name": "Gitcoin Core",
          "organizations_url": "https:\/\/api.github.com\/users\/gitcoinco\/orgs",
          "url": "https:\/\/api.github.com\/users\/gitcoinco",
          "created_at": "2017-07-10T10:50:51Z",
          "avatar_url": "https:\/\/avatars1.githubusercontent.com\/u\/30044474?v=4",
          "repos_url": "https:\/\/api.github.com\/users\/gitcoinco\/repos",
          "following": 0,
          "login": "gitcoinco"
        }
    '''
    repos_data = JSONField(default={})

    _sample_data = '''
    [
      {
        "issues_url": "https:\/\/api.github.com\/repos\/gitcoinco\/chrome_ext\/issues{\/number}",
        "deployments_url": "https:\/\/api.github.com\/repos\/gitcoinco\/chrome_ext\/deployments",
        "has_wiki": true,
        "forks_url": "https:\/\/api.github.com\/repos\/gitcoinco\/chrome_ext\/forks",
        "mirror_url": null,
        "issue_events_url": "https:\/\/api.github.com\/repos\/gitcoinco\/chrome_ext\/issues\/events{\/number}",
        "stargazers_count": 1,
        "subscription_url": "https:\/\/api.github.com\/repos\/gitcoinco\/chrome_ext\/subscription",
        "merges_url": "https:\/\/api.github.com\/repos\/gitcoinco\/chrome_ext\/merges",
        "has_pages": false,
        "updated_at": "2017-09-25T11:39:03Z",
        "private": false,
        "pulls_url": "https:\/\/api.github.com\/repos\/gitcoinco\/chrome_ext\/pulls{\/number}",
        "issue_comment_url": "https:\/\/api.github.com\/repos\/gitcoinco\/chrome_ext\/issues\/comments{\/number}",
        "full_name": "gitcoinco\/chrome_ext",
        "owner": {
          "following_url": "https:\/\/api.github.com\/users\/gitcoinco\/following{\/other_user}",
          "events_url": "https:\/\/api.github.com\/users\/gitcoinco\/events{\/privacy}",
          "organizations_url": "https:\/\/api.github.com\/users\/gitcoinco\/orgs",
          "url": "https:\/\/api.github.com\/users\/gitcoinco",
          "gists_url": "https:\/\/api.github.com\/users\/gitcoinco\/gists{\/gist_id}",
          "html_url": "https:\/\/github.com\/gitcoinco",
          "subscriptions_url": "https:\/\/api.github.com\/users\/gitcoinco\/subscriptions",
          "avatar_url": "https:\/\/avatars1.githubusercontent.com\/u\/30044474?v=4",
          "repos_url": "https:\/\/api.github.com\/users\/gitcoinco\/repos",
          "received_events_url": "https:\/\/api.github.com\/users\/gitcoinco\/received_events",
          "gravatar_id": "",
          "starred_url": "https:\/\/api.github.com\/users\/gitcoinco\/starred{\/owner}{\/repo}",
          "site_admin": false,
          "login": "gitcoinco",
          "type": "Organization",
          "id": 30044474,
          "followers_url": "https:\/\/api.github.com\/users\/gitcoinco\/followers"
        },
        ...
    ]
    '''

    @property
    def is_org(self):
        return self.data['type'] == 'Organization'

    @property
    def bounties(self):
        bounties = Bounty.objects.filter(github_url__istartswith=self.github_url, current_bounty=True)
        bounties = bounties | Bounty.objects.filter(claimee_github_username__iexact=self.handle, current_bounty=True) | Bounty.objects.filter(claimee_github_username__iexact="@" + self.handle, current_bounty=True)
        bounties = bounties | Bounty.objects.filter(bounty_owner_github_username__iexact=self.handle, current_bounty=True) | Bounty.objects.filter(bounty_owner_github_username__iexact="@" + self.handle, current_bounty=True)
        bounties = bounties | Bounty.objects.filter(github_url__in=[url for url in self.tips.values_list('github_url', flat=True)], current_bounty=True)
        return bounties.order_by('-web3_created')

    @property
    def tips(self):
        on_repo = Tip.objects.filter(github_url__startswith=self.github_url).order_by('-id')
        tipped_for = Tip.objects.filter(username__iexact=self.handle).order_by('-id')
        return on_repo | tipped_for

    @property
    def authors(self):
        auto_include_contributors_with_count_gt = 40
        limit_to_num = 10

        _return = []

        for repo in sorted(self.repos_data, key=lambda repo: repo.get('contributions', -1), reverse=True):
            for c in repo.get('contributors', []):
                if type(c) == dict and c.get('contributions', 0) > auto_include_contributors_with_count_gt:
                    _return.append(c['login'])

        include_gitcoin_users = len(_return) < limit_to_num
        if include_gitcoin_users:
            for b in self.bounties:
                vals = [b.bounty_owner_github_username, b.claimee_github_username]
                for val in vals:
                    if val:
                        _return.append(val.replace('@', ''))
            for t in self.tips:
                vals = [t.username]
                for val in vals:
                    if val:
                        _return.append(val.replace('@', ''))
        _return = list(set(_return))
        _return.sort()
        return _return[:limit_to_num]

    @property
    def desc(self):
        stats = self.stats
        role = stats[0][0]
        total_funded_participated = stats[1][0]
        plural = 's' if total_funded_participated != 1 else ''
        return "@{} is a {} who has participated in {} funded issue{} on Gitcoin".format(self.handle, role, total_funded_participated, plural)

    @property
    def stats(self):
        bounties = self.bounties
        loyalty_rate = 0
        claimees = []
        total_funded = sum([bounty.value_in_usdt if bounty.value_in_usdt else 0 for bounty in bounties if bounty.is_funder(self.handle)])
        total_claimed = sum([bounty.value_in_usdt if bounty.value_in_usdt else 0 for bounty in bounties if bounty.is_hunter(self.handle)])
        print(total_funded, total_claimed)
        role = 'newbie'
        if total_funded > total_claimed:
            role = 'funder'
        elif total_funded < total_claimed:
            role = 'coder'

        for b in bounties:
            if b.claimeee_address in claimees:
                loyalty_rate += 1
            claimees.append(b.claimeee_address)
        success_rate = 0
        if bounties.count() > 0:
            numer = bounties.filter(idx_status__in=['fulfilled', 'claimed']).count()
            denom = bounties.exclude(idx_status__in=['open']).count()
            success_rate = int(round(numer * 1.0 / denom, 2) * 100) if denom != 0 else 'N/A'
        if success_rate == 0:
            success_rate = 'N/A'
            loyalty_rate = 'N/A'
        else:
            success_rate = "{}%".format(success_rate)
            loyalty_rate = "{}x".format(loyalty_rate)
        if role == 'newbie':
            return [
                (role, 'Status'),
                (bounties.count(), 'Total Funded Issues'),
                (bounties.filter(idx_status='open').count(), 'Open Funded Issues'),
                (loyalty_rate, 'Loyalty Rate'),
            ]
        elif role == 'coder':
            return [
                (role, 'Primary Role'),
                (bounties.count(), 'Total Funded Issues'),
                (success_rate, 'Success Rate'),
                (loyalty_rate, 'Loyalty Rate'),
            ]
        else: #funder
            return [
                (role, 'Primary Role'),
                (bounties.count(), 'Total Funded Issues'),
                (bounties.filter(idx_status='open').count(), 'Open Funded Issues'),
                (success_rate, 'Success Rate'),
            ]

    @property
    def github_url(self):
        return "https://github.com/{}".format(self.handle)

    @property
    def local_avatar_url(self):
        return "https://gitcoin.co/funding/avatar?repo={}&v=3".format(self.github_url)

    @property
    def absolute_url(self):
        return self.get_absolute_url()

    def __str__(self):
        return self.handle

    def get_relative_url(self, preceding_slash=True):
        return "{}profile/{}".format('/' if preceding_slash else '', self.handle)

    def get_absolute_url(self):
        return settings.BASE_URL + self.get_relative_url(preceding_slash=False)


class ProfileSerializer(serializers.BaseSerializer):
    """Handle serializing the Profile object."""

    class Meta:
        model = Profile
        fields = ('email', 'handle', 'github_access_token')
        extra_kwargs = {'github_access_token': {'write_only': True}}

    def to_representation(self, obj):
        return {
            'handle': obj.handle,
            'email': obj.email,
            'github_url': obj.github_url,
            'local_avatar_url': obj.local_avatar_url,
            'url': obj.get_relative_url()
        }


@receiver(pre_save, sender=Tip, dispatch_uid="normalize_tip_usernames")
def normalize_tip_usernames(sender, instance, **kwargs):

    if instance.username:
        instance.username = instance.username.replace("@", '')


m2m_changed.connect(m2m_changed_interested, sender=Bounty.interested.through)<|MERGE_RESOLUTION|>--- conflicted
+++ resolved
@@ -99,12 +99,8 @@
     raw_data = JSONField()
     metadata = JSONField(default={})
     claimee_metadata = JSONField(default={})
-<<<<<<< HEAD
-    current_bounty = models.BooleanField(default=False)  # whether this bounty is the most current revision one or not
-=======
     current_bounty = models.BooleanField(default=False,
                                          help_text='Whether this bounty is the most current revision one or not')
->>>>>>> 1fed033a
     _val_usd_db = models.DecimalField(default=0, decimal_places=2, max_digits=20)
     contract_address = models.CharField(max_length=50, default='')
     network = models.CharField(max_length=255, null=True)
@@ -256,37 +252,10 @@
     def turnaround_time(self):
         return (self.created_on - self.web3_created).total_seconds()
 
-<<<<<<< HEAD
     def get_github_api_url(self):
         """Get the Github API URL associated with the bounty."""
         from urllib.parse import urlparse
         if self.github_url.lower()[:19] != 'https://github.com/':
-=======
-    def fetch_issue_description(self):
-        import requests
-        from bs4 import BeautifulSoup
-
-        url = self.github_url
-        if url.lower()[:19] != 'https://github.com/':
-            return
-
-        try:
-            html_response = requests.get(url)
-        except Exception as e:
-            print(e)
-            return
-
-        body = None
-        try:
-            soup = BeautifulSoup(html_response.text, 'html.parser')
-
-            eles = soup.findAll("td", {"class": "comment-body"})
-            if len(eles):
-                body = eles[0].prettify()
-
-        except Exception as e:
-            print(e)
->>>>>>> 1fed033a
             return
         url_path = urlparse(self.github_url).path
         return 'https://api.github.com/repos/' + url_path
