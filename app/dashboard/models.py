# -*- coding: utf-8 -*-
'''
    Copyright (C) 2019 Gitcoin Core

    This program is free software: you can redistribute it and/or modify
    it under the terms of the GNU Affero General Public License as published
    by the Free Software Foundation, either version 3 of the License, or
    (at your option) any later version.

    This program is distributed in the hope that it will be useful,
    but WITHOUT ANY WARRANTY; without even the implied warranty of
    MERCHANTABILITY or FITNESS FOR A PARTICULAR PURPOSE. See the
    GNU Affero General Public License for more details.

    You should have received a copy of the GNU Affero General Public License
    along with this program. If not, see <http://www.gnu.org/licenses/>.

'''
from __future__ import unicode_literals

import base64
import collections
import json
import logging
from datetime import datetime, timedelta
from decimal import Decimal
from urllib.parse import urlsplit

from django.conf import settings
from django.contrib.auth.models import User
from django.contrib.auth.signals import user_logged_in, user_logged_out
from django.contrib.contenttypes.fields import GenericForeignKey
from django.contrib.contenttypes.models import ContentType
from django.contrib.humanize.templatetags.humanize import naturalday, naturaltime
from django.contrib.postgres.fields import ArrayField, JSONField
from django.core.validators import MaxValueValidator, MinValueValidator
from django.db import connection, models
from django.db.models import Count, F, Q, Sum
from django.db.models.signals import m2m_changed, post_delete, post_save, pre_save
from django.dispatch import receiver
from django.forms.models import model_to_dict
from django.templatetags.static import static
from django.urls import reverse
from django.urls.exceptions import NoReverseMatch
from django.utils import timezone
from django.utils.text import slugify
from django.utils.translation import gettext_lazy as _

import pytz
import requests
from app.utils import get_upload_filename
from dashboard.tokens import addr_to_token, token_by_name
from economy.models import ConversionRate, EncodeAnything, SuperModel, get_time
from economy.utils import ConversionRateNotFoundError, convert_amount, convert_token_to_usdt
from gas.utils import recommend_min_gas_price_to_confirm_in_time
from git.utils import (
    _AUTH, HEADERS, TOKEN_URL, build_auth_dict, get_gh_issue_details, get_issue_comments, issue_number, org_name,
    repo_name,
)
from marketing.mails import featured_funded_bounty, start_work_approved
from marketing.models import LeaderboardRank
from rest_framework import serializers
from web3 import Web3

from .notifications import (
    maybe_market_to_github, maybe_market_to_slack, maybe_market_to_twitter, maybe_market_to_user_slack,
)
from .signals import m2m_changed_interested

logger = logging.getLogger(__name__)


class BountyQuerySet(models.QuerySet):
    """Handle the manager queryset for Bounties."""

    def current(self):
        """Filter results down to current bounties only."""
        return self.filter(current_bounty=True, admin_override_and_hide=False)

    def stats_eligible(self):
        """Exclude results that we don't want to track in statistics."""
        return self.current().exclude(idx_status__in=['unknown', 'cancelled'])

    def exclude_by_status(self, excluded_statuses=None):
        """Exclude results with a status matching the provided list."""
        if excluded_statuses is None:
            excluded_statuses = []

        return self.exclude(idx_status__in=excluded_statuses)

    def filter_by_status(self, filtered_status=None):
        """Filter results with a status matching the provided list."""
        if filtered_status is None:
            filtered_status = list()
        elif isinstance(filtered_status, list):
            return self.filter(idx_status__in=filtered_status)
        else:
            return

    def keyword(self, keyword):
        """Filter results to all Bounty objects containing the keywords.

        Args:
            keyword (str): The keyword to search title, issue description, and issue keywords by.

        Returns:
            dashboard.models.BountyQuerySet: The QuerySet of bounties filtered by keyword.

        """
        return self.filter(
            Q(metadata__issueKeywords__icontains=keyword) | \
            Q(title__icontains=keyword) | \
            Q(issue_description__icontains=keyword)
        )

    def hidden(self):
        """Filter results to only bounties that have been manually hidden by moderators."""
        return self.filter(admin_override_and_hide=True)

    def visible(self):
        """Filter results to only bounties not marked as hidden."""
        return self.filter(admin_override_and_hide=False)

    def needs_review(self):
        """Filter results by bounties that need reviewed."""
        return self.prefetch_related('activities') \
            .filter(
                activities__activity_type__in=['bounty_abandonment_escalation_to_mods', 'bounty_abandonment_warning'],
                activities__needs_review=True,
            )

    def reviewed(self):
        """Filter results by bounties that have been reviewed."""
        return self.prefetch_related('activities') \
            .filter(
                activities__activity_type__in=['bounty_abandonment_escalation_to_mods', 'bounty_abandonment_warning'],
                activities__needs_review=False,
            )

    def has_applicant(self):
        """Filter results by bounties that have applicants."""
        return self.prefetch_related('activities') \
            .filter(
                activities__activity_type='worker_applied',
                activities__needs_review=False,
            )

    def warned(self):
        """Filter results by bounties that have been warned for inactivity."""
        return self.prefetch_related('activities') \
            .filter(
                activities__activity_type='bounty_abandonment_warning',
                activities__needs_review=True,
            )

    def escalated(self):
        """Filter results by bounties that have been escalated for review."""
        return self.prefetch_related('activities') \
            .filter(
                activities__activity_type='bounty_abandonment_escalation_to_mods',
                activities__needs_review=True,
            )

    def closed(self):
        """Filter results by bounties that have been closed on Github."""
        return self.filter(github_issue_details__state='closed')

    def not_started(self):
        """Filter results by bounties that have not been picked up in 3+ days."""
        dt = timezone.now() - timedelta(days=3)
        return self.prefetch_related('interested').filter(interested__isnull=True, created_on__gt=dt)

    def has_funds(self):
        """Filter results by bounties that are actively funded or funds have been dispersed."""
        return self.filter(idx_status__in=Bounty.FUNDED_STATUSES)


"""Fields that bonties table should index together."""
def get_bounty_index_together():
    import copy
    index_together = [
            ["network", "idx_status"],
            ["current_bounty", "network"],
            ["current_bounty", "network", "idx_status"],
            ["current_bounty", "network", "web3_created"],
            ["current_bounty", "network", "idx_status", "web3_created"],
        ]
    additions = ['admin_override_and_hide', 'experience_level', 'is_featured', 'project_length', 'bounty_owner_github_username', 'event']
    for addition in additions:
        for ele in copy.copy(index_together):
            index_together.append([addition] + ele)
    return index_together


class Bounty(SuperModel):
    """Define the structure of a Bounty.

    Attributes:
        BOUNTY_TYPES (list of tuples): The valid bounty types.
        EXPERIENCE_LEVELS (list of tuples): The valid experience levels.
        PROJECT_LENGTHS (list of tuples): The possible project lengths.
        STATUS_CHOICES (list of tuples): The valid status stages.
        FUNDED_STATUSES (list of str): The list of status types considered to have retained value.
        OPEN_STATUSES (list of str): The list of status types considered open.
        CLOSED_STATUSES (list of str): The list of status types considered closed.
        TERMINAL_STATUSES (list of str): The list of status types considered terminal states.

    """

    PERMISSION_TYPES = [
        ('permissionless', 'permissionless'),
        ('approval', 'approval'),
    ]
    REPO_TYPES = [
        ('public', 'public'),
        ('private', 'private'),
    ]
    PROJECT_TYPES = [
        ('traditional', 'traditional'),
        ('contest', 'contest'),
        ('cooperative', 'cooperative'),
    ]
    BOUNTY_CATEGORIES = [
        ('frontend', 'frontend'),
        ('backend', 'backend'),
        ('design', 'design'),
        ('documentation', 'documentation'),
        ('other', 'other'),
    ]
    BOUNTY_TYPES = [
        ('Bug', 'Bug'),
        ('Security', 'Security'),
        ('Feature', 'Feature'),
        ('Unknown', 'Unknown'),
    ]
    EXPERIENCE_LEVELS = [
        ('Beginner', 'Beginner'),
        ('Intermediate', 'Intermediate'),
        ('Advanced', 'Advanced'),
        ('Unknown', 'Unknown'),
    ]
    PROJECT_LENGTHS = [
        ('Hours', 'Hours'),
        ('Days', 'Days'),
        ('Weeks', 'Weeks'),
        ('Months', 'Months'),
        ('Unknown', 'Unknown'),
    ]

    STATUS_CHOICES = (
        ('cancelled', 'cancelled'),
        ('done', 'done'),
        ('expired', 'expired'),
        ('reserved', 'reserved'),
        ('open', 'open'),
        ('started', 'started'),
        ('submitted', 'submitted'),
        ('unknown', 'unknown'),
    )
    FUNDED_STATUSES = ['reserved', 'open', 'started', 'submitted', 'done']
    OPEN_STATUSES = ['reserved', 'open', 'started', 'submitted']
    CLOSED_STATUSES = ['expired', 'unknown', 'cancelled', 'done']
    WORK_IN_PROGRESS_STATUSES = ['reserved', 'open', 'started', 'submitted']
    TERMINAL_STATUSES = ['done', 'expired', 'cancelled']

    web3_type = models.CharField(max_length=50, default='bounties_network')
    title = models.CharField(max_length=1000)
    web3_created = models.DateTimeField(db_index=True)
    value_in_token = models.DecimalField(default=1, decimal_places=2, max_digits=50)
    token_name = models.CharField(max_length=50)
    token_address = models.CharField(max_length=50)
    bounty_type = models.CharField(max_length=50, choices=BOUNTY_TYPES, blank=True, db_index=True)
    project_length = models.CharField(max_length=50, choices=PROJECT_LENGTHS, blank=True)
    estimated_hours = models.PositiveIntegerField(blank=True, null=True)
    experience_level = models.CharField(max_length=50, choices=EXPERIENCE_LEVELS, blank=True, db_index=True)
    github_url = models.URLField(db_index=True)
    github_issue_details = JSONField(default=dict, blank=True, null=True)
    github_comments = models.IntegerField(default=0)
    bounty_owner_address = models.CharField(max_length=50)
    bounty_owner_email = models.CharField(max_length=255, blank=True)
    bounty_owner_github_username = models.CharField(max_length=255, blank=True, db_index=True)
    bounty_owner_name = models.CharField(max_length=255, blank=True)
    bounty_owner_profile = models.ForeignKey(
        'dashboard.Profile', null=True, on_delete=models.SET_NULL, related_name='bounties_funded', blank=True
    )
    bounty_reserved_for_user = models.ForeignKey(
        'dashboard.Profile', null=True, on_delete=models.SET_NULL, related_name='reserved_bounties', blank=True
    )
    reserved_for_user_from = models.DateTimeField(blank=True, null=True)
    reserved_for_user_expiration = models.DateTimeField(blank=True, null=True)
    is_open = models.BooleanField(help_text=_('Whether the bounty is still open for fulfillments.'))
    expires_date = models.DateTimeField()
    raw_data = JSONField()
    metadata = JSONField(default=dict, blank=True)
    current_bounty = models.BooleanField(
        default=False, help_text=_('Whether this bounty is the most current revision one or not'), db_index=True)
    _val_usd_db = models.DecimalField(default=0, decimal_places=2, max_digits=50)
    contract_address = models.CharField(max_length=50, default='')
    network = models.CharField(max_length=255, blank=True, db_index=True)
    idx_experience_level = models.IntegerField(default=0, db_index=True)
    idx_project_length = models.IntegerField(default=0, db_index=True)
    idx_status = models.CharField(max_length=9, choices=STATUS_CHOICES, default='open', db_index=True)
    issue_description = models.TextField(default='', blank=True)
    funding_organisation = models.CharField(max_length=255, default='', blank=True)
    standard_bounties_id = models.IntegerField(default=0)
    num_fulfillments = models.IntegerField(default=0)
    balance = models.DecimalField(default=0, decimal_places=2, max_digits=50)
    accepted = models.BooleanField(default=False, help_text=_('Whether the bounty has been done'))
    interested = models.ManyToManyField('dashboard.Interest', blank=True)
    interested_comment = models.IntegerField(null=True, blank=True)
    submissions_comment = models.IntegerField(null=True, blank=True)
    override_status = models.CharField(max_length=255, blank=True)
    last_comment_date = models.DateTimeField(null=True, blank=True)
    funder_last_messaged_on = models.DateTimeField(null=True, blank=True)
    fulfillment_accepted_on = models.DateTimeField(null=True, blank=True)
    fulfillment_submitted_on = models.DateTimeField(null=True, blank=True)
    fulfillment_started_on = models.DateTimeField(null=True, blank=True)
    canceled_on = models.DateTimeField(null=True, blank=True)
    canceled_bounty_reason = models.TextField(default='', blank=True, verbose_name=_('Cancelation reason'))
    project_type = models.CharField(max_length=50, choices=PROJECT_TYPES, default='traditional', db_index=True)
    permission_type = models.CharField(max_length=50, choices=PERMISSION_TYPES, default='permissionless', db_index=True)
    bounty_categories = ArrayField(models.CharField(max_length=50, choices=BOUNTY_CATEGORIES), default=list, blank=True)
    repo_type = models.CharField(max_length=50, choices=REPO_TYPES, default='public')
    snooze_warnings_for_days = models.IntegerField(default=0)
    is_featured = models.BooleanField(
        default=False, help_text=_('Whether this bounty is featured'))
    featuring_date = models.DateTimeField(blank=True, null=True, db_index=True)
    last_remarketed = models.DateTimeField(blank=True, null=True, db_index=True)
    remarketed_count = models.PositiveSmallIntegerField(default=0, blank=True, null=True)
    fee_amount = models.DecimalField(default=0, decimal_places=18, max_digits=50)
    fee_tx_id = models.CharField(default="0x0", max_length=255, blank=True)
    coupon_code = models.ForeignKey('dashboard.Coupon', blank=True, null=True, related_name='coupon', on_delete=models.SET_NULL)
    unsigned_nda = models.ForeignKey('dashboard.BountyDocuments', blank=True, null=True, related_name='bounty', on_delete=models.SET_NULL)

    token_value_time_peg = models.DateTimeField(blank=True, null=True)
    token_value_in_usdt = models.DecimalField(default=0, decimal_places=2, max_digits=50, blank=True, null=True)
    value_in_usdt_now = models.DecimalField(default=0, decimal_places=2, max_digits=50, blank=True, null=True)
    value_in_usdt = models.DecimalField(default=0, decimal_places=2, max_digits=50, blank=True, null=True)
    value_in_eth = models.DecimalField(default=0, decimal_places=2, max_digits=50, blank=True, null=True)
    value_true = models.DecimalField(default=0, decimal_places=2, max_digits=50, blank=True, null=True)
    privacy_preferences = JSONField(default=dict, blank=True)
    admin_override_and_hide = models.BooleanField(
        default=False, help_text=_('Admin override to hide the bounty from the system')
    )
    admin_override_suspend_auto_approval = models.BooleanField(
        default=False, help_text=_('Admin override to suspend work auto approvals')
    )
    admin_mark_as_remarket_ready = models.BooleanField(
        default=False, help_text=_('Admin override to mark as remarketing ready')
    )
    admin_override_org_name = models.CharField(max_length=255, blank=True) # TODO: Remove POST ORGS
    admin_override_org_logo = models.ImageField(
        upload_to=get_upload_filename,
        null=True,
        blank=True,
        help_text=_('Organization Logo - Override'),
    ) # TODO: Remove POST ORGS
    attached_job_description = models.URLField(blank=True, null=True, db_index=True)
    event = models.ForeignKey('dashboard.HackathonEvent', related_name='bounties', null=True, on_delete=models.SET_NULL, blank=True)

    # Bounty QuerySet Manager
    objects = BountyQuerySet.as_manager()

    class Meta:
        """Define metadata associated with Bounty."""

        verbose_name_plural = 'Bounties'
        index_together = [
            ["network", "idx_status"],
        ] + get_bounty_index_together()

    def __str__(self):
        """Return the string representation of a Bounty."""
        return f"{'(C) ' if self.current_bounty else ''}{self.pk}: {self.title}, {self.value_true} " \
               f"{self.token_name} @ {naturaltime(self.web3_created)}"

    def save(self, *args, **kwargs):
        """Define custom handling for saving bounties."""
        from .utils import clean_bounty_url
        if self.bounty_owner_github_username:
            self.bounty_owner_github_username = self.bounty_owner_github_username.lstrip('@')
        if self.github_url:
            self.github_url = clean_bounty_url(self.github_url)
        super().save(*args, **kwargs)

    @property
    def latest_activity(self):
        activity = Activity.objects.filter(bounty=self.pk).order_by('-pk')
        if activity.exists():
            from dashboard.router import ActivitySerializer
            return ActivitySerializer(activity.first()).data
        return None

    @property
    def profile_pairs(self):
        profile_handles = []

        for profile in self.interested.select_related('profile').all().order_by('pk'):
            profile_handles.append((profile.profile.handle, profile.profile.absolute_url))

        return profile_handles

    def get_absolute_url(self):
        """Get the absolute URL for the Bounty.

        Returns:
            str: The absolute URL for the Bounty.

        """
        return settings.BASE_URL + self.get_relative_url(preceding_slash=False)

    def get_relative_url(self, preceding_slash=True):
        """Get the relative URL for the Bounty.

        Attributes:
            preceding_slash (bool): Whether or not to include a preceding slash.

        Returns:
            str: The relative URL for the Bounty.

        """
        try:
            _org_name = org_name(self.github_url)
            _issue_num = int(issue_number(self.github_url))
            _repo_name = repo_name(self.github_url)
            return f"{'/' if preceding_slash else ''}issue/{_org_name}/{_repo_name}/{_issue_num}/{self.standard_bounties_id}"
        except Exception:
            return f"{'/' if preceding_slash else ''}funding/details?url={self.github_url}"

    def get_canonical_url(self):
        """Get the canonical URL of the Bounty for SEO purposes.

        Returns:
            str: The canonical URL of the Bounty.

        """
        _org_name = org_name(self.github_url)
        _repo_name = repo_name(self.github_url)
        _issue_num = int(issue_number(self.github_url))
        return settings.BASE_URL.rstrip('/') + reverse('issue_details_new2', kwargs={'ghuser': _org_name, 'ghrepo': _repo_name, 'ghissue': _issue_num})

    def get_natural_value(self):
        token = addr_to_token(self.token_address)
        if not token:
            return 0
        decimals = token.get('decimals', 0)
        return float(self.value_in_token) / 10**decimals

    @property
    def no_of_applicants(self):
        return self.interested.count()

    @property
    def has_applicant(self):
        """Filter results by bounties that have applicants."""
        return self.prefetch_related('activities') \
            .filter(
                activities__activity_type='worker_applied',
                activities__needs_review=False,
            )

    @property
    def warned(self):
        """Filter results by bounties that have been warned for inactivity."""
        return self.prefetch_related('activities') \
            .filter(
                activities__activity_type='bounty_abandonment_warning',
                activities__needs_review=True,
            )

    @property
    def escalated(self):
        """Filter results by bounties that have been escalated for review."""
        return self.prefetch_related('activities') \
            .filter(
                activities__activity_type='bounty_abandonment_escalation_to_mods',
                activities__needs_review=True,
            )

    @property
    def url(self):
        return self.get_absolute_url()

    @property
    def canonical_url(self):
        return self.get_canonical_url()

    def snooze_url(self, num_days):
        """Get the bounty snooze URL.

        Args:
            num_days (int): The number of days to snooze the Bounty.

        Returns:
            str: The snooze URL based on the provided number of days.

        """
        return f'{self.get_absolute_url()}?snooze={num_days}'

    def approve_worker_url(self, worker):
        """Get the bounty work approval URL.

        Args:
            worker (string): The handle to approve

        Returns:
            str: The work approve URL based on the worker name

        """
        return f'{self.get_absolute_url()}?mutate_worker_action=approve&worker={worker}'

    def reject_worker_url(self, worker):
        """Get the bounty work rejection URL.

        Args:
            worker (string): The handle to reject

        Returns:
            str: The work reject URL based on the worker name

        """
        return f'{self.get_absolute_url()}?mutate_worker_action=reject&worker={worker}'

    @property
    def can_submit_after_expiration_date(self):
        if self.is_legacy:
            # legacy bounties could submit after expiration date
            return True

        # standardbounties
        contract_deadline = self.raw_data.get('contract_deadline')
        ipfs_deadline = self.raw_data.get('ipfs_deadline')
        if not ipfs_deadline:
            # if theres no expiry date in the payload, then expiration date is not mocked, and one cannot submit after expiration date
            return False

        # if contract_deadline > ipfs_deadline, then by definition, can be submitted after expiry date
        return contract_deadline > ipfs_deadline

    @property
    def title_or_desc(self):
        """Return the title of the issue."""
        if not self.title:
            title = self.fetch_issue_item('title') or self.github_url
            return title
        return self.title

    @property
    def issue_description_text(self):
        import re
        tag_re = re.compile(r'(<!--.*?-->|<[^>]*>)')
        return tag_re.sub('', self.issue_description).strip()

    @property
    def github_issue_number(self):
        try:
            return int(issue_number(self.github_url))
        except Exception:
            return None

    @property
    def org_name(self):
        return self.github_org_name

    @property
    def org_profile(self):
        profiles = Profile.objects.filter(handle__iexact=self.org_name)
        if profiles.exists():
            return profiles.first()
        return None

    @property
    def org_display_name(self): # TODO: Remove POST ORGS
        if self.admin_override_org_name:
            return self.admin_override_org_name
        return org_name(self.github_url)

    @property
    def github_org_name(self):
        try:
            return org_name(self.github_url)
        except Exception:
            return None

    @property
    def github_repo_name(self):
        try:
            return repo_name(self.github_url)
        except Exception:
            return None

    def is_hunter(self, handle):
        """Determine whether or not the profile is the bounty hunter.

        Args:
            handle (str): The profile handle to be compared.

        Returns:
            bool: Whether or not the user is the bounty hunter.

        """
        return any(profile.fulfiller_github_username == handle for profile in self.fulfillments.all())

    def is_fulfiller(self, handle):
        """Determine whether or not the profile is the bounty is_fulfiller.

        Args:
            handle (str): The profile handle to be compared.

        Returns:
            bool: Whether or not the user is the bounty is_fulfiller.

        """
        return any(profile.fulfiller_github_username == handle for profile in self.fulfillments.filter(accepted=True).all())

    def is_funder(self, handle):
        """Determine whether or not the profile is the bounty funder.

        Args:
            handle (str): The profile handle to be compared.

        Returns:
            bool: Whether or not the user is the bounty funder.

        """
        return handle.lower().lstrip('@') == self.bounty_owner_github_username.lower().lstrip('@')

    def has_started_work(self, handle, pending=False):
        """Determine whether or not the profile has started work

        Args:
            handle (str): The profile handle to be compared.

        Returns:
            bool: Whether or not the user has started work.

        """
        return self.interested.filter(pending=pending, profile__handle__iexact=handle).exists()

    @property
    def absolute_url(self):
        return self.get_absolute_url()

    @property
    def avatar_url(self):
        return self.get_avatar_url(False)

    @property
    def avatar_url_w_gitcoin_logo(self):
        return self.get_avatar_url(True)

    def get_avatar_url(self, gitcoin_logo_flag=False):
        """Return the local avatar URL."""

        if self.admin_override_org_logo:
            return self.admin_override_org_logo.url

        org_name = self.github_org_name
        gitcoin_logo_flag = "/1" if gitcoin_logo_flag else ""
        if org_name:
            return f"{settings.BASE_URL}dynamic/avatar/{org_name}{gitcoin_logo_flag}"
        return f"{settings.BASE_URL}funding/avatar?repo={self.github_url}&v=3"

    @property
    def keywords(self):
        try:
            return self.metadata.get('issueKeywords', False)
        except Exception:
            return False

    @property
    def keywords_list(self):
        keywords = self.keywords
        if not keywords:
            return []
        else:
            try:
                return [keyword.strip() for keyword in keywords.split(",")]
            except AttributeError:
                return []

    @property
    def fulfillers_handles(self):
        bounty_fulfillers = self.fulfillments.filter(accepted=True).values_list('fulfiller_github_username', flat=True)
        tip_fulfillers = self.tips.values_list('username', flat=True)
        return list(bounty_fulfillers) + list(tip_fulfillers)

    @property
    def now(self):
        """Return the time now in the current timezone."""
        return timezone.now()

    @property
    def past_expiration_date(self):
        """Return true IFF issue is past expiration date"""
        return timezone.localtime().replace(tzinfo=None) > self.expires_date.replace(tzinfo=None)

    @property
    def past_hard_expiration_date(self):
        """Return true IFF issue is past smart contract expiration date
        and therefore cannot ever be claimed again"""
        return self.past_expiration_date and not self.can_submit_after_expiration_date

    @property
    def status(self):
        """Determine the status of the Bounty.

        Raises:
            Exception: Catch whether or not any exception is encountered and
                return unknown for status.

        Returns:
            str: The status of the Bounty.

        """
        if self.override_status:
            return self.override_status
        if self.is_legacy:
            return self.idx_status

        # standard bounties
        is_traditional_bounty_type = self.project_type == 'traditional'
        try:
            has_tips = self.tips.filter(is_for_bounty_fulfiller=False).send_happy_path().exists()
            if has_tips and is_traditional_bounty_type:
                return 'done'
            if not self.is_open:
                if self.accepted:
                    return 'done'
                elif self.past_hard_expiration_date:
                    return 'expired'
                elif has_tips:
                    return 'done'
                # If its not expired or done, and no tips, it must be cancelled.
                return 'cancelled'
            # per https://github.com/gitcoinco/web/pull/1098 ,
            # cooperative/contest are open no matter how much started/submitted work they have
            if self.pk and self.project_type in ['contest', 'cooperative']:
                return 'open'
            if self.num_fulfillments == 0:
                if self.pk and self.interested.filter(pending=False).exists():
                    return 'started'
                elif self.is_reserved:
                    return 'reserved'
                return 'open'
            return 'submitted'
        except Exception as e:
            logger.warning(e)
            return 'unknown'

    @property
    def get_value_true(self):
        return self.get_natural_value()

    @property
    def get_value_in_eth(self):
        if self.token_name == 'ETH':
            return self.value_in_token / 10**18
        try:
            return convert_amount(self.value_true, self.token_name, 'ETH')
        except Exception:
            return None

    @property
    def get_value_in_usdt_now(self):
        return self.value_in_usdt_at_time(None)

    @property
    def get_value_in_usdt(self):
        if self.status in self.OPEN_STATUSES:
            return self.value_in_usdt_now
        return self.value_in_usdt_then

    @property
    def value_in_usdt_then(self):
        return self.value_in_usdt_at_time(self.web3_created)

    def value_in_usdt_at_time(self, at_time):
        decimals = 10 ** 18
        if self.token_name == 'USDT':
            return float(self.value_in_token)
        if self.token_name in settings.STABLE_COINS:
            return float(self.value_in_token / 10 ** 18)
        try:
            return round(float(convert_amount(self.value_true, self.token_name, 'USDT', at_time)), 2)
        except ConversionRateNotFoundError:
            try:
                in_eth = round(float(convert_amount(self.value_true, self.token_name, 'ETH', at_time)), 2)
                return round(float(convert_amount(in_eth, 'USDT', 'USDT', at_time)), 2)
            except ConversionRateNotFoundError:
                return None

    @property
    def token_value_in_usdt_now(self):
        if self.token_name in settings.STABLE_COINS:
            return 1
        try:
            return round(convert_token_to_usdt(self.token_name), 2)
        except ConversionRateNotFoundError:
            return None

    @property
    def token_value_in_usdt_then(self):
        try:
            return round(convert_token_to_usdt(self.token_name, self.web3_created), 2)
        except ConversionRateNotFoundError:
            return None

    @property
    def get_token_value_in_usdt(self):
        if self.status in self.OPEN_STATUSES:
            return self.token_value_in_usdt_now
        return self.token_value_in_usdt_then

    @property
    def get_token_value_time_peg(self):
        if self.status in self.OPEN_STATUSES:
            return timezone.now()
        return self.web3_created

    @property
    def desc(self):
        return f"{naturaltime(self.web3_created)} {self.idx_project_length} {self.bounty_type} {self.experience_level}"

    @property
    def turnaround_time_accepted(self):
        try:
            return (self.get_fulfillment_accepted_on - self.web3_created).total_seconds()
        except Exception:
            return None

    @property
    def turnaround_time_started(self):
        try:
            return (self.get_fulfillment_started_on - self.web3_created).total_seconds()
        except Exception:
            return None

    @property
    def turnaround_time_submitted(self):
        try:
            return (self.get_fulfillment_submitted_on - self.web3_created).total_seconds()
        except Exception:
            return None

    @property
    def get_fulfillment_accepted_on(self):
        try:
            return self.fulfillments.filter(accepted=True).first().accepted_on
        except Exception:
            return None

    @property
    def get_fulfillment_submitted_on(self):
        try:
            return self.fulfillments.first().created_on
        except Exception:
            return None

    @property
    def get_fulfillment_started_on(self):
        try:
            return self.interested.first().created
        except Exception:
            return None

    @property
    def hourly_rate(self):
        try:
            hours_worked = self.fulfillments.filter(accepted=True).first().fulfiller_hours_worked
            return float(self.value_in_usdt) / float(hours_worked)
        except Exception:
            return None

    @property
    def is_legacy(self):
        """Determine if the Bounty is legacy based on sunset date.

        Todo:
            * Remove this method following legacy bounty sunsetting.

        Returns:
            bool: Whether or not the Bounty is using the legacy contract.

        """
        return (self.web3_type == 'legacy_gitcoin')

    def get_github_api_url(self):
        """Get the Github API URL associated with the bounty.

        Returns:
            str: The Github API URL associated with the issue.

        """
        from urllib.parse import urlparse
        if self.github_url.lower()[:19] != 'https://github.com/':
            return ''
        url_path = urlparse(self.github_url).path
        return 'https://api.github.com/repos' + url_path

    def fetch_issue_item(self, item_type='body'):
        """Fetch the item type of an issue.

        Args:
            type (str): The github API response body item to be fetched.

        Returns:
            str: The item content.

        """
        github_url = self.get_github_api_url()
        if github_url:
            issue_description = requests.get(github_url, auth=_AUTH)
            if issue_description.status_code == 200:
                item = issue_description.json().get(item_type, '')
                if item_type == 'body' and item:
                    self.issue_description = item
                elif item_type == 'title' and item:
                    self.title = item
                self.save()
                return item
        return ''

    def fetch_issue_comments(self, save=True):
        """Fetch issue comments for the associated Github issue.

        Args:
            save (bool): Whether or not to save the Bounty after fetching.

        Returns:
            dict: The comments data dictionary provided by Github.

        """
        if self.github_url.lower()[:19] != 'https://github.com/':
            return []

        parsed_url = urlsplit(self.github_url)
        try:
            github_user, github_repo, _, github_issue = parsed_url.path.split('/')[1:5]
        except ValueError:
            logger.info(f'Invalid github url for Bounty: {self.pk} -- {self.github_url}')
            return []
        comments = get_issue_comments(github_user, github_repo, github_issue)
        if isinstance(comments, dict) and comments.get('message', '') == 'Not Found':
            logger.info(f'Bounty {self.pk} contains an invalid github url {self.github_url}')
            return []
        comment_count = 0
        for comment in comments:
            if (isinstance(comment, dict) and comment.get('user', {}).get('login', '') not in settings.IGNORE_COMMENTS_FROM):
                comment_count += 1
        self.github_comments = comment_count
        if comment_count:
            comment_times = [datetime.strptime(comment['created_at'], '%Y-%m-%dT%H:%M:%SZ') for comment in comments]
            max_comment_time = max(comment_times)
            max_comment_time = max_comment_time.replace(tzinfo=pytz.utc)
            self.last_comment_date = max_comment_time
        if save:
            self.save()
        return comments

    @property
    def next_bounty(self):
        if self.current_bounty:
            return None
        try:
            return Bounty.objects.filter(standard_bounties_id=self.standard_bounties_id, created_on__gt=self.created_on).order_by('created_on').first()
        except Exception:
            return None

    @property
    def prev_bounty(self):
        try:
            return Bounty.objects.filter(standard_bounties_id=self.standard_bounties_id, created_on__lt=self.created_on).order_by('-created_on').first()
        except Exception:
            return None

    # returns true if this bounty was active at _time
    def was_active_at(self, _time):
        if _time < self.web3_created:
            return False
        if _time < self.created_on:
            return False
        next_bounty = self.next_bounty
        if next_bounty is None:
            return True
        if next_bounty.created_on > _time:
            return True
        return False

    def action_urls(self):
        """Provide URLs for bounty related actions.

        Returns:
            dict: A dictionary of action URLS for this bounty.

        """
        params = f'pk={self.pk}&network={self.network}'
        urls = {}
        for item in ['fulfill', 'increase', 'accept', 'cancel', 'payout', 'contribute',
                     'advanced_payout', 'social_contribution', 'invoice', ]:
            urls.update({item: f'/issue/{item}?{params}'})
        return urls

    def is_notification_eligible(self, var_to_check=True):
        """Determine whether or not a notification is eligible for transmission outside of production.

        Returns:
            bool: Whether or not the Bounty is eligible for outbound notifications.

        """
        if not var_to_check or self.get_natural_value() < 0.0001 or (
           self.network != settings.ENABLE_NOTIFICATIONS_ON_NETWORK):
            return False
        if self.network == 'mainnet' and (settings.DEBUG or settings.ENV != 'prod'):
            return False
        if (settings.DEBUG or settings.ENV != 'prod') and settings.GITHUB_API_USER != self.github_org_name:
            return False

        return True

    @property
    def is_project_type_fulfilled(self):
        """Determine whether or not the Project Type is currently fulfilled.

        Todo:
            * Add remaining Project Type fulfillment handling.

        Returns:
            bool: Whether or not the Bounty Project Type is fully staffed.

        """
        fulfilled = False
        if self.project_type == 'traditional':
            fulfilled = self.interested.filter(pending=False).exists()
        return fulfilled

    @property
    def needs_review(self):
        if self.activities.filter(needs_review=True).exists():
            return True
        return False

    @property
    def github_issue_state(self):
        current_github_state = self.github_issue_details.get('state') if self.github_issue_details else None
        if not current_github_state:
            try:
                _org_name = org_name(self.github_url)
                _repo_name = repo_name(self.github_url)
                _issue_num = issue_number(self.github_url)
                gh_issue_details = get_gh_issue_details(_org_name, _repo_name, int(_issue_num))
                if gh_issue_details:
                    self.github_issue_details = gh_issue_details
                    self.save()
                    current_github_state = self.github_issue_details.get('state', 'open')
            except Exception as e:
                logger.info(e)
                return 'open'
        return current_github_state

    @property
    def is_issue_closed(self):
        if self.github_issue_state == 'closed':
            return True
        return False

    @property
    def tips(self):
        """Return the tips associated with this bounty."""
        try:
            return Tip.objects.filter(github_url__iexact=self.github_url, network=self.network).order_by('-created_on')
        except:
            return Tip.objects.none()

    @property
    def bulk_payout_tips(self):
        """Return the Bulk payout tips associated with this bounty."""
        queryset = self.tips.filter(is_for_bounty_fulfiller=False, metadata__is_clone__isnull=True)
        return (queryset.filter(from_address=self.bounty_owner_address) |
                queryset.filter(from_name=self.bounty_owner_github_username))

    @property
    def paid(self):
        """Return list of users paid for this bounty."""
        if self.status != 'done':
            return []  # to save the db hits

        return_list = []
        for fulfillment in self.fulfillments.filter(accepted=True):
            if fulfillment.fulfiller_github_username:
                return_list.append(fulfillment.fulfiller_github_username)
        for tip in self.tips.send_happy_path():
            if tip.username:
                return_list.append(tip.username)
        return list(set(return_list))

    @property
    def additional_funding_summary(self):
        """Return a dict describing the additional funding from crowdfunding that this object has"""
        ret = {}
        for tip in self.tips.filter(is_for_bounty_fulfiller=True).send_happy_path():
            token = tip.tokenName
            obj = ret.get(token, {})

            if not obj:
                obj['amount'] = 0.0

                conversion_rate = ConversionRate.objects.filter(
                    from_currency=token,
                    to_currency='USDT',
                ).order_by('-timestamp').first()

                if conversion_rate:
                    obj['ratio'] = (float(conversion_rate.to_amount) / float(conversion_rate.from_amount))
                    obj['timestamp'] = conversion_rate.timestamp
                else:
                    obj['ratio'] = 0.0
                    obj['timestamp'] = datetime.now()

                ret[token] = obj

            obj['amount'] += tip.amount_in_whole_units
        return ret

    @property
    def additional_funding_summary_sentence(self):
        afs = self.additional_funding_summary
        tokens = afs.keys()

        if not tokens:
            return ''

        items = []
        usd_value = 0.0

        for token_name in tokens:
            obj = afs[token_name]
            ratio = obj['ratio']
            amount = obj['amount']
            usd_value += amount * ratio
            items.append(f"{amount} {token_name}")

        sentence = ", ".join(items)

        if usd_value:
            sentence += f" worth {usd_value} USD"

        return sentence

    @property
    def reserved_for_user_handle(self):
        if self.bounty_reserved_for_user:
            return self.bounty_reserved_for_user.handle
        return ''

    @reserved_for_user_handle.setter
    def reserved_for_user_handle(self, handle):
        profile = None

        if handle:
            try:
                profile = Profile.objects.filter(handle__iexact=handle).first()
            except:
                logger.warning(f'reserved_for_user_handle: Unknown handle: ${handle}')

        self.bounty_reserved_for_user = profile

    @property
    def can_remarket(self):
        result = True

        if self.remarketed_count and self.remarketed_count >= 2:
            result = False

        if self.last_remarketed:
            minimum_wait_after_remarketing = self.last_remarketed + timezone.timedelta(minutes=settings.MINUTES_BETWEEN_RE_MARKETING)
            if timezone.now() < minimum_wait_after_remarketing:
                result = False

        if self.interested.count() > 0:
            result = False

        return result

    @property
    def is_reserved(self):
        if self.bounty_reserved_for_user and self.reserved_for_user_from:
            if timezone.now() < self.reserved_for_user_from:
                return False

            if self.reserved_for_user_expiration and timezone.now() > self.reserved_for_user_expiration:
                return False

            return True

    @property
    def total_reserved_length_label(self):
        if self.bounty_reserved_for_user and self.reserved_for_user_from:
            if self.reserved_for_user_expiration is None:
                return 'indefinitely'

            if self.reserved_for_user_from == self.reserved_for_user_expiration:
                return ''

            delta = self.reserved_for_user_expiration - self.reserved_for_user_from
            days = delta.days

            if days > 0:
                if days % 7 == 0:
                    if days == 7:
                        return '1 week'
                    else:
                        weeks = int(days / 7)
                        return f'{weeks} weeks'

                if days == 1:
                    return '1 day'
                else:
                    return f'{days} days'
            else:
                hours = int(int(delta.total_seconds()) / 3600)
                if hours == 1:
                    return '1 hour'
                else:
                    return f'{hours} hours'
        else:
            return ''


class BountyFulfillmentQuerySet(models.QuerySet):
    """Handle the manager queryset for BountyFulfillments."""

    def accepted(self):
        """Filter results to accepted bounty fulfillments."""
        return self.filter(accepted=True)

    def submitted(self):
        """Exclude results that have not been submitted."""
        return self.exclude(fulfiller_address='0x0000000000000000000000000000000000000000')

class BountyFulfillment(SuperModel):
    """The structure of a fulfillment on a Bounty."""

    fulfiller_address = models.CharField(max_length=50)
    fulfiller_email = models.CharField(max_length=255, blank=True)
    fulfiller_github_username = models.CharField(max_length=255, blank=True)
    fulfiller_name = models.CharField(max_length=255, blank=True)
    fulfiller_metadata = JSONField(default=dict, blank=True)
    fulfillment_id = models.IntegerField(null=True, blank=True)
    fulfiller_hours_worked = models.DecimalField(null=True, blank=True, decimal_places=2, max_digits=50)
    fulfiller_github_url = models.CharField(max_length=255, blank=True, null=True)
    funder_last_notified_on = models.DateTimeField(null=True, blank=True)
    accepted = models.BooleanField(default=False)
    accepted_on = models.DateTimeField(null=True, blank=True)

    bounty = models.ForeignKey(Bounty, related_name='fulfillments', on_delete=models.CASCADE)
    profile = models.ForeignKey('dashboard.Profile', related_name='fulfilled', on_delete=models.CASCADE, null=True)

    def __str__(self):
        """Define the string representation of BountyFulfillment.

        Returns:
            str: The string representation of the object.

        """
        return f'BountyFulfillment ID: ({self.pk}) - Bounty ID: ({self.bounty.pk})'

    def save(self, *args, **kwargs):
        """Define custom handling for saving bounty fulfillments."""
        if self.fulfiller_github_username:
            self.fulfiller_github_username = self.fulfiller_github_username.lstrip('@')
        super().save(*args, **kwargs)


    @property
    def should_hide(self):
        return self.fulfiller_github_username in settings.BLOCKED_USERS

    @property
    def to_json(self):
        """Define the JSON representation of BountyFulfillment.

        Returns:
            dict: A JSON representation of BountyFulfillment.

        """
        return {
            'address': self.fulfiller_address,
            'bounty_id': self.bounty.pk,
            'email': self.fulfiller_email,
            'githubUsername': self.fulfiller_github_username,
            'name': self.fulfiller_name,
        }


class BountySyncRequest(SuperModel):
    """Define the structure for bounty syncing."""

    github_url = models.URLField()
    processed = models.BooleanField()


class RefundFeeRequest(SuperModel):
    """Define the Refund Fee Request model."""
    profile = models.ForeignKey(
        'dashboard.Profile',
        null=True,
        on_delete=models.SET_NULL,
        related_name='refund_requests',
    )
    bounty = models.ForeignKey(
        'dashboard.Bounty',
        on_delete=models.CASCADE
    )
    fulfilled = models.BooleanField(default=False)
    rejected = models.BooleanField(default=False)
    comment = models.TextField(max_length=500, blank=True)
    comment_admin = models.TextField(max_length=500, blank=True)
    fee_amount = models.FloatField()
    token = models.CharField(max_length=10)
    address = models.CharField(max_length=255)
    txnId = models.CharField(max_length=255, blank=True)

    def __str__(self):
        """Return the string representation of RefundFeeRequest."""
        return f"bounty: {self.bounty}, fee: {self.fee_amount}, token: {self.token}. Time: {self.created_on}"


class Subscription(SuperModel):

    email = models.EmailField(max_length=255)
    raw_data = models.TextField()
    ip = models.CharField(max_length=50)

    def __str__(self):
        return f"{self.email} {self.created_on}"


class BountyDocuments(SuperModel):

    doc = models.FileField(upload_to=get_upload_filename, null=True, blank=True, help_text=_('Bounty documents.'))
    doc_type = models.CharField(max_length=50)


class SendCryptoAssetQuerySet(models.QuerySet):
    """Handle the manager queryset for SendCryptoAsset."""

    def send_success(self):
        """Filter results down to successful sends only."""
        return self.filter(tx_status='success').exclude(txid='')

    def send_pending(self):
        """Filter results down to pending sends only."""
        return self.filter(tx_status='pending').exclude(txid='')

    def send_happy_path(self):
        """Filter results down to pending/success sends only."""
        return self.filter(tx_status__in=['pending', 'success']).exclude(txid='')

    def send_fail(self):
        """Filter results down to failed sends only."""
        return self.filter(Q(txid='') | Q(tx_status__in=['dropped', 'unknown', 'na', 'error']))

    def receive_success(self):
        """Filter results down to successful receives only."""
        return self.filter(receive_tx_status='success').exclude(receive_txid='')

    def receive_pending(self):
        """Filter results down to pending receives only."""
        return self.filter(receive_tx_status='pending').exclude(receive_txid='')

    def receive_happy_path(self):
        """Filter results down to pending receives only."""
        return self.filter(receive_tx_status__in=['pending', 'success']).exclude(receive_txid='')

    def receive_fail(self):
        """Filter results down to failed receives only."""
        return self.filter(Q(receive_txid='') | Q(receive_tx_status__in=['dropped', 'unknown', 'na', 'error']))


class SendCryptoAsset(SuperModel):
    """Abstract Base Class to handle the model for both Tips and Kudos."""

    TX_STATUS_CHOICES = (
        ('na', 'na'),  # not applicable
        ('pending', 'pending'),
        ('success', 'success'),
        ('error', 'error'),
        ('unknown', 'unknown'),
        ('dropped', 'dropped'),
    )

    web3_type = models.CharField(max_length=50, default='v3')
    emails = JSONField(blank=True)
    url = models.CharField(max_length=255, default='', blank=True)
    primary_email = models.CharField(max_length=255, default='', blank=True)
    tokenName = models.CharField(max_length=255, default='ETH')
    tokenAddress = models.CharField(max_length=255, blank=True)
    amount = models.DecimalField(default=1, decimal_places=4, max_digits=50)
    comments_public = models.TextField(default='', blank=True)
    ip = models.CharField(max_length=50)
    github_url = models.URLField(null=True, blank=True)
    from_name = models.CharField(max_length=255, default='', blank=True)
    from_email = models.CharField(max_length=255, default='', blank=True)
    from_username = models.CharField(max_length=255, default='', blank=True)
    username = models.CharField(max_length=255, default='', blank=True)  # to username
    network = models.CharField(max_length=255, default='')
    txid = models.CharField(max_length=255, default='')
    receive_txid = models.CharField(max_length=255, default='', blank=True)
    received_on = models.DateTimeField(null=True, blank=True)
    from_address = models.CharField(max_length=255, default='', blank=True)
    receive_address = models.CharField(max_length=255, default='', blank=True)
    metadata = JSONField(default=dict, blank=True)
    is_for_bounty_fulfiller = models.BooleanField(
        default=False,
        help_text='If this option is chosen, this tip will be automatically paid to the bounty'
                  ' fulfiller, not self.usernameusername.',
    )

    tx_status = models.CharField(max_length=9, choices=TX_STATUS_CHOICES, default='na', db_index=True)
    receive_tx_status = models.CharField(max_length=9, choices=TX_STATUS_CHOICES, default='na', db_index=True)
    tx_time = models.DateTimeField(null=True, blank=True)
    receive_tx_time = models.DateTimeField(null=True, blank=True)

    # QuerySet Manager
    objects = SendCryptoAssetQuerySet.as_manager()

    class Meta:
        abstract = True

    def __str__(self):
        """Return the string representation for a tip."""
        if self.web3_type == 'yge':
            return f"({self.network}) - {self.status}{' ORPHAN' if not self.emails else ''} " \
               f"{self.amount} {self.tokenName} to {self.username} from {self.from_name or 'NA'}, " \
               f"created: {naturalday(self.created_on)}, expires: {naturalday(self.expires_date)}"
        status = 'funded' if self.txid else 'not funded'
        status = status if not self.receive_txid else 'received'
        return f"({self.web3_type}) {status} {self.amount} {self.tokenName} to {self.username} from {self.from_name or 'NA'}"

    # TODO: DRY
    def get_natural_value(self):
        token = addr_to_token(self.tokenAddress)
        decimals = token['decimals']
        return float(self.amount) / 10**decimals

    @property
    def value_true(self):
        return self.get_natural_value()

    @property
    def amount_in_wei(self):
        token = addr_to_token(self.tokenAddress)
        decimals = token['decimals'] if token else 18
        return float(self.amount) * 10**decimals

    @property
    def amount_in_whole_units(self):
        return float(self.amount)

    @property
    def org_name(self):
        try:
            return org_name(self.github_url)
        except Exception:
            return None

    @property
    def org_profile(self):
        profiles = Profile.objects.filter(handle__iexact=self.org_name)
        if profiles.count():
            return profiles.first()
        return None

    # TODO: DRY
    @property
    def value_in_eth(self):
        if self.tokenName == 'ETH':
            return self.amount
        try:
            return convert_amount(self.amount, self.tokenName, 'ETH')
        except Exception:
            return None

    @property
    def value_in_usdt_now(self):
        return self.value_in_usdt_at_time(None)

    @property
    def value_in_usdt(self):
        return self.value_in_usdt_then

    @property
    def value_in_usdt_then(self):
        return self.value_in_usdt_at_time(self.created_on)

    @property
    def token_value_in_usdt_now(self):
        try:
            return round(convert_token_to_usdt(self.tokenName), 2)
        except ConversionRateNotFoundError:
            return None

    @property
    def token_value_in_usdt_then(self):
        try:
            return round(convert_token_to_usdt(self.tokenName, self.created_on), 2)
        except ConversionRateNotFoundError:
            return None

    def value_in_usdt_at_time(self, at_time):
        decimals = 1
        if self.tokenName in settings.STABLE_COINS:
            return float(self.amount)
        try:
            return round(float(convert_amount(self.amount, self.tokenName, 'USDT', at_time)) / decimals, 2)
        except ConversionRateNotFoundError:
            try:
                in_eth = convert_amount(self.amount, self.tokenName, 'ETH', at_time)
                return round(float(convert_amount(in_eth, 'ETH', 'USDT', at_time)) / decimals, 2)
            except ConversionRateNotFoundError:
                return None

    @property
    def status(self):
        if self.receive_txid:
            return "RECEIVED"
        return "PENDING"

    @property
    def github_org_name(self):
        try:
            return org_name(self.github_url)
        except Exception:
            return None

    def is_notification_eligible(self, var_to_check=True):
        """Determine whether or not a notification is eligible for transmission outside of production.

        Returns:
            bool: Whether or not the Tip is eligible for outbound notifications.

        """
        if not var_to_check or self.network != settings.ENABLE_NOTIFICATIONS_ON_NETWORK:
            return False
        if self.network == 'mainnet' and (settings.DEBUG or settings.ENV != 'prod'):
            return False
        if (settings.DEBUG or settings.ENV != 'prod') and settings.GITHUB_API_USER != self.github_org_name:
            return False
        return True

    def update_tx_status(self):
        """ Updates the tx status according to what infura says about the tx

        """
        from dashboard.utils import get_tx_status
        self.tx_status, self.tx_time = get_tx_status(self.txid, self.network, self.created_on)
        return bool(self.tx_status)

    def update_receive_tx_status(self):
        """ Updates the receive tx status according to what infura says about the receive tx

        """
        from dashboard.utils import get_tx_status
        self.receive_tx_status, self.receive_tx_time = get_tx_status(self.receive_txid, self.network, self.created_on)
        return bool(self.receive_tx_status)

    @property
    def bounty(self):
        try:
            return Bounty.objects.current().filter(
                github_url__iexact=self.github_url,
                network=self.network).order_by('-web3_created').first()
        except Bounty.DoesNotExist:
            return None


class Tip(SendCryptoAsset):
    """ Inherit from SendCryptoAsset base class, and extra fields that are needed for Tips. """
    expires_date = models.DateTimeField(null=True, blank=True)
    comments_priv = models.TextField(default='', blank=True)
    recipient_profile = models.ForeignKey(
        'dashboard.Profile', related_name='received_tips', on_delete=models.SET_NULL, null=True, blank=True
    )
    sender_profile = models.ForeignKey(
        'dashboard.Profile', related_name='sent_tips', on_delete=models.SET_NULL, null=True, blank=True
    )

    @property
    def receive_url(self):
        if self.web3_type == 'yge':
            return self.url
        elif self.web3_type == 'v3':
            return self.receive_url_for_recipient
        elif self.web3_type != 'v2':
            raise Exception

        return self.receive_url_for_recipient

    @property
    def receive_url_for_recipient(self):
        if self.web3_type != 'v3':
            logger.error('Web3 type is not "v3"')
            return ''

        try:
            key = self.metadata['reference_hash_for_receipient']
            return f"{settings.BASE_URL}tip/receive/v3/{key}/{self.txid}/{self.network}"
        except Exception as e:
            logger.warning('Receive url for Tip recipient not found')
            return ''


class TipPayoutException(Exception):
    pass

@receiver(pre_save, sender=Tip, dispatch_uid="psave_tip")
def psave_tip(sender, instance, **kwargs):
    # when a new tip is saved, make sure it doesnt have whitespace in it
    instance.username = instance.username.replace(' ', '')


@receiver(post_save, sender=Tip, dispatch_uid="post_save_tip")
def postsave_tip(sender, instance, **kwargs):
    is_valid = instance.sender_profile != instance.recipient_profile
    if is_valid:
        Earning.objects.update_or_create(
            source_type=ContentType.objects.get(app_label='dashboard', model='tip'),
            source_id=instance.pk,
            defaults={
                "created_on":instance.created_on,
                "org_profile":instance.org_profile,
                "from_profile":instance.sender_profile,
                "to_profile":instance.recipient_profile,
                "value_usd":instance.value_in_usdt_then,
                "url":'https"://gitcoin.co/tips',
                "network":instance.network,
            }
            )


# method for updating
@receiver(pre_save, sender=Bounty, dispatch_uid="psave_bounty")
def psave_bounty(sender, instance, **kwargs):
    idx_experience_level = {
        'Unknown': 1,
        'Beginner': 2,
        'Intermediate': 3,
        'Advanced': 4,
    }

    idx_project_length = {
        'Unknown': 1,
        'Hours': 2,
        'Days': 3,
        'Weeks': 4,
        'Months': 5,
    }

    instance.idx_status = instance.status
    instance.fulfillment_accepted_on = instance.get_fulfillment_accepted_on
    instance.fulfillment_submitted_on = instance.get_fulfillment_submitted_on
    instance.fulfillment_started_on = instance.get_fulfillment_started_on
    instance._val_usd_db = instance.get_value_in_usdt if instance.get_value_in_usdt else 0
    instance._val_usd_db_now = instance.get_value_in_usdt_now if instance.get_value_in_usdt_now else 0
    instance.idx_experience_level = idx_experience_level.get(instance.experience_level, 0)
    instance.idx_project_length = idx_project_length.get(instance.project_length, 0)
    instance.token_value_time_peg = instance.get_token_value_time_peg
    instance.token_value_in_usdt = instance.get_token_value_in_usdt
    instance.value_in_usdt_now = instance.get_value_in_usdt_now
    instance.value_in_usdt = instance.get_value_in_usdt
    instance.value_in_eth = instance.get_value_in_eth
    instance.value_true = instance.get_value_true

    if not instance.bounty_owner_profile:
        if instance.bounty_owner_github_username:
            profiles = Profile.objects.filter(handle=instance.bounty_owner_github_username.lower().replace('@',''))
            if profiles.exists():
                instance.bounty_owner_profile = profiles.first()


@receiver(post_save, sender=BountyFulfillment, dispatch_uid="psave_bounty_fulfill")
def psave_bounty_fulfilll(sender, instance, **kwargs):
    if instance.accepted:
        Earning.objects.update_or_create(
            source_type=ContentType.objects.get(app_label='dashboard', model='bountyfulfillment'),
            source_id=instance.pk,
            defaults={
                "created_on":instance.created_on,
                "org_profile":instance.bounty.org_profile,
                "from_profile":instance.bounty.bounty_owner_profile,
                "to_profile":instance.profile,
                "value_usd":instance.bounty.value_in_usdt_then,
                "url":instance.bounty.url,
                "network":instance.bounty.network,
            }
            )


class InterestQuerySet(models.QuerySet):
    """Handle the manager queryset for Interests."""

    def needs_review(self):
        """Filter results to Interest objects requiring review by moderators."""
        return self.filter(status=Interest.STATUS_REVIEW)

    def warned(self):
        """Filter results to Interest objects that are currently in warning."""
        return self.filter(status=Interest.STATUS_WARNED)


class Interest(SuperModel):
    """Define relationship for profiles expressing interest on a bounty."""

    STATUS_REVIEW = 'review'
    STATUS_WARNED = 'warned'
    STATUS_OKAY = 'okay'
    STATUS_SNOOZED = 'snoozed'
    STATUS_PENDING = 'pending'

    WORK_STATUSES = (
        (STATUS_REVIEW, 'Needs Review'),
        (STATUS_WARNED, 'Hunter Warned'),
        (STATUS_OKAY, 'Okay'),
        (STATUS_SNOOZED, 'Snoozed'),
        (STATUS_PENDING, 'Pending'),
    )

    profile = models.ForeignKey('dashboard.Profile', related_name='interested', on_delete=models.CASCADE)
    created = models.DateTimeField(auto_now_add=True, blank=True, null=True, verbose_name=_('Date Created'))
    issue_message = models.TextField(default='', blank=True, verbose_name=_('Issue Comment'))
    pending = models.BooleanField(
        default=False,
        help_text=_('If this option is chosen, this interest is pending and not yet active'),
        verbose_name=_('Pending'),
    )
    acceptance_date = models.DateTimeField(blank=True, null=True, verbose_name=_('Date Accepted'))
    status = models.CharField(
        choices=WORK_STATUSES,
        default=STATUS_OKAY,
        max_length=7,
        help_text=_('Whether or not the interest requires review'),
        verbose_name=_('Needs Review'))
    signed_nda = models.ForeignKey('dashboard.BountyDocuments', blank=True, null=True, related_name='interest', on_delete=models.SET_NULL)

    # Interest QuerySet Manager
    objects = InterestQuerySet.as_manager()

    def __str__(self):
        """Define the string representation of an interested profile."""
        return f"{self.profile.handle} / pending: {self.pending} / status: {self.status}"

    @property
    def bounties(self):
        return Bounty.objects.filter(interested=self)

    def change_status(self, status=None):
        if status is None or status not in self.WORK_STATUSES:
            return self
        self.status = status
        self.save()
        return self

    def mark_for_review(self):
        """Flag the Interest for review by the moderation team."""
        self.status = self.STATUS_REVIEW
        self.save()
        return self

def auto_user_approve(interest, bounty):
    interest.pending = False
    interest.acceptance_date = timezone.now()
    start_work_approved(interest, bounty)
    maybe_market_to_github(bounty, 'work_started', profile_pairs=bounty.profile_pairs)
    maybe_market_to_slack(bounty, 'worker_approved')
    maybe_market_to_user_slack(bounty, 'worker_approved')
    maybe_market_to_twitter(bounty, 'worker_approved')


@receiver(post_save, sender=Interest, dispatch_uid="psave_interest")
@receiver(post_delete, sender=Interest, dispatch_uid="pdel_interest")
def psave_interest(sender, instance, **kwargs):
    # when a new interest is saved, update the status on frontend
    print("signal: updating bounties psave_interest")
    for bounty in Bounty.objects.filter(interested=instance):

        if bounty.bounty_reserved_for_user == instance.profile:
            auto_user_approve(instance, bounty)
        bounty.save()


class ActivityQuerySet(models.QuerySet):
    """Handle the manager queryset for Activities."""

    def needs_review(self):
        """Filter results to Activity objects to be reviewed by moderators."""
        return self.select_related('bounty', 'profile').filter(needs_review=True)

    def reviewed(self):
        """Filter results to Activity objects to be reviewed by moderators."""
        return self.select_related('bounty', 'profile').filter(
            needs_review=False,
            activity_type__in=['bounty_abandonment_escalation_to_mods', 'bounty_abandonment_warning'],
        )

    def warned(self):
        """Filter results to Activity objects to be reviewed by moderators."""
        return self.select_related('bounty', 'profile').filter(
            activity_type='bounty_abandonment_warning',
        )

    def escalated_for_removal(self):
        """Filter results to Activity objects to be reviewed by moderators."""
        return self.select_related('bounty', 'profile').filter(
            activity_type='bounty_abandonment_escalation_to_mods',
        )


class Activity(SuperModel):
    """Represent Start work/Stop work event.

    Attributes:
        ACTIVITY_TYPES (list of tuples): The valid activity types.

    """

    ACTIVITY_TYPES = [
        ('status_update', 'Update status'),
        ('new_bounty', 'New Bounty'),
        ('start_work', 'Work Started'),
        ('stop_work', 'Work Stopped'),
        ('work_submitted', 'Work Submitted'),
        ('work_done', 'Work Done'),
        ('worker_approved', 'Worker Approved'),
        ('worker_rejected', 'Worker Rejected'),
        ('worker_applied', 'Worker Applied'),
        ('increased_bounty', 'Increased Funding'),
        ('killed_bounty', 'Canceled Bounty'),
        ('new_tip', 'New Tip'),
        ('receive_tip', 'Tip Received'),
        ('bounty_abandonment_escalation_to_mods', 'Escalated checkin from @gitcoinbot about bounty status'),
        ('bounty_abandonment_warning', 'Checkin from @gitcoinbot about bounty status'),
        ('bounty_removed_slashed_by_staff', 'Dinged and Removed from Bounty by Staff'),
        ('bounty_removed_by_staff', 'Removed from Bounty by Staff'),
        ('bounty_removed_by_funder', 'Removed from Bounty by Funder'),
        ('new_crowdfund', 'New Crowdfund Contribution'),
        # Grants
        ('new_grant', 'New Grant'),
        ('update_grant', 'Updated Grant'),
        ('killed_grant', 'Cancelled Grant'),
        ('new_grant_contribution', 'Contributed to Grant'),
        ('new_grant_subscription', 'Subscribed to Grant'),
        ('killed_grant_contribution', 'Cancelled Grant Contribution'),
        ('new_milestone', 'New Milestone'),
        ('update_milestone', 'Updated Milestone'),
        ('new_kudos', 'New Kudos'),
        ('joined', 'Joined Gitcoin'),
        ('updated_avatar', 'Updated Avatar'),
    ]

    profile = models.ForeignKey(
        'dashboard.Profile',
        related_name='activities',
        on_delete=models.CASCADE
    )
    bounty = models.ForeignKey(
        'dashboard.Bounty',
        related_name='activities',
        on_delete=models.CASCADE,
        blank=True,
        null=True
    )
    tip = models.ForeignKey(
        'dashboard.Tip',
        related_name='activities',
        on_delete=models.CASCADE,
        blank=True,
        null=True
    )
    kudos = models.ForeignKey(
        'kudos.KudosTransfer',
        related_name='activities',
        on_delete=models.CASCADE,
        blank=True, null=True
    )
    grant = models.ForeignKey(
        'grants.Grant',
        related_name='activities',
        on_delete=models.CASCADE,
        blank=True, null=True
    )
    subscription = models.ForeignKey(
        'grants.Subscription',
        related_name='activities',
        on_delete=models.CASCADE,
        blank=True, null=True
    )
    created = models.DateTimeField(auto_now_add=True, blank=True, null=True, db_index=True)
    activity_type = models.CharField(max_length=50, choices=ACTIVITY_TYPES, blank=True, db_index=True)
    metadata = JSONField(default=dict)
    needs_review = models.BooleanField(default=False)

    # Activity QuerySet Manager
    objects = ActivityQuerySet.as_manager()

    def __str__(self):
        """Define the string representation of an interested profile."""
        return f"{self.profile.handle} type: {self.activity_type} created: {naturalday(self.created)} " \
               f"needs review: {self.needs_review}"

    @property
    def humanized_activity_type(self):
        """Turn snake_case into Snake Case.

        Returns:
            str: The humanized nameactivity_type
        """
        for activity_type in self.ACTIVITY_TYPES:
            if activity_type[0] == self.activity_type:
                return activity_type[1]
        return ' '.join([x.capitalize() for x in self.activity_type.split('_')])

    def point_value(self):
        """

        Returns:
            int the Point value of this activity
        """
        return point_values.get(self.activity_type, 0)

    def i18n_name(self):
        return _(next((x[1] for x in self.ACTIVITY_TYPES if x[0] == self.activity_type), 'Unknown type'))

    @property
    def view_props(self):
        from kudos.models import Token
        icons = {
            'new_tip': 'fa-thumbs-up',
            'start_work': 'fa-lightbulb',
            'new_bounty': 'fa-money-bill-alt',
            'work_done': 'fa-check-circle',
            'status_update': 'fa-user',
            'new_kudos': 'fa-thumbs-up',
            'new_grant': 'fa-envelope',
            'update_grant': 'fa-edit',
            'killed_grant': 'fa-trash',
            'new_grant_contribution': 'fa-coins',
            'new_grant_subscription': 'fa-calendar-check',
            'killed_grant_contribution': 'fa-calendar-times',
        }

        # load up this data package with all of the information in the already existing objects
        properties = [
            'i18n_name'
            'title',
            'token_name',
            'created_human_time',
            'humanized_name',
            'url',
        ]
        activity = self.to_standard_dict(properties=properties)
        for key, value in model_to_dict(self).items():
            activity[key] = value
        for fk in ['bounty', 'tip', 'kudos', 'profile']:
            if getattr(self, fk):
                activity[fk] = getattr(self, fk).to_standard_dict(properties=properties)
        activity['secondary_avatar_url'] = self.secondary_avatar_url
        # KO notes 2019/01/30
        # this is a bunch of bespoke information that is computed for the views
        # in a later release, it couild be refactored such that its just contained in the above code block ^^.
        activity['icon'] = icons.get(self.activity_type, 'fa-check-circle')
        if activity.get('kudos'):
            activity['kudos_data'] = Token.objects.get(pk=self.kudos.kudos_token_cloned_from_id)
        obj = self.metadata
        if 'new_bounty' in self.metadata:
            obj = self.metadata['new_bounty']
        activity['title'] = obj.get('title', '')
        if 'id' in obj:
            if 'category' not in obj or obj['category'] == 'bounty': # backwards-compatible for category-lacking metadata
                activity['bounty_url'] = Bounty.objects.get(pk=obj['id']).get_relative_url()
                if activity.get('title'):
                    activity['urled_title'] = f'<a href="{activity["bounty_url"]}">{activity["title"]}</a>'
                else:
                    activity['urled_title'] = activity.get('title')
            activity['humanized_activity_type'] = self.humanized_activity_type
        if 'value_in_usdt_now' in obj:
            activity['value_in_usdt_now'] = obj['value_in_usdt_now']
        if 'token_name' in obj:
            activity['token'] = token_by_name(obj['token_name'])
            if 'value_in_token' in obj and activity['token']:
                activity['value_in_token_disp'] = round((float(obj['value_in_token']) /
                                                      10 ** activity['token']['decimals']) * 1000) / 1000

        # finally done!

        return activity

    @property
    def secondary_avatar_url(self):
        if self.metadata.get('to_username'):
            return f"/dynamic/avatar/{self.metadata['to_username']}"
        if self.metadata.get('worker_handle'):
            return f"/dynamic/avatar/{self.metadata['worker_handle']}"
        if self.metadata.get('url'):
            return self.metadata['url']
        if self.bounty:
            return self.bounty.avatar_url
        if self.metadata.get('grant_logo'):
            return self.metadata['grant_logo']
        if self.grant:
            return self.grant.logo.url if self.grant.logo else None
        return None

    @property
    def token_name(self):
        if self.bounty:
            return self.bounty.token_name
        if 'token_name' in self.metadata.keys():
            return self.metadata['token_name']
        return None

    def to_dict(self, fields=None, exclude=None):
        """Define the standard to dict representation of the object.

        Args:
            fields (list): The list of fields to include. If not provided,
                include all fields. If not provided, all fields are included.
                Defaults to: None.
            exclude (list): The list of fields to exclude. If not provided,
                no fields are excluded. Default to: None.

        Returns:
            dict: The dictionary representation of the object.

        """
        kwargs = {}
        if fields:
            kwargs['fields'] = fields
        if exclude:
            kwargs['exclude'] = exclude
        return model_to_dict(self, **kwargs)


@receiver(post_save, sender=Activity, dispatch_uid="post_add_activity")
def post_add_activity(sender, instance, created, **kwargs):
    if created:
        # make sure duplicate activity feed items are removed
        dupes = Activity.objects.exclude(pk=instance.pk)
        dupes = dupes.filter(created_on__gte=(instance.created_on - timezone.timedelta(minutes=5)))
        dupes = dupes.filter(created_on__lte=(instance.created_on + timezone.timedelta(minutes=5)))
        dupes = dupes.filter(profile=instance.profile)
        dupes = dupes.filter(bounty=instance.bounty)
        dupes = dupes.filter(tip=instance.tip)
        dupes = dupes.filter(kudos=instance.kudos)
        dupes = dupes.filter(grant=instance.grant)
        dupes = dupes.filter(subscription=instance.subscription)
        dupes = dupes.filter(activity_type=instance.activity_type)
        dupes = dupes.filter(metadata=instance.metadata)
        dupes = dupes.filter(needs_review=instance.needs_review)
        for dupe in dupes:
            dupe.delete()


class LabsResearch(SuperModel):
    """Define the structure of Labs Research object."""

    title = models.CharField(max_length=255)
    description = models.CharField(max_length=1000)
    link = models.URLField(null=True)
    image = models.ImageField(upload_to='labs', blank=True, null=True)
    upcoming = models.BooleanField(default=True)

    def __str__(self):
        return self.title


class UserVerificationModel(SuperModel):
    """Define the checkboxes for user verification."""

    user = models.OneToOneField(User, on_delete=models.SET_NULL, null=True, blank=True)
    verified = models.BooleanField(
        default=False,
        help_text='Select to display the Verified checkmark on the user\'s profile',
    )
    speedy_and_responsive = models.BooleanField(
        default=False,
    )
    great_communication = models.BooleanField(
        default=False,
    )
    bug_free_code = models.BooleanField(
        default=False,
    )
    completed_x_bounties = models.BooleanField(
        default=False,
    )

    def __str__(self):
        return f"User: {self.user}; Verified: {self.verified}"


class BountyInvites(SuperModel):
    """Define the structure of bounty invites."""

    INVITE_STATUS = [
        ('pending', 'pending'),
        ('accepted', 'accepted'),
        ('completed', 'completed'),
    ]

    bounty = models.ManyToManyField('dashboard.Bounty', related_name='bountyinvites', blank=True)
    inviter = models.ManyToManyField(User, related_name='inviter', blank=True)
    invitee = models.ManyToManyField(User, related_name='invitee', blank=True)
    status = models.CharField(max_length=20, choices=INVITE_STATUS, blank=True)

    def __str__(self):
        return f"Inviter: {self.inviter}; Invitee: {self.invitee}; Bounty: {self.bounty}"

    @property
    def get_bounty_invite_url(self):
        """Returns a unique url for each bounty and one who is inviting

        Returns:
            A unique string for each bounty
        """
        salt = "X96gRAVvwx52uS6w4QYCUHRfR3OaoB"
        string = self.inviter.username + salt + self.bounty
        return base64.urlsafe_b64encode(string.encode()).decode()


class ProfileQuerySet(models.QuerySet):
    """Define the Profile QuerySet to be used as the objects manager."""

    def visible(self):
        """Filter results to only visible profiles."""
        return self.filter(hide_profile=False)

    def hidden(self):
        """Filter results to only hidden profiles."""
        return self.filter(hide_profile=True)


class Profile(SuperModel):
    """Define the structure of the user profile.

    TODO:
        * Remove all duplicate identity related information already stored on User.

    """

    JOB_SEARCH_STATUS = [
        ('AL', 'Actively looking for work'),
        ('PL', 'Passively looking and open to hearing new opportunities'),
        ('N', 'Not open to hearing new opportunities'),
    ]
    PERSONAS = [
        ('hunter', 'Hunter'),
        ('funder', 'Funder'),
        ('', 'Neither'),
    ]

    user = models.OneToOneField(User, on_delete=models.SET_NULL, null=True, blank=True)
    data = JSONField()
    handle = models.CharField(max_length=255, db_index=True, unique=True)
    last_sync_date = models.DateTimeField(null=True)
    last_calc_date = models.DateTimeField(default=get_time)
    email = models.CharField(max_length=255, blank=True, db_index=True)
    github_access_token = models.CharField(max_length=255, blank=True, db_index=True)
    pref_lang_code = models.CharField(max_length=2, choices=settings.LANGUAGES, blank=True)
    slack_repos = ArrayField(models.CharField(max_length=200), blank=True, default=list)
    slack_token = models.CharField(max_length=255, default='', blank=True)
    custom_tagline = models.CharField(max_length=255, default='', blank=True)
    slack_channel = models.CharField(max_length=255, default='', blank=True)
    gitcoin_discord_username = models.CharField(max_length=255, default='', blank=True)
    discord_repos = ArrayField(models.CharField(max_length=200), blank=True, default=list)
    discord_webhook_url = models.CharField(max_length=400, default='', blank=True)
    suppress_leaderboard = models.BooleanField(
        default=False,
        help_text='If this option is chosen, we will remove your profile information from the leaderboard',
    )
    hide_profile = models.BooleanField(
        default=True,
        help_text='If this option is chosen, we will remove your profile information all_together',
    )
    trust_profile = models.BooleanField(
        default=False,
        help_text='If this option is chosen, the user is able to submit a faucet/ens domain registration even if they are new to github',
    )
    keywords = ArrayField(models.CharField(max_length=200), blank=True, default=list)
    organizations = ArrayField(models.CharField(max_length=200), blank=True, default=list)
    form_submission_records = JSONField(default=list, blank=True)
    max_num_issues_start_work = models.IntegerField(default=3)
    preferred_payout_address = models.CharField(max_length=255, default='', blank=True)
    preferred_kudos_wallet = models.OneToOneField('kudos.Wallet', related_name='preferred_kudos_wallet', on_delete=models.SET_NULL, null=True, blank=True)
    max_tip_amount_usdt_per_tx = models.DecimalField(default=2500, decimal_places=2, max_digits=50)
    max_tip_amount_usdt_per_week = models.DecimalField(default=20000, decimal_places=2, max_digits=50)
    last_visit = models.DateTimeField(null=True, blank=True)
    job_search_status = models.CharField(max_length=2, choices=JOB_SEARCH_STATUS, blank=True)
    show_job_status = models.BooleanField(
        default=False,
        help_text='If this option is chosen, we will not show job search status',
    )
    job_type = models.CharField(max_length=255, default='', blank=True)
    remote = models.BooleanField(
        default=False,
        help_text='If this option is chosen, profile is okay with remote job',
    )
    job_salary = models.DecimalField(default=1, decimal_places=2, max_digits=50)
    job_location = JSONField(default=dict, blank=True)
    linkedin_url = models.CharField(max_length=255, default='', blank=True, null=True)
    resume = models.FileField(upload_to=get_upload_filename, null=True, blank=True, help_text=_('The profile resume.'))
    profile_wallpaper = models.CharField(max_length=255, default='', blank=True, null=True)
    actions_count = models.IntegerField(default=3)
    fee_percentage = models.IntegerField(default=10)
    persona_is_funder = models.BooleanField(default=False)
    persona_is_hunter = models.BooleanField(default=False)
    admin_override_name = models.CharField(max_length=255, blank=True, help_text=_('override profile name.'))
    admin_override_avatar = models.ImageField(
        upload_to=get_upload_filename,
        null=True,
        blank=True,
        help_text=_('override profile avatar'),
    )
    dominant_persona = models.CharField(max_length=25, choices=PERSONAS, blank=True)
    selected_persona = models.CharField(max_length=25, choices=PERSONAS, blank=True)
    longest_streak = models.IntegerField(default=0)
    activity_level = models.CharField(max_length=10, blank=True, help_text=_('the users activity level (high, low, new)'))
    num_repeated_relationships = models.IntegerField(default=0)
    avg_hourly_rate = models.DecimalField(default=0, decimal_places=2, max_digits=50)
    success_rate = models.IntegerField(default=0)
    reliability = models.CharField(max_length=10, blank=True, help_text=_('the users reliability level (high, medium, unproven)'))
    as_dict = JSONField(default=dict, blank=True)
    rank_funder = models.IntegerField(default=0)
    rank_org = models.IntegerField(default=0)
    rank_coder = models.IntegerField(default=0)

    objects = ProfileQuerySet.as_manager()

    @property
    def get_my_tips(self):
        return Tip.objects.filter(username__iexact=self.handle)

    @property
    def get_sent_tips(self):
        return Tip.objects.filter(from_username__iexact=self.handle)

    @property
    def get_my_bounties(self):
        return self.bounties

    @property
    def get_sent_bounties(self):
        return Bounty.objects.current().filter(bounty_owner_github_username__iexact=self.handle)

    @property
    def get_my_grants(self):
        from grants.models import Grant
        return Grant.objects.filter(Q(admin_profile=self) | Q(team_members__in=[self]) | Q(subscriptions__contributor_profile=self))

    @property
    def team(self):
        if not self.is_org:
            return Profile.objects.none()
        return Profile.objects.filter(organizations__icontains=self.handle)

    @property
    def get_org_kudos(self):
        from kudos.models import Token

        if not self.is_org:
            return Token.objects.none()
        return Token.objects.filter(Q(name__icontains=self.name)|Q(name__icontains=self.handle)).filter(cloned_from_id=F('token_id')).visible()

    @property
    def get_my_kudos(self):
        from kudos.models import KudosTransfer
        kt_owner_address = KudosTransfer.objects.filter(
            receive_address__iexact=self.preferred_payout_address
        )
        if not self.preferred_payout_address:
            kt_owner_address = KudosTransfer.objects.none()

        kt_profile = KudosTransfer.objects.filter(recipient_profile=self)

        kudos_transfers = kt_profile | kt_owner_address
        kudos_transfers = kudos_transfers.filter(
            kudos_token_cloned_from__contract__network=settings.KUDOS_NETWORK
        )
        kudos_transfers = kudos_transfers.send_success() | kudos_transfers.send_pending()

        # remove this line IFF we ever move to showing multiple kudos transfers on a profile
        kudos_transfers = kudos_transfers.distinct('id')

        return kudos_transfers

    @property
    def get_sent_kudos(self):
        from kudos.models import KudosTransfer
        kt_address = KudosTransfer.objects.filter(
            from_address__iexact=self.preferred_payout_address
        )
        kt_sender_profile = KudosTransfer.objects.filter(sender_profile=self)

        kudos_transfers = kt_address | kt_sender_profile
        kudos_transfers = kudos_transfers.send_success() | kudos_transfers.send_pending()
        kudos_transfers = kudos_transfers.filter(
            kudos_token_cloned_from__contract__network=settings.KUDOS_NETWORK
        )

        # remove this line IFF we ever move to showing multiple kudos transfers on a profile
        kudos_transfers = kudos_transfers.distinct('id')

        return kudos_transfers

    @property
    def get_num_actions(self):
        num = 0
        num += self.get_sent_kudos.count()
        num += self.get_my_kudos.count()
        num += self.get_my_tips.count()
        num += self.get_sent_tips.count()
        num += self.get_my_grants.count()
        return num

    def get_average_star_rating(self, scale=1):
        """Returns the average star ratings (overall and individual topic)
        for a particular user"""

        feedbacks = FeedbackEntry.objects.filter(receiver_profile=self).all()
        average_rating = {}
        average_rating['overall'] = sum([feedback.rating for feedback in feedbacks]) * scale \
            / feedbacks.count() if feedbacks.count() != 0 else 0
        average_rating['code_quality_rating'] = sum([feedback.code_quality_rating for feedback in feedbacks]) * scale \
            / feedbacks.exclude(code_quality_rating=0).count() if feedbacks.exclude(code_quality_rating=0).count() != 0 else 0
        average_rating['communication_rating'] = sum([feedback.communication_rating for feedback in feedbacks]) * scale \
            / feedbacks.exclude(communication_rating=0).count() if feedbacks.exclude(communication_rating=0).count() != 0 else 0
        average_rating['recommendation_rating'] = sum([feedback.recommendation_rating for feedback in feedbacks]) * scale \
            / feedbacks.exclude(recommendation_rating=0).count() if feedbacks.exclude(recommendation_rating=0).count() != 0 else 0
        average_rating['satisfaction_rating'] = sum([feedback.satisfaction_rating for feedback in feedbacks]) * scale \
            / feedbacks.exclude(satisfaction_rating=0).count() if feedbacks.exclude(satisfaction_rating=0).count() != 0 else 0
        average_rating['speed_rating'] = sum([feedback.speed_rating for feedback in feedbacks]) * scale \
            / feedbacks.exclude(speed_rating=0).count() if feedbacks.exclude(speed_rating=0).count() != 0 else 0
        average_rating['total_rating'] = feedbacks.count()
        return average_rating


    @property
    def get_my_verified_check(self):
        verification = UserVerificationModel.objects.filter(user=self.user).first()
        return verification

    @property
    def get_profile_referral_code(self):
        return base64.urlsafe_b64encode(self.handle.encode()).decode()

    @property
    def job_status_verbose(self):
        return dict(Profile.JOB_SEARCH_STATUS)[self.job_search_status]

    @property
    def active_bounties(self):
        active_bounties = Bounty.objects.current().filter(idx_status__in=['open', 'started'])
        return Interest.objects.filter(profile_id=self.pk, bounty__in=active_bounties)

    @property
    def is_org(self):
        try:
            return self.data['type'] == 'Organization'
        except KeyError:
            return False

    @property
    def frontend_calc_stale(self):
        return self.last_calc_date < (timezone.now() - timezone.timedelta(hours=72))

    @property
    def org_leaderboard(self):
        return self.leaderboard_helper(self.org_earnings, 'to_profile')

    @property
    def contrib_leaderboard(self):
        return self.leaderboard_helper(self.earnings, 'from_profile')

    @property
    def sent_leaderboard(self):
        return self.leaderboard_helper(self.sent_earnings, 'to_profile')

    def leaderboard_helper(self, earnings, distinct_on):
        order_field = f'{distinct_on}__handle'
        earnings = earnings.filter(network=self.get_network())
        leaderboard = earnings.values(order_field).annotate(sum=Sum('value_usd')).annotate(count=Count('value_usd'))
        kwargs = {order_field:None}
        return [(ele[order_field], ele['count'], ele['sum']) for ele in leaderboard.exclude(**kwargs).order_by('-sum')]

    @property
    def bounties(self):
        fulfilled_bounty_ids = self.fulfilled.all().values_list('bounty_id')
        bounties = Bounty.objects.filter(github_url__istartswith=self.github_url, current_bounty=True)
        for interested in self.interested.all():
            bounties = bounties | Bounty.objects.filter(interested=interested, current_bounty=True)
        bounties = bounties | Bounty.objects.filter(pk__in=fulfilled_bounty_ids, current_bounty=True)
        bounties = bounties | Bounty.objects.filter(bounty_owner_github_username__iexact=self.handle, current_bounty=True) | Bounty.objects.filter(bounty_owner_github_username__iexact="@" + self.handle, current_bounty=True)
        bounties = bounties | Bounty.objects.filter(github_url__in=[url for url in self.tips.values_list('github_url', flat=True)], current_bounty=True)
        bounties = bounties.distinct()
        return bounties.order_by('-web3_created')

    @property
    def cascaded_persona(self):
        if self.is_org:
            return 'org'
        if self.selected_persona:
            return self.selected_persona
        if self.dominant_persona:
            return self.dominant_persona
        if self.persona_is_funder:
            return 'funder'
        if self.persona_is_hunter:
            return 'hunter'
        return 'hunter'

    @property
    def tips(self):
        on_repo = Tip.objects.filter(github_url__startswith=self.github_url).order_by('-id')
        tipped_for = Tip.objects.filter(username__iexact=self.handle).order_by('-id')
        return on_repo | tipped_for

    def calculate_all(self):
        # calculates all the info needed to make the profile frontend great

        # give the user a profile header if they have not yet selected one
        if not self.profile_wallpaper:
            from dashboard.helpers import load_files_in_directory
            import random
            try:
                wallpapers = load_files_in_directory('wallpapers')
                self.profile_wallpaper = f"/static/wallpapers/{random.choice(wallpapers)}"
            except:
                # fix for travis, which has no static dir
                pass

        self.calculate_and_save_persona()
        self.actions_count = self.get_num_actions
        self.activity_level = self.calc_activity_level()
        self.longest_streak = self.calc_longest_streak()
        self.num_repeated_relationships = self.calc_num_repeated_relationships()
        self.avg_hourly_rate = self.calc_avg_hourly_rate()
        self.success_rate = self.calc_success_rate()
        self.reliability = self.calc_reliability_ranking() # must be calc'd last
        self.as_dict = json.loads(json.dumps(self.to_dict()))
        self.last_calc_date = timezone.now() + timezone.timedelta(seconds=1)

    def get_persona_action_count(self):
        hunter_count = 0
        funder_count = 0

        hunter_count += self.interested.count()
        hunter_count += self.received_tips.count()
        hunter_count += self.grant_admin.count()
        hunter_count += self.fulfilled.count()

        funder_count += self.bounties_funded.count()
        funder_count += self.sent_tips.count()
        funder_count += self.grant_contributor.count()

        return hunter_count, funder_count

    def calculate_and_save_persona(self, respect_defaults=True, decide_only_one=False):
        if respect_defaults and decide_only_one:
            raise Exception('cannot use respect_defaults and decide_only_one')

        # respect to defaults
        is_hunter = False
        is_funder = False
        if respect_defaults:
            is_hunter = self.persona_is_hunter
            is_funder = self.persona_is_funder

        # calculate persona
        hunter_count, funder_count = self.get_persona_action_count()
        if hunter_count > funder_count:
            self.dominant_persona = 'hunter'
        elif hunter_count < funder_count:
            self.dominant_persona = 'funder'

        # update db
        if not decide_only_one:
            if hunter_count > 0:
                self.persona_is_hunter = True
            if funder_count > 0:
                self.persona_is_funder = True
        else:
            if hunter_count > funder_count:
                self.persona_is_hunter = True
                self.persona_is_funder = False
            elif funder_count > hunter_count:
                self.persona_is_funder = True
                self.persona_is_hunter = False

    def has_custom_avatar(self):
        from avatar.models import CustomAvatar
        return CustomAvatar.objects.filter(active=True, profile=self).exists()

    def build_random_avatar(self):
        from avatar.utils import build_random_avatar
        from avatar.models import CustomAvatar
        purple = '8A2BE2'
        payload = build_random_avatar(purple, '000000', False)
        try:
            custom_avatar = CustomAvatar.create(self, payload)
            custom_avatar.autogenerated = True
            custom_avatar.save()
            self.activate_avatar(custom_avatar.pk)
            self.save()
            return custom_avatar
        except Exception as e:
            logger.warning('Save Random Avatar - Error: (%s) - Handle: (%s)', e, self.handle)

    def no_times_slashed_by_staff(self):
        user_actions = UserAction.objects.filter(
            profile=self,
            action='bounty_removed_slashed_by_staff',
            )
        return user_actions.count()

    def no_times_been_removed_by_funder(self):
        user_actions = UserAction.objects.filter(
            profile=self,
            action='bounty_removed_by_funder',
            )
        return user_actions.count()

    def no_times_been_removed_by_staff(self):
        user_actions = UserAction.objects.filter(
            profile=self,
            action='bounty_removed_by_staff',
            )
        return user_actions.count()

    def get_desc(self, funded_bounties, fulfilled_bounties):
        role = 'newbie'
        if self.persona_is_funder and self.persona_is_hunter:
            role = 'funder/coder'
        elif self.persona_is_funder:
            role = 'funder'
        elif self.persona_is_hunter:
            role = 'coder'
        if self.is_org:
            role = 'organization'

        total_funded_participated = funded_bounties.count() + fulfilled_bounties.count()
        plural = 's' if total_funded_participated != 1 else ''

        return f"@{self.handle} is a {role} who has participated in {total_funded_participated} " \
               f"funded issue{plural} on Gitcoin"

    @property
    def desc(self):
        return self.get_desc(self.get_funded_bounties(), self.get_fulfilled_bounties())

    @property
    def github_created_on(self):
        created_at = self.data.get('created_at', '')

        if not created_at:
            return ''

        created_on = datetime.strptime(created_at, '%Y-%m-%dT%H:%M:%SZ')
        return created_on.replace(tzinfo=pytz.UTC)

    @property
    def repos_data_lite(self):
        from git.utils import get_user
        # TODO: maybe rewrite this so it doesnt have to go to the internet to get the info
        # but in a way that is respectful of db size too
        return get_user(self.handle, '/repos')

    @property
    def repos_data(self):
        from app.utils import add_contributors
        repos_data = self.repos_data_lite
        repos_data = sorted(repos_data, key=lambda repo: repo['stargazers_count'], reverse=True)
        repos_data = [add_contributors(repo_data) for repo_data in repos_data]
        return repos_data

    @property
    def is_moderator(self):
        """Determine whether or not the user is a moderator.

        Returns:
            bool: Whether or not the user is a moderator.

        """
        return self.user.groups.filter(name='Moderators').exists() if self.user else False

    @property
    def is_staff(self):
        """Determine whether or not the user is a staff member.

        Returns:
            bool: Whether or not the user is a member of the staff.

        """
        return self.user.is_staff if self.user else False

    def calc_activity_level(self):
        """Determines the activity level of a user

        Returns:
            str: High, Low, Medium, or New

        """
        high_threshold = 7
        med_threshold = 2
        new_threshold_days = 7

        if self.created_on > (timezone.now() - timezone.timedelta(days=new_threshold_days)):
            return "New"

        visits = self.actions.filter(action='Visit')
        visits_last_month = visits.filter(created_on__gt=timezone.now() - timezone.timedelta(days=30)).count()

        if visits_last_month > high_threshold:
            return "High"
        if visits_last_month > med_threshold:
            return "Med"
        return "Low"
            


    def calc_longest_streak(self):
        """ Determines the longest streak, in workdays, of this user

        Returns:
            int: a number of weekdays

        """

        # setup
        action_dates = self.actions.all().values_list('created_on', flat=True)
        action_dates = set([ele.replace(tzinfo=pytz.utc).strftime('%m/%d/%Y') for ele in action_dates])
        start_date = timezone.datetime(self.created_on.year, self.created_on.month, self.created_on.day).replace(tzinfo=pytz.utc)
        end_date = timezone.datetime(timezone.now().year, timezone.now().month, timezone.now().day).replace(tzinfo=pytz.utc)

        # loop setup
        iterdate = start_date
        max_streak = 0
        this_streak = 0
        while iterdate < end_date:
            # housekeeping
            last_iterdate = start_date
            iterdate += timezone.timedelta(days=1)

            is_weekday = iterdate.weekday() < 5
            if not is_weekday:
                continue

            has_action_during_window = iterdate.strftime('%m/%d/%Y') in action_dates
            if has_action_during_window:
                this_streak += 1
                max_streak = max(max_streak, this_streak)
            else:
                this_streak = 0

        return max_streak

    def calc_num_repeated_relationships(self):
        """ the number of repeat relationships that this user has created


        Returns:
            int: a number of repeat relationships

        """
        bounties = self.bounties
        relationships = []
        relationships += list(self.sent_earnings.values_list('to_profile__handle', flat=True))
        relationships += list(self.earnings.values_list('from_profile__handle', flat=True))

        rel_count = { key: 0 for key in relationships }
        for rel in relationships:
            rel_count[rel] += 1

        return len([key for key, val in rel_count.items() if val > 1])

    def calc_avg_hourly_rate(self):
        """

        Returns:
            float: the average hourly rate for this user in dollars

        """
        values_list = self.bounties.values_list('fulfillments__fulfiller_hours_worked', 'value_in_usdt')
        values_list = [ele for ele in values_list if (ele[0] and ele[1])]
        if not len(values_list):
            return 0
        hourly_rates = [(ele[1]/ele[0]) for ele in values_list]
        avg_hourly_rate = sum(hourly_rates)/len(hourly_rates)
        return avg_hourly_rate

    def calc_success_rate(self):
        """

        Returns:
            int; the success percentage for this users bounties as a positive integer.

        """
        bounties = self.bounties.filter(network=self.get_network()) if self.cascaded_persona == 'hunter' else self.get_sent_bounties.current()
        completed_bounties = bounties.filter(idx_status='done').count()
        expired_bounties = bounties.filter(idx_status='expired').count()
        cancelled_bounties = bounties.filter(idx_status='cancelled').count()
        eligible_bounties = cancelled_bounties + expired_bounties + completed_bounties

        if eligible_bounties == 0:
            return -1

        return int(completed_bounties * 100 / eligible_bounties)

    def calc_reliability_ranking(self):
        """

        Returns:
            the reliabiliyt ranking that the user has.

        """

        # thresholds
        high_threshold = 3
        med_threshold = 2
        new_threshold_days = 7
        rating_deduction_threshold = 0.7
        rating_merit_threshold = 0.95
        abandon_deduction_threshold = 0.85
        abandon_merit_threshold = 0.95
        abandon_merit_earnings_threshold = med_threshold
        abandon_slash_multiplier = 2
        success_rate_deduction_threshold = 0.65
        success_ratemerit_threshold = 0.85
        num_repeated_relationships_merit_threshold = 3

        # setup
        base_rating = 0
        deductions = 0


        #calculate base rating
        num_earnings = self.earnings.count() + self.sent_earnings.count()
        if num_earnings == 0:
            return "Unproven"

        if num_earnings > high_threshold:
            base_rating = 3 # high
        elif num_earnings > med_threshold:
            base_rating = 2 # medium
        else:
            base_rating = 1 # low

        # calculate deductions

        ## ratings deduction
        num_5_star_ratings = self.feedbacks_got.filter(rating=5).count()
        num_subpar_star_ratings = self.feedbacks_got.filter(rating__lt=4).count()
        total_rating = num_subpar_star_ratings + num_5_star_ratings
        if total_rating:
            if num_5_star_ratings/total_rating < rating_deduction_threshold:
                deductions -= 1
            if num_5_star_ratings/total_rating > rating_merit_threshold:
                deductions += 1

        ## abandonment deduction
        total_removals = self.no_times_been_removed_by_funder() + self.no_times_been_removed_by_staff()+ (self.no_times_slashed_by_staff() * abandon_slash_multiplier)
        if total_rating:
            if total_removals/num_earnings < abandon_deduction_threshold:
                deductions -= 1
            if num_earnings > abandon_merit_earnings_threshold and total_removals/num_earnings > abandon_merit_threshold:
                deductions += 1

        ## success rate deduction
        if self.success_rate != -1:
            if self.success_rate < success_rate_deduction_threshold:
                deductions -= 1
            if self.success_rate > success_ratemerit_threshold:
                deductions += 1

        ## activity level deduction
        if self.activity_level == "High":
                deductions += 1

        ## activity level deduction
        if self.num_repeated_relationships > num_repeated_relationships_merit_threshold:
                deductions += 1

        # calculate final rating
        final_rating = base_rating + deductions
        if final_rating >= 5:
            return "Very High"
        elif final_rating >= 3:
            return "High"
        elif final_rating >= 2:
            return "Medium"
        elif final_rating >= 1:
            return "Low"
        elif final_rating <= 1:
            return "Very Low"

        return 0

    @property
    def completed_bounties(self):
        """Returns bounties completed by user

        Returns:
            number: number of bounties completed

        """
        network = self.get_network()
        return self.bounties.filter(
            idx_status__in=['done'], network=network).count()


    @property
    def get_quarterly_stats(self):
        """Generate last 90 days stats for this user.

        Returns:
            dict : containing the following information
            'user_total_earned_eth': Total earnings of user in ETH.
            'user_total_earned_usd': Total earnings of user in USD.
            'user_total_funded_usd': Total value of bounties funded by the user on bounties in done status in USD
            'user_total_funded_hours': Total hours input by the developers on the fulfillment of bounties created by the user in USD
            'user_fulfilled_bounties_count': Total bounties fulfilled by user
            'user_fufilled_bounties': bool, if the user fulfilled bounties
            'user_funded_bounties_count': Total bounties funded by the user
            'user_funded_bounties': bool, if the user funded bounties in the last quarter
            'user_funded_bounty_developers': Unique set of users that fulfilled bounties funded by the user
            'user_avg_hours_per_funded_bounty': Average hours input by developer on fulfillment per bounty
            'user_avg_hourly_rate_per_funded_bounty': Average hourly rate in dollars per bounty funded by user
            'user_avg_eth_earned_per_bounty': Average earning in ETH earned by user per bounty
            'user_avg_usd_earned_per_bounty': Average earning in USD earned by user per bounty
            'user_num_completed_bounties': Total no. of bounties completed.
            'user_num_funded_fulfilled_bounties': Total bounites that were funded by the user and fulfilled
            'user_bounty_completion_percentage': Percentage of bounties successfully completed by the user
            'user_funded_fulfilled_percentage': Percentage of bounties funded by the user that were fulfilled
            'user_active_in_last_quarter': bool, if the user was active in last quarter
            'user_no_of_languages': No of languages user used while working on bounties.
            'user_languages': Languages that were used in bounties that were worked on.
            'relevant_bounties': a list of Bounty(s) that would match the skillset input by the user into the Match tab of their settings
        """
        user_active_in_last_quarter = False
        user_fulfilled_bounties = False
        user_funded_bounties = False
        last_quarter = datetime.now() - timedelta(days=90)
        bounties = self.bounties.filter(created_on__gte=last_quarter, network='mainnet')
        fulfilled_bounties = [
            bounty for bounty in bounties if bounty.is_fulfiller(self.handle) and bounty.status == 'done'
        ]
        fulfilled_bounties_count = len(fulfilled_bounties)
        funded_bounties = self.get_funded_bounties()
        funded_bounties_count = funded_bounties.count()

        if funded_bounties_count:
            total_funded_usd = funded_bounties.has_funds().aggregate(Sum('value_in_usdt'))['value_in_usdt__sum']
            total_funded_hourly_rate = float(0)
            hourly_rate_bounties_counted = float(0)
            for bounty in funded_bounties:
                hourly_rate = bounty.hourly_rate
                if hourly_rate:
                    total_funded_hourly_rate += bounty.hourly_rate
                    hourly_rate_bounties_counted += 1
            funded_bounty_fulfillments = []
            for bounty in funded_bounties:
                fulfillments = bounty.fulfillments.filter(accepted=True)
                for fulfillment in fulfillments:
                    if isinstance(fulfillment, BountyFulfillment):
                        funded_bounty_fulfillments.append(fulfillment)
            funded_bounty_fulfillments_count = len(funded_bounty_fulfillments)

            total_funded_hours = 0
            funded_fulfillments_with_hours_counted = 0
            if funded_bounty_fulfillments_count:
                from decimal import Decimal
                for fulfillment in funded_bounty_fulfillments:
                    if isinstance(fulfillment.fulfiller_hours_worked, Decimal):
                        total_funded_hours += fulfillment.fulfiller_hours_worked
                        funded_fulfillments_with_hours_counted += 1

            user_funded_bounty_developers = []
            for fulfillment in funded_bounty_fulfillments:
                user_funded_bounty_developers.append(fulfillment.fulfiller_github_username.lstrip('@'))
            user_funded_bounty_developers = [*{*user_funded_bounty_developers}]
            if funded_fulfillments_with_hours_counted:
                avg_hourly_rate_per_funded_bounty = \
                    float(total_funded_hourly_rate) / float(funded_fulfillments_with_hours_counted)
                avg_hours_per_funded_bounty = \
                    float(total_funded_hours) / float(funded_fulfillments_with_hours_counted)
            else:
                avg_hourly_rate_per_funded_bounty = 0
                avg_hours_per_funded_bounty = 0
            funded_fulfilled_bounties = [
                bounty for bounty in funded_bounties if bounty.status == 'done'
            ]
            num_funded_fulfilled_bounties = len(funded_fulfilled_bounties)
            funded_fulfilled_percent = float(
                # Round to 0 places of decimals to be displayed in template
                round(num_funded_fulfilled_bounties * 1.0 / funded_bounties_count, 2) * 100
            )
            user_funded_bounties = True
        else:
            num_funded_fulfilled_bounties = 0
            funded_fulfilled_percent = 0
            user_funded_bounties = False
            avg_hourly_rate_per_funded_bounty = 0
            avg_hours_per_funded_bounty = 0
            total_funded_usd = 0
            total_funded_hours = 0
            user_funded_bounty_developers = []

        total_earned_eth = sum([
            bounty.value_in_eth if bounty.value_in_eth else 0
            for bounty in fulfilled_bounties
        ])
        total_earned_eth /= 10**18
        total_earned_usd = sum([
            bounty.value_in_usdt if bounty.value_in_usdt else 0
            for bounty in fulfilled_bounties
        ])

        num_completed_bounties = bounties.filter(idx_status__in=['done']).count()
        terminal_state_bounties = bounties.filter(idx_status__in=Bounty.TERMINAL_STATUSES).count()
        completetion_percent = int(
            round(num_completed_bounties * 1.0 / terminal_state_bounties, 2) * 100
        ) if terminal_state_bounties != 0 else 0

        avg_eth_earned_per_bounty = 0
        avg_usd_earned_per_bounty = 0

        if fulfilled_bounties_count:
            avg_eth_earned_per_bounty = total_earned_eth / fulfilled_bounties_count
            avg_usd_earned_per_bounty = total_earned_usd / fulfilled_bounties_count
            user_fulfilled_bounties = True

        user_languages = []
        for bounty in fulfilled_bounties:
            user_languages += bounty.keywords.split(',')
        user_languages = set(user_languages)
        user_no_of_languages = len(user_languages)

        if num_completed_bounties or fulfilled_bounties_count:
            user_active_in_last_quarter = True
            relevant_bounties = []
        else:
            from marketing.utils import get_or_save_email_subscriber
            user_coding_languages = get_or_save_email_subscriber(self.email, 'internal').keywords
            if user_coding_languages is not None:
                potential_bounties = Bounty.objects.all()
                relevant_bounties = Bounty.objects.none()
                for keyword in user_coding_languages:
                    relevant_bounties = relevant_bounties.union(potential_bounties.current().filter(
                            network=Profile.get_network(),
                            metadata__icontains=keyword,
                            idx_status__in=['open'],
                            ).order_by('?')
                    )
                relevant_bounties = relevant_bounties[:3]
                relevant_bounties = list(relevant_bounties)
        # Round to 2 places of decimals to be diplayed in templates
        completetion_percent = float('%.2f' % completetion_percent)
        funded_fulfilled_percent = float('%.2f' % funded_fulfilled_percent)
        avg_eth_earned_per_bounty = float('%.2f' % avg_eth_earned_per_bounty)
        avg_usd_earned_per_bounty = float('%.2f' % avg_usd_earned_per_bounty)
        avg_hourly_rate_per_funded_bounty = float('%.2f' % avg_hourly_rate_per_funded_bounty)
        avg_hours_per_funded_bounty = float('%.2f' % avg_hours_per_funded_bounty)
        total_earned_eth = float('%.2f' % total_earned_eth)
        total_earned_usd = float('%.2f' % total_earned_usd)

        user_languages = []
        for bounty in fulfilled_bounties:
            user_languages += bounty.keywords.split(',')
        user_languages = set(user_languages)
        user_no_of_languages = len(user_languages)

        return {
            'user_total_earned_eth': total_earned_eth,
            'user_total_earned_usd': total_earned_usd,
            'user_total_funded_usd': total_funded_usd,
            'user_total_funded_hours': total_funded_hours,
            'user_fulfilled_bounties_count': fulfilled_bounties_count,
            'user_fulfilled_bounties': user_fulfilled_bounties,
            'user_funded_bounties_count': funded_bounties_count,
            'user_funded_bounties': user_funded_bounties,
            'user_funded_bounty_developers': user_funded_bounty_developers,
            'user_avg_hours_per_funded_bounty': avg_hours_per_funded_bounty,
            'user_avg_hourly_rate_per_funded_bounty': avg_hourly_rate_per_funded_bounty,
            'user_avg_eth_earned_per_bounty': avg_eth_earned_per_bounty,
            'user_avg_usd_earned_per_bounty': avg_usd_earned_per_bounty,
            'user_num_completed_bounties': num_completed_bounties,
            'user_num_funded_fulfilled_bounties': num_funded_fulfilled_bounties,
            'user_bounty_completion_percentage': completetion_percent,
            'user_funded_fulfilled_percentage': funded_fulfilled_percent,
            'user_active_in_last_quarter': user_active_in_last_quarter,
            'user_no_of_languages': user_no_of_languages,
            'user_languages': user_languages,
            'relevant_bounties': relevant_bounties
        }

    @property
    def active_avatar(self):
        return self.avatar_baseavatar_related.filter(active=True).first()

    @property
    def github_url(self):
        return f"https://github.com/{self.handle}"

    @property
    def avatar_url(self):
        if self.admin_override_avatar:
            return self.admin_override_avatar.url
        if self.active_avatar:
            return self.active_avatar.avatar_url
        return f"{settings.BASE_URL}dynamic/avatar/{self.handle}"

    @property
    def avatar_url_with_gitcoin_logo(self):
        return f"{settings.BASE_URL}dynamic/avatar/{self.handle}/1"

    @property
    def absolute_url(self):
        return self.get_absolute_url()

    @property
    def username(self):
        if getattr(self, 'user', None) and self.user.username:
            return self.user.username

        if self.handle:
            return self.handle

        return None

    @property
    def name(self):
        if self.admin_override_name:
            return self.admin_override_name

        if self.data and self.data["name"]:
            return self.data["name"]

        return self.username


    def is_github_token_valid(self):
        """Check whether or not a Github OAuth token is valid.

        Args:
            access_token (str): The Github OAuth token.

        Returns:
            bool: Whether or not the provided OAuth token is valid.

        """
        if not self.github_access_token:
            return False

        _params = build_auth_dict(self.github_access_token)
        url = TOKEN_URL.format(**_params)
        response = requests.get(
            url,
            auth=(_params['client_id'], _params['client_secret']),
            headers=HEADERS)

        if response.status_code == 200:
            return True
        return False

    def __str__(self):
        return self.handle

    def get_relative_url(self, preceding_slash=True):
        return f"{'/' if preceding_slash else ''}profile/{self.handle}"

    def get_absolute_url(self):
        return settings.BASE_URL + self.get_relative_url(preceding_slash=False)

    @property
    def url(self):
        return self.get_absolute_url()

    def get_access_token(self, save=True):
        """Get the Github access token from User.

        Args:
            save (bool): Whether or not to save the User access token to the profile.

        Raises:
            Exception: The exception is raised in the event of any error and returns an empty string.

        Returns:
            str: The Github access token.

        """
        try:
            access_token = self.user.social_auth.filter(provider='github').latest('pk').access_token
            if save:
                self.github_access_token = access_token
                self.save()
        except Exception:
            return ''
        return access_token

    @property
    def access_token(self):
        """The Github access token associated with this Profile.

        Returns:
            str: The associated Github access token.

        """
        return self.github_access_token or self.get_access_token(save=False)

    def get_profile_preferred_language(self):
        return settings.LANGUAGE_CODE if not self.pref_lang_code else self.pref_lang_code

    def get_slack_repos(self, join=False):
        """Get the profile's slack tracked repositories.

        Args:
            join (bool): Whether or not to return a joined string representation.
                Defaults to: False.

        Returns:
            list of str: If joined is False, a list of slack repositories.
            str: If joined is True, a combined string of slack repositories.

        """
        if join:
            repos = ', '.join(self.slack_repos)
            return repos
        return self.slack_repos

    def update_slack_integration(self, token, channel, repos):
        """Update the profile's slack integration settings.

        Args:
            token (str): The profile's slack token.
            channel (str): The profile's slack channel.
            repos (list of str): The profile's github repositories to track.

        """
        repos = repos.split(',')
        self.slack_token = token
        self.slack_repos = [repo.strip() for repo in repos]
        self.slack_channel = channel
        self.save()

    def get_discord_repos(self, join=False):
        """Get the profile's Discord tracked repositories.

        Args:
            join (bool): Whether or not to return a joined string representation.
                Defaults to: False.

        Returns:
            list of str: If joined is False, a list of discord repositories.
            str: If joined is True, a combined string of discord repositories.

        """
        if join:
            repos = ', '.join(self.discord_repos)
            return repos
        return self.discord_repos

    def update_discord_integration(self, webhook_url, repos):
        """Update the profile's Discord integration settings.

        Args:
            webhook_url (str): The profile's Discord webhook url.
            repos (list of str): The profile's github repositories to track.

        """
        repos = repos.split(',')
        self.discord_webhook_url = webhook_url
        self.discord_repos = [repo.strip() for repo in repos]
        self.save()

    @staticmethod
    def get_network():
        if settings.OVERRIDE_NETWORK:
            return settings.OVERRIDE_NETWORK
        return 'mainnet' if not settings.DEBUG else 'rinkeby'

    def get_fulfilled_bounties(self, network=None):
        network = network or self.get_network()
        fulfilled_bounty_ids = self.fulfilled.all().values_list('bounty_id', flat=True)
        bounties = Bounty.objects.current().filter(pk__in=fulfilled_bounty_ids, accepted=True, network=network)
        return bounties

    def get_orgs_bounties(self, network=None):
        network = network or self.get_network()
        url = f"https://github.com/{self.handle}"
        bounties = Bounty.objects.current().filter(network=network, github_url__icontains=url)
        return bounties

    def get_leaderboard_index(self, key='quarterly_earners'):
        try:
            rank = self.leaderboard_ranks.active().filter(leaderboard=key).latest('id')
            return rank.rank
        except LeaderboardRank.DoesNotExist:
            score = 0
        return score

    def get_contributor_leaderboard_index(self):
        return self.get_leaderboard_index()

    def get_funder_leaderboard_index(self):
        return self.get_leaderboard_index('quarterly_payers')

    def get_org_leaderboard_index(self):
        return self.get_leaderboard_index('quarterly_orgs')

    def get_eth_sum(self, sum_type='collected', network='mainnet', bounties=None):
        """Get the sum of collected or funded ETH based on the provided type.

        Args:
            sum_type (str): The sum to lookup.  Defaults to: collected.
            network (str): The network to query results for.
                Defaults to: mainnet.
            bounties (dashboard.models.BountyQuerySet): Override the BountyQuerySet this function processes.
                Defaults to: None.

        Returns:
            float: The total sum of all ETH of the provided type.

        """
        eth_sum = 0
        if bounties is None:
            if sum_type == 'funded':
                bounties = self.get_funded_bounties(network=network)
            elif sum_type == 'collected':
                bounties = self.get_fulfilled_bounties(network=network)
            elif sum_type == 'org':
                bounties = self.get_orgs_bounties(network=network)

        if sum_type == 'funded':
            bounties = bounties.has_funds()

        eth_sum = 0
        if bounties.exists():
            try:
                for bounty in bounties:
                    eth = bounty.get_value_in_eth
                    if not eth:
                        continue
                    eth_sum += float(eth)
            except Exception as e:
                logger.exception(e)
                pass

<<<<<<< HEAD
        # if sum_type == 'collected':
        #     eth_sum = eth_sum + float(sum([amount.value_in_eth for amount in self.tips])) if self.tips else eth_sum
=======
        if sum_type == 'collected':
            eth_sum = float(eth_sum) + sum([float(amount.value_in_eth) for amount in self.tips if amount.value_in_eth])
>>>>>>> 74b993e3

        return eth_sum

    def get_all_tokens_sum(self, sum_type='collected', network='mainnet', bounties=None):
        """Get the sum of collected or funded tokens based on the provided type.

        Args:
            sum_type (str): The sum to lookup.  Defaults to: collected.
            network (str): The network to query results for.
                Defaults to: mainnet.
            bounties (dashboard.models.BountyQuerySet): Override the BountyQuerySet this function processes.
                Defaults to: None.

        Returns:
            query: Grouped query by token_name and sum all token value
        """
        all_tokens_sum = None
        if bounties is None:
            if sum_type == 'funded':
                bounties = self.get_funded_bounties(network=network)
            elif sum_type == 'collected':
                bounties = self.get_fulfilled_bounties(network=network)
            elif sum_type == 'org':
                bounties = self.get_orgs_bounties(network=network)

        if bounties and sum_type == 'funded':
            bounties = bounties.has_funds()

        try:
            if bounties.exists():
                tokens_and_values = bounties.values_list('token_name', 'value_in_token')
                all_tokens_sum_tmp = {token: 0 for token in set([ele[0] for ele in tokens_and_values])}
                for ele in tokens_and_values:
                    all_tokens_sum_tmp[ele[0]] += ele[1] / 10**18
                all_tokens_sum = [{'token_name': token_name, 'value_in_token': float(value_in_token)} for token_name, value_in_token in all_tokens_sum_tmp.items()]

        except Exception as e:
            logger.exception(e)

        return all_tokens_sum

    def get_who_works_with(self, work_type='collected', network='mainnet', bounties=None):
        """Get an array of profiles that this user works with.

        Args:
            work_type (str): The work type to lookup.  Defaults to: collected.
            network (str): The network to query results for.
                Defaults to: mainnet.
            bounties (dashboard.models.BountyQuerySet): Override the BountyQuerySet this function processes.
                Defaults to: None.

        Returns:
            dict: list of the profiles that were worked with (key) and the number of times they occured

        """
        if bounties is None:
            if work_type == 'funded':
                bounties = self.bounties_funded.filter(network=network)
            elif work_type == 'collected':
                bounties = self.get_fulfilled_bounties(network=network)
            elif work_type == 'org':
                bounties = self.get_orgs_bounties(network=network)

        if work_type != 'org':
            github_urls = bounties.values_list('github_url', flat=True)
            profiles = [org_name(url) for url in github_urls]
            profiles = [ele for ele in profiles if ele]
        else:
            profiles = []
            for bounty in bounties:
                for bf in bounty.fulfillments.filter(accepted=True):
                    if bf.fulfiller_github_username:
                        profiles.append(bf.fulfiller_github_username)

        profiles_dict = {profile: 0 for profile in profiles}
        for profile in profiles:
            profiles_dict[profile] += 1

        ordered_profiles_dict = collections.OrderedDict()
        for ele in sorted(profiles_dict.items(), key=lambda x: x[1], reverse=True):
            ordered_profiles_dict[ele[0]] = ele[1]
        return ordered_profiles_dict

    def get_funded_bounties(self, network='mainnet'):
        """Get the bounties that this user has funded

        Args:
            network (string): the network to look at.
                Defaults to: mainnet.


        Returns:
            queryset: list of bounties

        """

        funded_bounties = Bounty.objects.current().filter(
            Q(bounty_owner_github_username__iexact=self.handle) |
            Q(bounty_owner_github_username__iexact=f'@{self.handle}'),
            network=network,
        )
        return funded_bounties

    def get_various_activities(self):
        """Get bounty, tip and grant related activities for this profile.

        Args:
            network (str): The network to query results for.
                Defaults to: mainnet.

        Returns:
            (dashboard.models.ActivityQuerySet): The query results.

        """

        if not self.is_org:
            all_activities = self.activities
        else:
            # orgs
            url = self.github_url
            all_activities = Activity.objects.filter(
                Q(bounty__github_url__istartswith=url) |
                Q(tip__github_url__istartswith=url)
            )

        return all_activities.all().order_by('-created')

    def activate_avatar(self, avatar_pk):
        self.avatar_baseavatar_related.update(active=False)
        self.avatar_baseavatar_related.filter(pk=avatar_pk).update(active=True)

    def to_dict(self):
        """Get the dictionary representation with additional data.

        Attributes:
            params (dict): The context dictionary to be returned.
            network (str): The bounty network to operate on.
            query_kwargs (dict): The kwargs to be passed to all queries
                throughout the method.
            bounties (dashboard.models.BountyQuerySet): All bounties referencing this profile.
            fulfilled_bounties (dashboard.models.BountyQuerySet): All fulfilled bounties for this profile.
            funded_bounties (dashboard.models.BountyQuerySet): All funded bounties for this profile.
            orgs_bounties (dashboard.models.BountyQuerySet or None):
                All bounties belonging to this organization, if applicable.
            sum_eth_funded (float): The total amount of ETH funded.
            sum_eth_collected (float): The total amount of ETH collected.

        Returns:
            dict: The profile card context.

        """
        params = {}
        network = self.get_network()
        query_kwargs = {'network': network}
        bounties = self.bounties
        fulfilled_bounties = self.get_fulfilled_bounties(network=network)
        funded_bounties = self.get_funded_bounties(network=network)
        orgs_bounties = None

        if self.is_org:
            orgs_bounties = self.get_orgs_bounties(network=network)
        sum_eth_funded = self.get_eth_sum(sum_type='funded', bounties=funded_bounties)
        sum_eth_collected = self.get_eth_sum(bounties=fulfilled_bounties)
        works_with_funded = self.get_who_works_with(work_type='funded', bounties=funded_bounties)
        works_with_collected = self.get_who_works_with(work_type='collected', bounties=fulfilled_bounties)
        
        sum_all_funded_tokens = self.get_all_tokens_sum(sum_type='funded', bounties=funded_bounties, network=network)
        sum_all_collected_tokens = self.get_all_tokens_sum(
            sum_type='collected', bounties=fulfilled_bounties, network=network
        )
        # org only
        count_bounties_on_repo = 0
        sum_eth_on_repos = 0
        works_with_org = []
        if orgs_bounties:
            count_bounties_on_repo = orgs_bounties.count()
            sum_eth_on_repos = self.get_eth_sum(bounties=orgs_bounties)
            works_with_org = self.get_who_works_with(work_type='org', bounties=orgs_bounties)

        total_funded = funded_bounties.count()
        total_fulfilled = fulfilled_bounties.count() + self.tips.count()
        desc = self.get_desc(funded_bounties, fulfilled_bounties)
        no_times_been_removed = self.no_times_been_removed_by_funder() + self.no_times_been_removed_by_staff() + self.no_times_slashed_by_staff()
        params = {
            'title': f"@{self.handle}",
            'active': 'profile_details',
            'newsletter_headline': ('Be the first to know about new funded issues.'),
            'card_title': f'@{self.handle} | Gitcoin',
            'card_desc': desc,
            'avatar_url': self.avatar_url_with_gitcoin_logo,
            'count_bounties_completed': total_fulfilled,
            'works_with_collected': works_with_collected,
            'works_with_funded': works_with_funded,
            'works_with_org': works_with_org,
            'sum_eth_collected': sum_eth_collected,
            'sum_eth_funded': sum_eth_funded,
            'funded_bounties_count': total_funded,
            'no_times_been_removed': no_times_been_removed,
            'sum_eth_on_repos': sum_eth_on_repos,
            'count_bounties_on_repo': count_bounties_on_repo,
            'sum_all_funded_tokens': sum_all_funded_tokens,
            'sum_all_collected_tokens': sum_all_collected_tokens,
            'bounties': list(bounties.values_list('pk', flat=True)),
        }

        params['activities'] = list(self.get_various_activities().values_list('pk', flat=True))
        params['tips'] = list(self.tips.filter(**query_kwargs).send_happy_path().values_list('pk', flat=True))
        params['scoreboard_position_contributor'] = self.get_contributor_leaderboard_index()
        params['scoreboard_position_funder'] = self.get_funder_leaderboard_index()
        if self.is_org:
            params['scoreboard_position_org'] = self.get_org_leaderboard_index()

        context = params
        profile = self

        context['avg_rating'] = profile.get_average_star_rating()
        context['avg_rating_scaled'] = profile.get_average_star_rating(20)
        context['verification'] = bool(profile.get_my_verified_check)
        context['avg_rating'] = profile.get_average_star_rating()
        context['suppress_sumo'] = True
        context['total_kudos_count'] = profile.get_my_kudos.count() + profile.get_sent_kudos.count() + profile.get_org_kudos.count()
        context['total_kudos_sent_count'] = profile.sent_kudos.count()
        context['total_kudos_received_count'] = profile.received_kudos.count()
        context['total_grant_created'] = profile.grant_admin.count()
        context['total_grant_contributions'] = profile.grant_contributor.filter(subscription_contribution__success=True).values_list('subscription_contribution').count() + profile.grant_phantom_funding.count()

        context['total_tips_sent'] = profile.get_sent_tips.count()
        context['total_tips_received'] = profile.get_my_tips.count()


        # portfolio
        portfolio_bounties = profile.fulfilled.filter(bounty__network='mainnet', bounty__current_bounty=True)
        portfolio_keywords = {}
        for fulfillment in portfolio_bounties:
            for keyword in fulfillment.bounty.keywords_list:
                keyword = keyword.lower()
                if keyword not in portfolio_keywords.keys():
                    portfolio_keywords[keyword] = 0
                portfolio_keywords[keyword] += 1
        sorted_portfolio_keywords = [(k, portfolio_keywords[k]) for k in sorted(portfolio_keywords, key=portfolio_keywords.get, reverse=True)]

        context['portfolio'] = list(portfolio_bounties.values_list('pk', flat=True))
        context['portfolio_keywords'] = sorted_portfolio_keywords
        earnings_to = Earning.objects.filter(to_profile=profile, network='mainnet', value_usd__isnull=False)
        earnings_from = Earning.objects.filter(from_profile=profile, network='mainnet', value_usd__isnull=False)
        context['earnings_total'] = round(sum(earnings_to.values_list('value_usd', flat=True)))
        context['spent_total'] = round(sum(earnings_from.values_list('value_usd', flat=True)))
        context['earnings_count'] = earnings_to.count()
        context['spent_count'] = earnings_from.count()
        context['hackathons_participated_in'] = self.interested.filter(bounty__event__isnull=False).distinct('bounty__event').count()
        context['hackathons_funded'] = funded_bounties.filter(event__isnull=False).distinct('event').count()
        if context['earnings_total'] > 1000:
            context['earnings_total'] = f"{round(context['earnings_total']/1000)}k"
        if context['spent_total'] > 1000:
            context['spent_total'] = f"{round(context['spent_total']/1000)}k"
        return context


    @property
    def reassemble_profile_dict(self):
        params = self.as_dict

        # lazily generate profile dict on the fly
        if not params.get('title') or self.frontend_calc_stale:
            self.calculate_all()
            self.save()
            params = self.as_dict

        if params.get('tips'):
            params['tips'] = Tip.objects.filter(pk__in=params['tips'])
        if params.get('activities'):
            params['activities'] = Activity.objects.filter(pk__in=params['activities'])
        params['profile'] = self
        params['portfolio'] = BountyFulfillment.objects.filter(pk__in=params.get('portfolio', []))
        return params

    @property
    def locations(self):
        from app.utils import get_location_from_ip
        locations = []
        for login in self.actions.filter(action='Login'):
            if login.location_data:
                locations.append(login.location_data)
            else:
                location_data = get_location_from_ip(login.ip_address)
                login.location_data = location_data
                login.save()
                locations.append(location_data)
        return locations

    @property
    def is_eu(self):
        from app.utils import get_country_from_ip
        try:
            ip_addresses = list(set(self.actions.filter(action='Login').values_list('ip_address', flat=True)))
            for ip_address in ip_addresses:
                country = get_country_from_ip(ip_address)
                if country.continent.code == 'EU':
                    return True
        except Exception:
            pass
        return False


# enforce casing / formatting rules for profiles
@receiver(pre_save, sender=Profile, dispatch_uid="psave_profile")
def psave_profile(sender, instance, **kwargs):
    instance.handle = instance.handle.replace(' ', '')
    instance.handle = instance.handle.replace('@', '')
    instance.handle = instance.handle.lower()


@receiver(user_logged_in)
def post_login(sender, request, user, **kwargs):
    """Handle actions to take on user login."""
    from dashboard.utils import create_user_action
    profile = getattr(user, 'profile', None)
    if profile and not profile.github_access_token:
        profile.github_access_token = profile.get_access_token()
    create_user_action(user, 'Login', request)


@receiver(user_logged_out)
def post_logout(sender, request, user, **kwargs):
    """Handle actions to take on user logout."""
    from dashboard.utils import create_user_action
    create_user_action(user, 'Logout', request)


class ProfileSerializer(serializers.BaseSerializer):
    """Handle serializing the Profile object."""

    class Meta:
        """Define the profile serializer metadata."""

        model = Profile
        fields = ('handle', 'github_access_token')
        extra_kwargs = {'github_access_token': {'write_only': True}}

    def to_representation(self, instance):
        """Provide the serialized representation of the Profile.

        Args:
            instance (Profile): The Profile object to be serialized.

        Returns:
            dict: The serialized Profile.

        """

        return {
            'id': instance.id,
            'handle': instance.handle,
            'github_url': instance.github_url,
            'avatar_url': instance.avatar_url,
            'keywords': instance.keywords,
            'url': instance.get_relative_url(),
            'position': instance.get_contributor_leaderboard_index(),
            'organizations': instance.get_who_works_with(network=None),
            'total_earned': instance.get_eth_sum(network=None)
        }


@receiver(pre_save, sender=Tip, dispatch_uid="normalize_tip_usernames")
def normalize_tip_usernames(sender, instance, **kwargs):
    """Handle pre-save signals from Tips to normalize Github usernames."""
    if instance.username:
        instance.username = instance.username.replace("@", '')


m2m_changed.connect(m2m_changed_interested, sender=Bounty.interested.through)


class UserAction(SuperModel):
    """Records Actions that a user has taken ."""

    ACTION_TYPES = [
        ('Login', 'Login'),
        ('Logout', 'Logout'),
        ('Visit', 'Visit'),
        ('added_slack_integration', 'Added Slack Integration'),
        ('removed_slack_integration', 'Removed Slack Integration'),
        ('updated_avatar', 'Updated Avatar'),
        ('status_update', 'Update Status'),
        ('account_disconnected', 'Account Disconnected'),
    ]
    action = models.CharField(max_length=50, choices=ACTION_TYPES, db_index=True)
    user = models.ForeignKey(User, related_name='actions', on_delete=models.SET_NULL, null=True, db_index=True)
    profile = models.ForeignKey('dashboard.Profile', related_name='actions', on_delete=models.CASCADE, null=True, db_index=True)
    ip_address = models.GenericIPAddressField(null=True)
    location_data = JSONField(default=dict)
    metadata = JSONField(default=dict)
    utm = JSONField(default=dict, null=True)

    class Meta:
        """Define metadata associated with UserAction."""

        index_together = [
            ["profile", "action"],
        ]

    def __str__(self):
        return f"{self.action} by {self.profile} at {self.created_on}"

    def point_value(self):
        """

        Returns:
            int the Point value of this user action
        """
        return point_values.get(self.action, 0)


@receiver(post_save, sender=UserAction, dispatch_uid="post_add_ua")
def post_add_ua(sender, instance, created, **kwargs):
    if created:
        pass

class CoinRedemption(SuperModel):
    """Define the coin redemption schema."""

    class Meta:
        """Define metadata associated with CoinRedemption."""

        verbose_name_plural = 'Coin Redemptions'

    shortcode = models.CharField(max_length=255, default='')
    url = models.URLField(null=True)
    network = models.CharField(max_length=255, default='')
    token_name = models.CharField(max_length=255)
    contract_address = models.CharField(max_length=255)
    amount = models.IntegerField(default=1)
    expires_date = models.DateTimeField()


@receiver(pre_save, sender=CoinRedemption, dispatch_uid="to_checksum_address")
def to_checksum_address(sender, instance, **kwargs):
    """Handle pre-save signals from CoinRemptions to normalize the contract address."""
    if instance.contract_address:
        instance.contract_address = Web3.toChecksumAddress(instance.contract_address)
        print(instance.contract_address)


class CoinRedemptionRequest(SuperModel):
    """Define the coin redemption request schema."""

    class Meta:
        """Define metadata associated with CoinRedemptionRequest."""

        verbose_name_plural = 'Coin Redemption Requests'

    coin_redemption = models.OneToOneField(CoinRedemption, blank=False, on_delete=models.CASCADE)
    ip = models.GenericIPAddressField(protocol='IPv4')
    txid = models.CharField(max_length=255, default='')
    txaddress = models.CharField(max_length=255)
    sent_on = models.DateTimeField(null=True)


class Tool(SuperModel):
    """Define the Tool schema."""

    CAT_ADVANCED = 'AD'
    CAT_ALPHA = 'AL'
    CAT_BASIC = 'BA'
    CAT_BUILD = 'BU'
    CAT_COMING_SOON = 'CS'
    CAT_COMMUNITY = 'CO'
    CAT_FOR_FUN = 'FF'
    GAS_TOOLS = "TO"
    CAT_RETIRED = "CR"

    TOOL_CATEGORIES = (
        (CAT_ADVANCED, 'advanced'),
        (GAS_TOOLS, 'gas'),
        (CAT_ALPHA, 'alpha'),
        (CAT_BASIC, 'basic'),
        (CAT_BUILD, 'tools to build'),
        (CAT_COMING_SOON, 'coming soon'),
        (CAT_COMMUNITY, 'community'),
        (CAT_FOR_FUN, 'just for fun'),
        (CAT_RETIRED, 'retired'),
    )

    name = models.CharField(max_length=255)
    category = models.CharField(max_length=2, choices=TOOL_CATEGORIES)
    img = models.CharField(max_length=255, blank=True)
    description = models.TextField(blank=True)
    url_name = models.CharField(max_length=40, blank=True)
    link = models.CharField(max_length=255, blank=True)
    link_copy = models.CharField(max_length=255, blank=True)
    active = models.BooleanField(default=False)
    new = models.BooleanField(default=False)
    stat_graph = models.CharField(max_length=255)
    votes = models.ManyToManyField('dashboard.ToolVote', blank=True)

    def __str__(self):
        return self.name

    @property
    def img_url(self):
        return static(self.img)

    @property
    def link_url(self):
        if self.link and not self.url_name:
            return self.link

        try:
            return reverse(self.url_name)
        except NoReverseMatch:
            pass

        return reverse('tools')

    def starting_score(self):
        if self.category == self.CAT_BASIC:
            return 10
        elif self.category == self.CAT_ADVANCED:
            return 5
        elif self.category in [self.CAT_BUILD, self.CAT_COMMUNITY]:
            return 3
        elif self.category == self.CAT_ALPHA:
            return 2
        elif self.category == self.CAT_COMING_SOON:
            return 1
        elif self.category == self.CAT_FOR_FUN:
            return 1
        return 0

    def vote_score(self):
        score = self.starting_score()
        for vote in self.votes.all():
            score += vote.value
        return score

    def i18n_name(self):
        return _(self.name)

    def i18n_description(self):
        return _(self.description)

    def i18n_link_copy(self):
        return _(self.link_copy)


class ToolVote(SuperModel):
    """Define the vote placed on a tool."""

    profile = models.ForeignKey('dashboard.Profile', related_name='votes', on_delete=models.CASCADE)
    value = models.IntegerField(default=0)

    @property
    def tool(self):
        try:
            return Tool.objects.filter(votes__in=[self.pk]).first()
        except Exception:
            return None

    def __str__(self):
        return f"{self.profile} | {self.value} | {self.tool}"


class TokenApproval(SuperModel):
    """A token approval."""

    profile = models.ForeignKey('dashboard.Profile', related_name='token_approvals', on_delete=models.CASCADE)
    coinbase = models.CharField(max_length=50)
    token_name = models.CharField(max_length=50)
    token_address = models.CharField(max_length=50)
    approved_address = models.CharField(max_length=50)
    approved_name = models.CharField(max_length=50)
    tx = models.CharField(max_length=255, default='')
    network = models.CharField(max_length=255, default='')

    def __str__(self):
        return f"{self.coinbase} | {self.token_name} | {self.profile}"

    @property
    def coinbase_short(self):
        coinbase_short = f"{self.coinbase[0:5]}...{self.coinbase[-4:]}"
        return coinbase_short


class SearchHistory(SuperModel):
    """Define the structure of a Search History object."""

    class Meta:
        """Define metadata associated with SearchHistory."""

        verbose_name_plural = 'Search History'

    search_type = models.CharField(max_length=50, db_index=True)
    user = models.ForeignKey(User, on_delete=models.SET_NULL, null=True, blank=True)
    data = JSONField(default=dict)
    ip_address = models.GenericIPAddressField(blank=True, null=True)


class BlockedUser(SuperModel):
    """Define the structure of the BlockedUser."""

    handle = models.CharField(max_length=255, db_index=True, unique=True)
    comments = models.TextField(default='', blank=True)
    active = models.BooleanField(help_text=_('Is the block active?'))
    user = models.OneToOneField(User, related_name='blocked', on_delete=models.SET_NULL, null=True, blank=True)

    def __str__(self):
        """Return the string representation of a Bounty."""
        return f'<BlockedUser: {self.handle}>'


class Sponsor(SuperModel):
    """Defines the Hackthon Sponsor"""

    name = models.CharField(max_length=255, help_text='sponsor Name')
    logo = models.ImageField(help_text='sponsor logo', blank=True)
    logo_svg = models.FileField(help_text='sponsor logo svg', blank=True)

    def __str__(self):
        return self.name


class HackathonEvent(SuperModel):
    """Defines the HackathonEvent model."""

    name = models.CharField(max_length=255)
    slug = models.SlugField(blank=True)
    logo = models.ImageField(blank=True)
    logo_svg = models.FileField(blank=True)
    start_date = models.DateTimeField()
    end_date = models.DateTimeField()
    background_color = models.CharField(max_length=255, null=True, blank=True, help_text='hexcode for the banner, default to white')
    text_color = models.CharField(max_length=255, null=True, blank=True, help_text='hexcode for the text, default to black')
    identifier = models.CharField(max_length=255, default='', help_text='used for custom styling for the banner')
    sponsors = models.ManyToManyField(Sponsor, through='HackathonSponsor')

    def __str__(self):
        """String representation for HackathonEvent.

        Returns:
            str: The string representation of a HackathonEvent.
        """
        return f'{self.name} - {self.start_date}'

    @property
    def bounties(self):
        return Bounty.objects.filter(event=self, network='mainnet').current()

    @property
    def stats(self):
        stats = {
            'range': f"{self.start_date.strftime('%m/%d/%Y')} to {self.end_date.strftime('%m/%d/%Y')}",
            'logo': self.logo.url if self.logo else None,
            'num_bounties': self.bounties.count(),
            'num_bounties_done': self.bounties.filter(idx_status='done').count(),
            'num_bounties_open': self.bounties.filter(idx_status='open').count(),
            'total_volume': sum(self.bounties.values_list('_val_usd_db', flat=True)),
        }
        return stats

    def save(self, *args, **kwargs):
        """Define custom handling for saving HackathonEvent."""
        if not self.slug:
            self.slug = slugify(self.name)
        super().save(*args, **kwargs)


class HackathonSponsor(SuperModel):
    SPONSOR_TYPES = [
        ('G', 'Gold'),
        ('S', 'Silver'),
    ]
    hackathon = models.ForeignKey('HackathonEvent', default=1, on_delete=models.CASCADE)
    sponsor = models.ForeignKey('Sponsor', default=1, on_delete=models.CASCADE)
    sponsor_type = models.CharField(
        max_length=1,
        choices=SPONSOR_TYPES,
        default='G',
    )

class FeedbackEntry(SuperModel):
    bounty = models.ForeignKey(
        'dashboard.Bounty',
        related_name='feedbacks',
        on_delete=models.CASCADE,
        blank=True,
        null=True
    )
    sender_profile = models.ForeignKey(
        'dashboard.Profile',
        related_name='feedbacks_sent',
        on_delete=models.CASCADE,
        blank=True,
        null=True
    )
    receiver_profile = models.ForeignKey(
        'dashboard.Profile',
        related_name='feedbacks_got',
        on_delete=models.CASCADE,
        blank=True,
        null=True
    )
    rating = models.SmallIntegerField(blank=True, default=0)
    satisfaction_rating = models.SmallIntegerField(blank=True, default=0)
    communication_rating = models.SmallIntegerField(blank=True, default=0)
    speed_rating = models.SmallIntegerField(blank=True, default=0)
    code_quality_rating = models.SmallIntegerField(blank=True, default=0)
    recommendation_rating = models.SmallIntegerField(blank=True, default=0)
    comment = models.TextField(default='', blank=True)
    feedbackType = models.TextField(default='', blank=True, max_length=20)
    private = models.BooleanField(help_text=_('whether this feedback can be shown publicly'), default=True)

    def __str__(self):
        """Return the string representation of a Bounty."""
        return f'<Feedback Bounty #{self.bounty} - from: {self.sender_profile} to: {self.receiver_profile}>'

    def visible_to(self, user):
        """Whether this user can see the feedback ornot"""
        if not self.private:
            return True
        if user.is_staff:
            return True
        if not user.is_authenticated:
            return False
        if self.sender_profile.handle == user.profile.handle:
            return True
        return False

    @property
    def anonymized_comment(self):
        import re
        replace_str = [
            self.bounty.bounty_owner_github_username,
            ]
        for profile in [self.sender_profile, self.receiver_profile, self.bounty.org_profile]:
            if profile:
                replace_str.append(profile.handle)
                name = profile.data.get('name')
                if name:
                    name = name.split(' ')
                    for ele in name:
                        replace_str.append(ele)

        review = self.comment
        for ele in replace_str:
            review = re.sub(ele, 'NAME', review, flags=re.I)

        return review


class Coupon(SuperModel):
    code = models.CharField(unique=True, max_length=10)
    fee_percentage = models.IntegerField(validators=[MinValueValidator(0), MaxValueValidator(100)])
    expiry_date = models.DateField()

    def __str__(self):
        """Return the string representation of Coupon."""
        return f'code: {self.code} | fee: {self.fee_percentage} %'


class ProfileView(SuperModel):
    """Records profileviews ."""

    target = models.ForeignKey('dashboard.Profile', related_name='viewed_by', on_delete=models.CASCADE, db_index=True)
    viewer = models.ForeignKey('dashboard.Profile', related_name='viewed_profiles', on_delete=models.CASCADE, db_index=True)

    def __str__(self):
        return f"{self.viewer} => {self.target} on {self.created_on}"


@receiver(post_save, sender=ProfileView, dispatch_uid="post_add_profileview")
def post_add_profileview(sender, instance, created, **kwargs):
    # disregard other profileviews added within 30 minutes of each other
    if created:
        dupes = ProfileView.objects.exclude(pk=instance.pk)
        dupes = dupes.filter(created_on__gte=(instance.created_on - timezone.timedelta(minutes=30)))
        dupes = dupes.filter(created_on__lte=(instance.created_on + timezone.timedelta(minutes=30)))
        dupes = dupes.filter(target=instance.target)
        dupes = dupes.filter(viewer=instance.viewer)
        for dupe in dupes:
            dupe.delete()


class Earning(SuperModel):
    """Records Earning - the generic object for all earnings on the platform ."""

    from_profile = models.ForeignKey('dashboard.Profile', related_name='sent_earnings', on_delete=models.CASCADE, db_index=True, null=True)
    to_profile = models.ForeignKey('dashboard.Profile', related_name='earnings', on_delete=models.CASCADE, db_index=True, null=True)
    org_profile = models.ForeignKey('dashboard.Profile', related_name='org_earnings', on_delete=models.CASCADE, db_index=True, null=True)
    value_usd = models.DecimalField(decimal_places=2, max_digits=50, null=True)
    source_type = models.ForeignKey(ContentType, on_delete=models.CASCADE)
    source_id = models.PositiveIntegerField()
    source = GenericForeignKey('source_type', 'source_id')
    network = models.CharField(max_length=50, default='')
    url = models.CharField(max_length=500, default='')

    def __str__(self):
        return f"{self.from_profile} => {self.to_profile} of ${self.value_usd} on {self.created_on} for {self.source}"


class PortfolioItem(SuperModel):
    """Define the structure of PortfolioItem object."""

    title = models.CharField(max_length=255)
    tags = ArrayField(models.CharField(max_length=50), default=list, blank=True)
    link = models.URLField(null=True)
    profile = models.ForeignKey('dashboard.Profile', related_name='portfolio_items', on_delete=models.CASCADE, db_index=True)

    def __str__(self):
        return f"{self.title} by {self.profile.handle}"


class ProfileStatHistory(SuperModel):
    """ProfileStatHistory - generalizable model for tracking history of a profiles info"""

    profile = models.ForeignKey('dashboard.Profile', related_name='stats', on_delete=models.CASCADE, db_index=True)
    key = models.CharField(max_length=50, default='', db_index=True)
    payload = JSONField(default=dict, blank=True, null=True)

    def __str__(self):
        return f"{self.key} <> {self.profile.handle}"<|MERGE_RESOLUTION|>--- conflicted
+++ resolved
@@ -3254,13 +3254,8 @@
                 logger.exception(e)
                 pass
 
-<<<<<<< HEAD
         # if sum_type == 'collected':
         #     eth_sum = eth_sum + float(sum([amount.value_in_eth for amount in self.tips])) if self.tips else eth_sum
-=======
-        if sum_type == 'collected':
-            eth_sum = float(eth_sum) + sum([float(amount.value_in_eth) for amount in self.tips if amount.value_in_eth])
->>>>>>> 74b993e3
 
         return eth_sum
 
