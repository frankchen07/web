--- conflicted
+++ resolved
@@ -24,12 +24,8 @@
 
 from .models import (
     Activity, BlockedUser, Bounty, BountyFulfillment, BountySyncRequest, CoinRedemption, CoinRedemptionRequest,
-<<<<<<< HEAD
-    Interest, LabsResearch, Profile, SearchHistory, Subscription, Tip, TokenApproval, Tool, ToolVote, UserAction,
+    Interest, LabsResearch, Profile, SearchHistory, Tip, TokenApproval, Tool, ToolVote, UserAction,
     FeedbackEntry,
-=======
-    Interest, LabsResearch, Profile, SearchHistory, Tip, TokenApproval, Tool, ToolVote, UserAction,
->>>>>>> 4ef160d8
 )
 
 
