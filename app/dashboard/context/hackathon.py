--- conflicted
+++ resolved
@@ -163,11 +163,7 @@
     'bg'            : 'hk-black-bg',
     'banner_text'   : 'hk-white-f',
     'logo_bg'       : 'bb-banner-bg',
-<<<<<<< HEAD
-    'logo'          : static('v2/images/hackathon/beyond_block/logo.svg'),
-=======
     'logo'          : static('v2/images/hackathon/beyond_block/logo.png'),
->>>>>>> de7b3749
     'title'         : 'BEYOND BLOCKCHAIN',
     'title_banner'  : 'BEYOND BLOCKCHAIN',
     'caption'       :  '''A three-week virtual hackathon <br> where global developers and
@@ -203,36 +199,27 @@
             'logo'  : static('v2/images/hackathon/ethhack/sponsors/small/alethio-no-bg.svg')
         },
         {
-<<<<<<< HEAD
+            'name'  : 'TheGraph',
+            'logo'  : static('v2/images/hackathon/beyond_block/sponsors/thegraph.svg')
+        },
+    ],
+    'sponsors_silver' : [
+        {
+            'name'  : 'Arweave',
+            'logo'  : static('v2/images/hackathon/beyond_block/sponsors/arweave.svg')
+        },
+        {
+            'name'  : 'Matic',
+            'logo'  : static('v2/images/hackathon/beyond_block/sponsors/matic.svg')
+        },
+        {
+            'name'  : 'Portis',
+            'logo'  : static('v2/images/hackathon/beyond_block/sponsors/portis.svg')
+        },
+        {
             'name'  : 'Pegasys',
             'logo'  : static('v2/images/hackathon/ethhack/sponsors/big/pegasys-logo.svg')
-=======
-            'name'  : 'TheGraph',
-            'logo'  : static('v2/images/hackathon/beyond_block/sponsors/thegraph.svg')
->>>>>>> de7b3749
-        },
-    ],
-    'sponsors_silver' : [
-        {
-            'name'  : 'Arweave',
-            'logo'  : static('v2/images/hackathon/beyond_block/sponsors/arweave.svg')
-        },
-        {
-            'name'  : 'Matic',
-            'logo'  : static('v2/images/hackathon/beyond_block/sponsors/matic.svg')
-        },
-        {
-            'name'  : 'Portis',
-            'logo'  : static('v2/images/hackathon/beyond_block/sponsors/portis.svg')
-<<<<<<< HEAD
-        }
-=======
-        },
-        {
-            'name'  : 'Pegasys',
-            'logo'  : static('v2/images/hackathon/ethhack/sponsors/big/pegasys-logo.svg')
-        },
->>>>>>> de7b3749
+        },
     ],
     'sections' : [
         {
