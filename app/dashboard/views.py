# -*- coding: utf-8 -*-
'''
    Copyright (C) 2019 Gitcoin Core

    This program is free software: you can redistribute it and/or modify
    it under the terms of the GNU Affero General Public License as published
    by the Free Software Foundation, either version 3 of the License, or
    (at your option) any later version.

    This program is distributed in the hope that it will be useful,
    but WITHOUT ANY WARRANTY; without even the implied warranty of
    MERCHANTABILITY or FITNESS FOR A PARTICULAR PURPOSE. See the
    GNU Affero General Public License for more details.

    You should have received a copy of the GNU Affero General Public License
    along with this program. If not, see <http://www.gnu.org/licenses/>.

'''
from __future__ import print_function, unicode_literals

import json
import logging
import time
from datetime import datetime

from django.conf import settings
from django.contrib import messages
from django.contrib.admin.views.decorators import staff_member_required
from django.contrib.auth.decorators import login_required
from django.contrib.auth.models import User
from django.core import serializers
from django.core.exceptions import PermissionDenied
from django.core.paginator import Paginator
<<<<<<< HEAD
from django.db.models import Count
=======
from django.db.models import Q
>>>>>>> e07c199a
from django.http import Http404, HttpResponse, JsonResponse
from django.db.models import Q
from django.shortcuts import redirect
from django.template import loader
from django.template.response import TemplateResponse
from django.templatetags.static import static
from django.urls import reverse
from django.utils import timezone
from django.utils.html import escape, strip_tags
from django.utils.text import slugify
from django.utils.translation import gettext_lazy as _
from django.views.decorators.clickjacking import xframe_options_exempt
from django.views.decorators.csrf import csrf_exempt
from django.views.decorators.http import require_GET, require_POST

from app.utils import clean_str, ellipses
from avatar.utils import get_avatar_context_for_user
from dashboard.utils import ProfileHiddenException, ProfileNotFoundException, get_bounty_from_invite_url, profile_helper
from economy.utils import convert_token_to_usdt
from eth_utils import to_checksum_address, to_normalized_address
from gas.utils import recommend_min_gas_price_to_confirm_in_time
from git.utils import get_auth_url, get_github_user_data, is_github_token_valid, search_users
from kudos.models import KudosTransfer, Token, Wallet
from kudos.utils import humanize_name
from marketing.mails import admin_contact_funder, bounty_uninterested
from marketing.mails import funder_payout_reminder as funder_payout_reminder_mail
from marketing.mails import new_reserved_issue, start_work_approved, start_work_new_applicant, start_work_rejected
from marketing.models import Keyword
from pytz import UTC
from ratelimit.decorators import ratelimit
from retail.helpers import get_ip
from web3 import HTTPProvider, Web3

from .helpers import get_bounty_data_for_activity, handle_bounty_views
from .models import (
    Activity, Bounty, BountyDocuments, BountyFulfillment, BountyInvites, CoinRedemption, CoinRedemptionRequest,
    FeedbackEntry, HackathonEvent, Interest, LabsResearch, Profile, ProfileSerializer, RefundFeeRequest, Subscription,
    Tool, ToolVote, UserAction, UserVerificationModel
)
from .notifications import (
    maybe_market_tip_to_email, maybe_market_tip_to_github, maybe_market_tip_to_slack, maybe_market_to_email,
    maybe_market_to_github, maybe_market_to_slack, maybe_market_to_twitter, maybe_market_to_user_discord,
    maybe_market_to_user_slack,
)
from .utils import (
    get_bounty, get_bounty_id, get_context, get_unrated_bounties_count, get_web3, has_tx_mined,
    record_user_action_on_interest, web3_process_bounty,
)

logger = logging.getLogger(__name__)

confirm_time_minutes_target = 4

# web3.py instance
w3 = Web3(HTTPProvider(settings.WEB3_HTTP_PROVIDER))


def record_user_action(user, event_name, instance):
    instance_class = instance.__class__.__name__.lower()
    kwargs = {
        'action': event_name,
        'metadata': {f'{instance_class}_pk': instance.pk},
    }

    if isinstance(user, User):
        kwargs['user'] = user
    elif isinstance(user, str):
        try:
            user = User.objects.get(username=user)
            kwargs['user'] = user
        except User.DoesNotExist:
            return

    if hasattr(user, 'profile'):
        kwargs['profile'] = user.profile

    try:
        UserAction.objects.create(**kwargs)
    except Exception as e:
        # TODO: sync_profile?
        logger.error(f"error in record_action: {e} - {event_name} - {instance}")


def record_bounty_activity(bounty, user, event_name, interest=None):
    """Creates Activity object.

    Args:
        bounty (dashboard.models.Bounty): Bounty
        user (string): User name
        event_name (string): Event name
        interest (dashboard.models.Interest): Interest

    Raises:
        None

    Returns:
        None
    """
    kwargs = {
        'activity_type': event_name,
        'bounty': bounty,
        'metadata': get_bounty_data_for_activity(bounty)
    }
    if isinstance(user, str):
        try:
            user = User.objects.get(username=user)
        except User.DoesNotExist:
            return

    if hasattr(user, 'profile'):
        kwargs['profile'] = user.profile
    else:
        return

    if event_name == 'worker_applied':
        kwargs['metadata']['approve_worker_url'] = bounty.approve_worker_url(user.profile)
        kwargs['metadata']['reject_worker_url'] = bounty.reject_worker_url(user.profile)
    if event_name in ['worker_approved', 'worker_rejected'] and interest:
        kwargs['metadata']['worker_handle'] = interest.profile.handle

    try:
        return Activity.objects.create(**kwargs)
    except Exception as e:
        logger.error(f"error in record_bounty_activity: {e} - {event_name} - {bounty} - {user}")


def helper_handle_access_token(request, access_token):
    # https://gist.github.com/owocki/614a18fbfec7a5ed87c97d37de70b110
    # interest API via token
    github_user_data = get_github_user_data(access_token)
    request.session['handle'] = github_user_data['login']
    profile = Profile.objects.filter(handle__iexact=request.session['handle']).first()
    request.session['profile_id'] = profile.pk


def create_new_interest_helper(bounty, user, issue_message, signed_nda=None):
    approval_required = bounty.permission_type == 'approval'
    acceptance_date = timezone.now() if not approval_required else None
    profile_id = user.profile.pk
    record_bounty_activity(bounty, user, 'start_work' if not approval_required else 'worker_applied')
    interest = Interest.objects.create(
        profile_id=profile_id,
        issue_message=issue_message,
        pending=approval_required,
        acceptance_date=acceptance_date,
        signed_nda=signed_nda,
    )
    bounty.interested.add(interest)
    record_user_action(user, 'start_work', interest)
    maybe_market_to_slack(bounty, 'start_work' if not approval_required else 'worker_applied')
    maybe_market_to_user_slack(bounty, 'start_work' if not approval_required else 'worker_applied')
    maybe_market_to_user_discord(bounty, 'start_work' if not approval_required else 'worker_applied')
    maybe_market_to_twitter(bounty, 'start_work' if not approval_required else 'worker_applied')
    return interest


@csrf_exempt
def gh_login(request):
    """Attempt to redirect the user to Github for authentication."""
    return redirect('social:begin', backend='github')


def get_interest_modal(request):
    bounty_id = request.GET.get('pk')
    if not bounty_id:
        raise Http404

    try:
        bounty = Bounty.objects.get(pk=bounty_id)
    except Bounty.DoesNotExist:
        raise Http404

    context = {
        'bounty': bounty,
        'active': 'get_interest_modal',
        'title': _('Add Interest'),
        'user_logged_in': request.user.is_authenticated,
        'login_link': '/login/github?next=' + request.GET.get('redirect', '/')
    }
    return TemplateResponse(request, 'addinterest.html', context)


@csrf_exempt
@require_POST
def new_interest(request, bounty_id):
    """Claim Work for a Bounty.

    :request method: POST

    Args:
        bounty_id (int): ID of the Bounty.

    Returns:
        dict: The success key with a boolean value and accompanying error.

    """
    profile_id = request.user.profile.pk if request.user.is_authenticated and hasattr(request.user, 'profile') else None

    access_token = request.GET.get('token')
    if access_token:
        helper_handle_access_token(request, access_token)
        github_user_data = get_github_user_data(access_token)
        profile = Profile.objects.prefetch_related('bounty_set') \
            .filter(handle=github_user_data['login']).first()
        profile_id = profile.pk
    else:
        profile = request.user.profile if profile_id else None

    if not profile_id:
        return JsonResponse(
            {'error': _('You must be authenticated via github to use this feature!')},
            status=401)

    try:
        bounty = Bounty.objects.get(pk=bounty_id)
    except Bounty.DoesNotExist:
        raise Http404

    if bounty.is_project_type_fulfilled:
        return JsonResponse({
            'error': _(f'There is already someone working on this bounty.'),
            'success': False},
            status=401)

    num_issues = profile.max_num_issues_start_work
    active_bounties = Bounty.objects.current().filter(idx_status__in=['open', 'started'])
    num_active = Interest.objects.filter(profile_id=profile_id, bounty__in=active_bounties).count()
    is_working_on_too_much_stuff = num_active >= num_issues
    if is_working_on_too_much_stuff:
        return JsonResponse({
            'error': _(f'You may only work on max of {num_issues} issues at once.'),
            'success': False},
            status=401)

    if profile.no_times_slashed_by_staff():
        return JsonResponse({
            'error': _('Because a staff member has had to remove you from a bounty in the past, you are unable to start'
                       'more work at this time. Please leave a message on slack if you feel this message is in error.'),
            'success': False},
            status=401)

    try:
        Interest.objects.get(profile_id=profile_id, bounty=bounty)
        return JsonResponse({
            'error': _('You have already started work on this bounty!'),
            'success': False},
            status=401)
    except Interest.DoesNotExist:
        issue_message = request.POST.get("issue_message")
        signed_nda = None
        if request.POST.get("signed_nda", None):
            signed_nda = BountyDocuments.objects.filter(
                pk=request.POST.get("signed_nda")
            ).first()
        interest = create_new_interest_helper(bounty, request.user, issue_message, signed_nda)
        if interest.pending:
            start_work_new_applicant(interest, bounty)

    except Interest.MultipleObjectsReturned:
        bounty_ids = bounty.interested \
            .filter(profile_id=profile_id) \
            .values_list('id', flat=True) \
            .order_by('-created')[1:]

        Interest.objects.filter(pk__in=list(bounty_ids)).delete()

        return JsonResponse({
            'error': _('You have already started work on this bounty!'),
            'success': False},
            status=401)

    msg = _("You have started work.")
    approval_required = bounty.permission_type == 'approval'
    if approval_required:
        msg = _("You have applied to start work.  If approved, you will be notified via email.")

    return JsonResponse({
        'success': True,
        'profile': ProfileSerializer(interest.profile).data,
        'msg': msg,
    })


@csrf_exempt
@require_POST
def post_comment(request):
    profile_id = request.user.profile if request.user.is_authenticated and hasattr(request.user, 'profile') else None
    if profile_id is None:
        return JsonResponse({
            'success': False,
            'msg': '',
        })

    # sbid = request.POST.get('standard_bounties_id')
    bounty_id = request.POST.get('bounty_id')
    # bountyObj = Bounty.objects.filter(standard_bounties_id=sbid).first()
    bountyObj = Bounty.objects.get(pk=bounty_id)
    # fbAmount = FeedbackEntry.objects.filter(
    #     sender_profile=profile_id,
    #     feedbackType=request.POST.get('review[reviewType]', 'approver'),
    #     bounty=bountyObj
    # ).count()
    # if fbAmount > 0:
    #     return JsonResponse({
    #         'success': False,
    #         'msg': 'There is already a approval comment',
    #     })
    # if request.POST.get('review[reviewType]') == 'worker':
    #     receiver_profile = bountyObj.bounty_owner_github_username
    # else:
    receiver_profile = Profile.objects.filter(handle=request.POST.get('review[receiver]')).first()
    kwargs = {
        'bounty': bountyObj,
        'sender_profile': profile_id,
        'receiver_profile': receiver_profile,
        'rating': request.POST.get('review[rating]', '0'),
        'satisfaction_rating': request.POST.get('review[satisfaction_rating]', '0'),
        'communication_rating': request.POST.get('review[communication_rating]', '0'),
        'speed_rating': request.POST.get('review[speed_rating]', '0'),
        'code_quality_rating': request.POST.get('review[code_quality_rating]', '0'),
        'recommendation_rating': request.POST.get('review[recommendation_rating]', '0'),
        'comment': request.POST.get('review[comment]', 'No comment.'),
        'feedbackType': request.POST.get('review[reviewType]','approver')
    }

    feedback = FeedbackEntry.objects.create(**kwargs)
    feedback.save()
    return JsonResponse({
            'success': True,
            'msg': 'Finished.'
        })

def rating_modal(request, bounty_id, username):
    # TODO: will be changed to the new share
    """Rating modal.

    Args:
        pk (int): The primary key of the bounty to be rated.

    Raises:
        Http404: The exception is raised if no associated Bounty is found.

    Returns:
        TemplateResponse: The rate bounty view.

    """
    try:
        bounty = Bounty.objects.get(pk=bounty_id)
    except Bounty.DoesNotExist:
        return JsonResponse({'errors': ['Bounty doesn\'t exist!']},
                            status=401)

    params = get_context(
        ref_object=bounty,
    )
    params['receiver']=username
    params['user'] = request.user if request.user.is_authenticated else None

    return TemplateResponse(request, 'rating_modal.html', params)


def rating_capture(request):
    # TODO: will be changed to the new share
    """Rating capture.

    Args:
        pk (int): The primary key of the bounty to be rated.

    Raises:
        Http404: The exception is raised if no associated Bounty is found.

    Returns:
        TemplateResponse: The rate bounty capture modal.

    """
    user = request.user if request.user.is_authenticated else None
    if not user:
        return JsonResponse(
            {'error': _('You must be authenticated via github to use this feature!')},
            status=401)

    return TemplateResponse(request, 'rating_capture.html')


def unrated_bounties(request):
    """Rating capture.

    Args:
        pk (int): The primary key of the bounty to be rated.

    Raises:
        Http404: The exception is raised if no associated Bounty is found.

    Returns:
        TemplateResponse: The rate bounty capture modal.

    """
    # request.user.profile if request.user.is_authenticated and getattr(request.user, 'profile', None) else None
    unrated_count = 0
    user = request.user.profile if request.user.is_authenticated else None
    if not user:
        return JsonResponse(
            {'error': _('You must be authenticated via github to use this feature!')},
            status=401)

    if user:
        unrated_count = get_unrated_bounties_count(user)

    # data = json.dumps(unrated)
    return JsonResponse({
        'unrated': unrated_count,
    }, status=200)


@csrf_exempt
@require_POST
def remove_interest(request, bounty_id):
    """Unclaim work from the Bounty.

    Can only be called by someone who has started work

    :request method: POST

    post_id (int): ID of the Bounty.

    Returns:
        dict: The success key with a boolean value and accompanying error.

    """
    profile_id = request.user.profile.pk if request.user.is_authenticated and getattr(request.user, 'profile', None) else None

    access_token = request.GET.get('token')
    if access_token:
        helper_handle_access_token(request, access_token)
        github_user_data = get_github_user_data(access_token)
        profile = Profile.objects.filter(handle=github_user_data['login']).first()
        profile_id = profile.pk

    if not profile_id:
        return JsonResponse(
            {'error': _('You must be authenticated via github to use this feature!')},
            status=401)

    try:
        bounty = Bounty.objects.get(pk=bounty_id)
    except Bounty.DoesNotExist:
        return JsonResponse({'errors': ['Bounty doesn\'t exist!']},
                            status=401)

    try:
        interest = Interest.objects.get(profile_id=profile_id, bounty=bounty)
        record_user_action(request.user, 'stop_work', interest)
        record_bounty_activity(bounty, request.user, 'stop_work')
        bounty.interested.remove(interest)
        interest.delete()
        maybe_market_to_slack(bounty, 'stop_work')
        maybe_market_to_user_slack(bounty, 'stop_work')
        maybe_market_to_user_discord(bounty, 'stop_work')
        maybe_market_to_twitter(bounty, 'stop_work')
    except Interest.DoesNotExist:
        return JsonResponse({
            'errors': [_('You haven\'t expressed interest on this bounty.')],
            'success': False},
            status=401)
    except Interest.MultipleObjectsReturned:
        interest_ids = bounty.interested \
            .filter(
                profile_id=profile_id,
                bounty=bounty
            ).values_list('id', flat=True) \
            .order_by('-created')

        bounty.interested.remove(*interest_ids)
        Interest.objects.filter(pk__in=list(interest_ids)).delete()

    return JsonResponse({
        'success': True,
        'msg': _("You've stopped working on this, thanks for letting us know."),
    })


@csrf_exempt
@require_POST
def extend_expiration(request, bounty_id):
    """Extend expiration of the Bounty.

    Can only be called by funder or staff of the bounty.

    :request method: POST

    post_id (int): ID of the Bounty.

    Returns:
        dict: The success key with a boolean value and accompanying error.

    """
    user = request.user if request.user.is_authenticated else None

    if not user:
        return JsonResponse(
            {'error': _('You must be authenticated via github to use this feature!')},
            status=401)

    try:
        bounty = Bounty.objects.get(pk=bounty_id)
    except Bounty.DoesNotExist:
        return JsonResponse({'errors': ['Bounty doesn\'t exist!']},
                            status=401)

    is_funder = bounty.is_funder(user.username.lower()) if user else False
    if is_funder:
        deadline = round(int(request.POST.get('deadline')) / 1000)
        bounty.expires_date = timezone.make_aware(
            timezone.datetime.fromtimestamp(deadline),
            timezone=UTC)
        bounty.save()
        record_user_action(request.user, 'extend_expiration', bounty)
        record_bounty_activity(bounty, request.user, 'extend_expiration')

        return JsonResponse({
            'success': True,
            'msg': _("You've extended expiration of this issue."),
        })

    return JsonResponse({
        'error': _("You must be funder to extend expiration"),
    }, status=200)


@csrf_exempt
@require_POST
def cancel_reason(request):
    """Extend expiration of the Bounty.

    Can only be called by funder or staff of the bounty.

    :request method: POST

    Params:
        pk (int): ID of the Bounty.
        canceled_bounty_reason (string): STRING with cancel  reason

    Returns:
        dict: The success key with a boolean value and accompanying error.

    """
    print(request.POST.get('canceled_bounty_reason'))
    user = request.user if request.user.is_authenticated else None

    if not user:
        return JsonResponse(
            {'error': _('You must be authenticated via github to use this feature!')},
            status=401)

    try:
        bounty = Bounty.objects.get(pk=request.POST.get('pk'))
    except Bounty.DoesNotExist:
        return JsonResponse({'errors': ['Bounty doesn\'t exist!']},
                            status=401)

    is_funder = bounty.is_funder(user.username.lower()) if user else False
    if is_funder:
        canceled_bounty_reason = request.POST.get('canceled_bounty_reason', '')
        bounty.canceled_bounty_reason = canceled_bounty_reason
        bounty.save()

        return JsonResponse({
            'success': True,
            'msg': _("Cancel reason added."),
        })

    return JsonResponse({
        'error': _("You must be funder to add a reason"),
    }, status=200)


@require_POST
@csrf_exempt
def uninterested(request, bounty_id, profile_id):
    """Remove party from given bounty

    Can only be called by the bounty funder

    :request method: GET

    Args:
        bounty_id (int): ID of the Bounty
        profile_id (int): ID of the interested profile

    Params:
        slashed (str): if the user will be slashed or not

    Returns:
        dict: The success key with a boolean value and accompanying error.
    """
    try:
        bounty = Bounty.objects.get(pk=bounty_id)
    except Bounty.DoesNotExist:
        return JsonResponse({'errors': ['Bounty doesn\'t exist!']},
                            status=401)
    is_logged_in = request.user.is_authenticated
    is_funder = bounty.is_funder(request.user.username.lower())
    is_staff = request.user.is_staff
    is_moderator = request.user.profile.is_moderator if hasattr(request.user, 'profile') else False
    if not is_logged_in or (not is_funder and not is_staff and not is_moderator):
        return JsonResponse(
            {'error': 'Only bounty funders are allowed to remove users!'},
            status=401)

    slashed = request.POST.get('slashed')
    interest = None
    try:
        interest = Interest.objects.get(profile_id=profile_id, bounty=bounty)
        bounty.interested.remove(interest)
        maybe_market_to_slack(bounty, 'stop_work')
        maybe_market_to_user_slack(bounty, 'stop_work')
        maybe_market_to_user_discord(bounty, 'stop_work')
        if is_staff or is_moderator:
            event_name = "bounty_removed_slashed_by_staff" if slashed else "bounty_removed_by_staff"
        else:
            event_name = "bounty_removed_by_funder"
        record_user_action_on_interest(interest, event_name, None)
        record_bounty_activity(bounty, interest.profile.user, 'stop_work')
        interest.delete()
    except Interest.DoesNotExist:
        return JsonResponse({
            'errors': ['Party haven\'t expressed interest on this bounty.'],
            'success': False},
            status=401)
    except Interest.MultipleObjectsReturned:
        interest_ids = bounty.interested \
            .filter(
                profile_id=profile_id,
                bounty=bounty
            ).values_list('id', flat=True) \
            .order_by('-created')

        bounty.interested.remove(*interest_ids)
        Interest.objects.filter(pk__in=list(interest_ids)).delete()

    profile = Profile.objects.get(id=profile_id)
    if profile.user and profile.user.email and interest:
        bounty_uninterested(profile.user.email, bounty, interest)
    else:
        print("no email sent -- user was not found")

    return JsonResponse({
        'success': True,
        'msg': _("You've stopped working on this, thanks for letting us know."),
    })


def onboard_avatar(request):
    return redirect('/onboard/contributor?steps=avatar')


def onboard(request, flow):
    """Handle displaying the first time user experience flow."""
    if flow not in ['funder', 'contributor', 'profile']:
        raise Http404
    elif flow == 'funder':
        onboard_steps = ['github', 'metamask', 'avatar']
    elif flow == 'contributor':
        onboard_steps = ['github', 'metamask', 'avatar', 'skills', 'job']
    elif flow == 'profile':
        onboard_steps = ['avatar']

    profile = None
    if request.user.is_authenticated and getattr(request.user, 'profile', None):
        profile = request.user.profile

    steps = []
    if request.GET:
        steps = request.GET.get('steps', [])
        if steps:
            steps = steps.split(',')

    if (steps and 'github' not in steps) or 'github' not in onboard_steps:
        if not request.user.is_authenticated or request.user.is_authenticated and not getattr(
            request.user, 'profile', None
        ):
            login_redirect = redirect('/login/github?next=' + request.get_full_path())
            return login_redirect

    if request.GET.get('eth_address') and request.user.is_authenticated and getattr(request.user, 'profile', None):
        profile = request.user.profile
        eth_address = request.GET.get('eth_address')
        profile.preferred_payout_address = eth_address
        profile.save()
        return JsonResponse({'OK': True})

    params = {
        'title': _('Onboarding Flow'),
        'steps': steps or onboard_steps,
        'flow': flow,
        'profile': profile,
    }
    params.update(get_avatar_context_for_user(request.user))
    return TemplateResponse(request, 'ftux/onboard.html', params)


def users_directory(request):
    """Handle displaying users directory page."""

    if not request.user.is_authenticated:
        return redirect('/login/github?next=' + request.get_full_path())

    params = {
        'active': 'users',
        'title': 'Users',
        'meta_title': "",
        'meta_description': ""
    }
    return TemplateResponse(request, 'dashboard/users.html', params)


@require_GET
def users_fetch(request):
    """Handle displaying users."""
    q = request.GET.get('search', '')
    limit = int(request.GET.get('limit', 10))
    page = int(request.GET.get('page', 1))
    order_by = request.GET.get('order_by', '-created_on')

    context = {}
    user_list = Profile.objects.all().order_by(order_by).filter(Q(handle__icontains=q) | Q(keywords__icontains=q)).cache()

    params = dict()
    all_pages = Paginator(user_list, limit)
    all_users = []
    for user in all_pages.page(page):
        profile_json = {}
        profile_json = user.to_standard_dict()
        if user.avatar_baseavatar_related.exists():
            user_avatar = user.avatar_baseavatar_related.first()
            profile_json['avatar_id'] = user_avatar.pk
            profile_json['avatar_url'] = user_avatar.avatar_url
        profile_json['verification'] = user.get_my_verified_check
        all_users.append(profile_json)
    # dumping and loading the json here quickly passes serialization issues - definitely can be a better solution 
    params['data'] = json.loads(json.dumps(all_users, default=str))
    params['has_next'] = all_pages.page(page).has_next()
    params['count'] = all_pages.count
    params['num_pages'] = all_pages.num_pages
    return JsonResponse(params, status=200, safe=False)


def dashboard(request):
    """Handle displaying the dashboard."""

    keyword = request.GET.get('keywords', False)
    title = keyword.title() + str(_(" Bounties ")) if keyword else str(_('Issue Explorer'))
    params = {
        'active': 'dashboard',
        'title': title,
        'meta_title': "Issue & Open Bug Bounty Explorer | Gitcoin",
        'meta_description': "Find open bug bounties & freelance development jobs including crypto bounty reward value in USD, expiration date and bounty age.",
        'keywords': json.dumps([str(key) for key in Keyword.objects.all().values_list('keyword', flat=True)]),
    }
    return TemplateResponse(request, 'dashboard/index.html', params)

def ethhack(request):
    """Handle displaying ethhack landing page."""

    title = str(_(" Eth Hackathon 2019"))
    params = {
        'title': title,
        'meta_description': _('Ethereal Virtual Hackathon, powered by Gitcoin and Microsoft'),
        'card_title': title,
        'card_desc': _('Ethereal Virtual Hackathon, powered by Gitcoin and Microsoft'),
        'avatar_url': static('v2/images/ethhack_2019_media.png'),
    }
    return TemplateResponse(request, 'dashboard/hackathon/ethhack_2019.html', params)

def accept_bounty(request):
    """Process the bounty.

    Args:
        pk (int): The primary key of the bounty to be accepted.

    Raises:
        Http404: The exception is raised if no associated Bounty is found.

    Returns:
        TemplateResponse: The accept bounty view.

    """
    bounty = handle_bounty_views(request)
    params = get_context(
        ref_object=bounty,
        user=request.user if request.user.is_authenticated else None,
        confirm_time_minutes_target=confirm_time_minutes_target,
        active='accept_bounty',
        title=_('Process Issue'),
    )
    params['open_fulfillments'] = bounty.fulfillments.filter(accepted=False)
    return TemplateResponse(request, 'process_bounty.html', params)


def contribute(request):
    """Contribute to the bounty.

    Args:
        pk (int): The primary key of the bounty to be accepted.

    Raises:
        Http404: The exception is raised if no associated Bounty is found.

    Returns:
        TemplateResponse: The accept bounty view.

    """
    bounty = handle_bounty_views(request)

    params = get_context(
        ref_object=bounty,
        user=request.user if request.user.is_authenticated else None,
        confirm_time_minutes_target=confirm_time_minutes_target,
        active='contribute_bounty',
        title=_('Contribute'),
    )
    return TemplateResponse(request, 'contribute_bounty.html', params)


def invoice(request):
    """invoice view.

    Args:
        pk (int): The primary key of the bounty to be accepted.

    Raises:
        Http404: The exception is raised if no associated Bounty is found.

    Returns:
        TemplateResponse: The invoice  view.

    """
    bounty = handle_bounty_views(request)

    # only allow invoice viewing if admin or iff bounty funder
    is_funder = bounty.is_funder(request.user.username)
    is_staff = request.user.is_staff
    has_view_privs = is_funder or is_staff
    if not has_view_privs:
        raise Http404

    params = get_context(
        ref_object=bounty,
        user=request.user if request.user.is_authenticated else None,
        confirm_time_minutes_target=confirm_time_minutes_target,
        active='invoice_view',
        title=_('Invoice'),
    )
    params['accepted_fulfillments'] = bounty.fulfillments.filter(accepted=True)
    params['tips'] = [
        tip for tip in bounty.tips.send_happy_path() if tip.username == request.user.username and tip.username
    ]
    params['total'] = bounty._val_usd_db if params['accepted_fulfillments'] else 0
    for tip in params['tips']:
        if tip.value_in_usdt:
            params['total'] += tip.value_in_usdt

    return TemplateResponse(request, 'bounty/invoice.html', params)


def social_contribution(request):
    """Social Contributuion to the bounty.

    Args:
        pk (int): The primary key of the bounty to be accepted.

    Raises:
        Http404: The exception is raised if no associated Bounty is found.

    Returns:
        TemplateResponse: The accept bounty view.

    """
    bounty = handle_bounty_views(request)
    promo_text = str(_("Check out this bounty that pays out ")) + f"{bounty.get_value_true} {bounty.token_name} {bounty.url}"
    for keyword in bounty.keywords_list:
        promo_text += f" #{keyword}"

    params = get_context(
        ref_object=bounty,
        user=request.user if request.user.is_authenticated else None,
        confirm_time_minutes_target=confirm_time_minutes_target,
        active='social_contribute',
        title=_('Social Contribute'),
    )
    params['promo_text'] = promo_text
    return TemplateResponse(request, 'social_contribution.html', params)


def social_contribution_modal(request):
    # TODO: will be changed to the new share
    """Social Contributuion to the bounty.

    Args:
        pk (int): The primary key of the bounty to be accepted.

    Raises:
        Http404: The exception is raised if no associated Bounty is found.

    Returns:
        TemplateResponse: The accept bounty view.

    """
    from .utils import get_bounty_invite_url
    bounty = handle_bounty_views(request)

    params = get_context(
        ref_object=bounty,
        user=request.user if request.user.is_authenticated else None,
        confirm_time_minutes_target=confirm_time_minutes_target,
        active='social_contribute',
        title=_('Social Contribute'),
    )
    params['invite_url'] = f'{settings.BASE_URL}issue/{get_bounty_invite_url(request.user.username, bounty.pk)}'
    promo_text = str(_("Check out this bounty that pays out ")) + f"{bounty.get_value_true} {bounty.token_name} {params['invite_url']}"
    for keyword in bounty.keywords_list:
        promo_text += f" #{keyword}"
    params['promo_text'] = promo_text
    return TemplateResponse(request, 'social_contribution_modal.html', params)

@csrf_exempt
@require_POST
def social_contribution_email(request):
    """Social Contribution Email

    Returns:
        JsonResponse: Success in sending email.
    """
    from marketing.mails import share_bounty
    emails = []
    user_ids = request.POST.getlist('usersId[]', [])
    url = request.POST.get('url', '')
    invite_url = request.POST.get('invite_url', '')
    inviter = request.user if request.user.is_authenticated else None
    bounty = Bounty.objects.current().get(github_url=url)
    for user_id in user_ids:
        profile = Profile.objects.get(id=int(user_id))
        bounty_invite = BountyInvites.objects.create(
            status='pending'
        )
        bounty_invite.bounty.add(bounty)
        bounty_invite.inviter.add(inviter)
        bounty_invite.invitee.add(profile.user)
        emails.append(profile.email)

    msg = request.POST.get('msg', '')
    try:
        share_bounty(emails, msg, request.user.profile, invite_url, True)
        response = {
            'status': 200,
            'msg': 'email_sent',
        }
    except Exception as e:
        logging.exception(e)
        response = {
            'status': 500,
            'msg': 'Email not sent',
        }
    return JsonResponse(response)


def payout_bounty(request):
    """Payout the bounty.

    Args:
        pk (int): The primary key of the bounty to be accepted.

    Raises:
        Http404: The exception is raised if no associated Bounty is found.

    Returns:
        TemplateResponse: The accept bounty view.

    """
    bounty = handle_bounty_views(request)

    params = get_context(
        ref_object=bounty,
        user=request.user if request.user.is_authenticated else None,
        confirm_time_minutes_target=confirm_time_minutes_target,
        active='payout_bounty',
        title=_('Payout'),
    )
    return TemplateResponse(request, 'payout_bounty.html', params)


def bulk_payout_bounty(request):
    """Payout the bounty.

    Args:
        pk (int): The primary key of the bounty to be accepted.

    Raises:
        Http404: The exception is raised if no associated Bounty is found.

    Returns:
        TemplateResponse: The accept bounty view.

    """
    bounty = handle_bounty_views(request)

    params = get_context(
        ref_object=bounty,
        user=request.user if request.user.is_authenticated else None,
        confirm_time_minutes_target=confirm_time_minutes_target,
        active='payout_bounty',
        title=_('Advanced Payout'),
    )

    return TemplateResponse(request, 'bulk_payout_bounty.html', params)


@require_GET
def fulfill_bounty(request):
    """Fulfill a bounty.

    Parameters:
        pk (int): The primary key of the Bounty.
        standard_bounties_id (int): The standard bounties ID of the Bounty.
        network (str): The network of the Bounty.
        githubUsername (str): The Github Username of the referenced user.

    Raises:
        Http404: The exception is raised if no associated Bounty is found.

    Returns:
        TemplateResponse: The fulfill bounty view.

    """
    bounty = handle_bounty_views(request)
    if not bounty.has_started_work(request.user.username):
        raise PermissionDenied
    params = get_context(
        ref_object=bounty,
        github_username=request.GET.get('githubUsername'),
        user=request.user if request.user.is_authenticated else None,
        confirm_time_minutes_target=confirm_time_minutes_target,
        active='fulfill_bounty',
        title=_('Submit Work'),
    )
    return TemplateResponse(request, 'bounty/fulfill.html', params)


def increase_bounty(request):
    """Increase a bounty as the funder.

    Args:
        pk (int): The primary key of the bounty to be increased.

    Raises:
        Http404: The exception is raised if no associated Bounty is found.

    Returns:
        TemplateResponse: The increase bounty view.

    """
    bounty = handle_bounty_views(request)
    user = request.user if request.user.is_authenticated else None
    is_funder = bounty.is_funder(user.username.lower()) if user else False

    params = get_context(
        ref_object=bounty,
        user=user,
        confirm_time_minutes_target=confirm_time_minutes_target,
        active='increase_bounty',
        title=_('Increase Bounty'),
    )

    params['is_funder'] = json.dumps(is_funder)

    return TemplateResponse(request, 'bounty/increase.html', params)


def cancel_bounty(request):
    """Kill an expired bounty.

    Args:
        pk (int): The primary key of the bounty to be cancelled.

    Raises:
        Http404: The exception is raised if no associated Bounty is found.

    Returns:
        TemplateResponse: The cancel bounty view.

    """
    bounty = handle_bounty_views(request)
    params = get_context(
        ref_object=bounty,
        user=request.user if request.user.is_authenticated else None,
        confirm_time_minutes_target=confirm_time_minutes_target,
        active='kill_bounty',
        title=_('Cancel Bounty'),
    )
    return TemplateResponse(request, 'bounty/kill.html', params)


def refund_request(request):
    """Request refund for bounty

    Args:
        pk (int): The primary key of the bounty to be cancelled.

    Raises:
        Http404: The exception is raised if no associated Bounty is found.

    Returns:
        TemplateResponse: The request refund view.

    """

    if request.method == 'POST':
        is_authenticated = request.user.is_authenticated
        profile = request.user.profile if is_authenticated and hasattr(request.user, 'profile') else None
        bounty = Bounty.objects.get(pk=request.GET.get('pk'))

        if not profile or not bounty or profile.username != bounty.bounty_owner_github_username :
            return JsonResponse({
                'message': _('Only bounty funder can raise this request!')
            }, status=401)

        comment = escape(strip_tags(request.POST.get('comment')))

        review_req = RefundFeeRequest.objects.create(
            profile=profile,
            bounty=bounty,
            comment=comment,
            token=bounty.token_name,
            address=bounty.bounty_owner_address,
            fee_amount=bounty.fee_amount
        )

        # TODO: Send Mail

        return JsonResponse({'message': _('Request Submitted.')}, status=201)

    bounty = handle_bounty_views(request)

    if RefundFeeRequest.objects.filter(bounty=bounty).exists():
        params = get_context(
            ref_object=bounty,
            active='refund_request',
            title=_('Request Bounty Refund'),
        )
        params['duplicate'] = True
        return TemplateResponse(request, 'bounty/refund_request.html', params)

    params = get_context(
        ref_object=bounty,
        user=request.user if request.user.is_authenticated else None,
        active='refund_request',
        title=_('Request Bounty Refund'),
    )

    return TemplateResponse(request, 'bounty/refund_request.html', params)


@staff_member_required
def process_refund_request(request, pk):
    """Request refund for bounty

    Args:
        pk (int): The primary key of the bounty to be cancelled.

    Raises:
        Http404: The exception is raised if no associated Bounty is found.

    Returns:
        TemplateResponse: Admin view for request refund view.

    """

    try :
       refund_request =  RefundFeeRequest.objects.get(pk=pk)
    except RefundFeeRequest.DoesNotExist:
        raise Http404

    if refund_request.fulfilled:
        messages.info(request, 'refund request already fulfilled')
        return redirect(reverse('admin:index'))

    if refund_request.rejected:
        messages.info(request, 'refund request already rejected')
        return redirect(reverse('admin:index'))

    if request.POST:

        if request.POST.get('fulfill'):
            refund_request.fulfilled = True
            refund_request.txnId = request.POST.get('txnId')
            messages.success(request, 'fulfilled')

        else:
            refund_request.comment_admin = request.POST.get('comment')
            refund_request.rejected = True
            messages.success(request, 'rejected')

        refund_request.save()
        messages.info(request, 'Complete')
        # TODO: send mail
        return redirect('admin:index')

    context = {
        'obj': refund_request,
        'recommend_gas_price': round(recommend_min_gas_price_to_confirm_in_time(1), 1),
    }

    return TemplateResponse(request, 'bounty/process_refund_request.html', context)


def helper_handle_admin_override_and_hide(request, bounty):
    admin_override_and_hide = request.GET.get('admin_override_and_hide', False)
    if admin_override_and_hide:
        is_moderator = request.user.profile.is_moderator if hasattr(request.user, 'profile') else False
        if getattr(request.user, 'profile', None) and is_moderator or request.user.is_staff:
            bounty.admin_override_and_hide = True
            bounty.save()
            messages.success(request, _('Bounty is now hidden'))
        else:
            messages.warning(request, _('Only moderators may do this.'))


def helper_handle_admin_contact_funder(request, bounty):
    admin_contact_funder_txt = request.GET.get('admin_contact_funder', False)
    if admin_contact_funder_txt:
        is_staff = request.user.is_staff
        is_moderator = request.user.profile.is_moderator if hasattr(request.user, 'profile') else False
        if is_staff or is_moderator:
            # contact funder
            admin_contact_funder(bounty, admin_contact_funder_txt, request.user)
            messages.success(request, _(f'Bounty message has been sent'))
        else:
            messages.warning(request, _('Only moderators or the funder of this bounty may do this.'))


def helper_handle_mark_as_remarket_ready(request, bounty):
    admin_mark_as_remarket_ready = request.GET.get('admin_toggle_as_remarket_ready', False)
    if admin_mark_as_remarket_ready:
        is_staff = request.user.is_staff
        is_moderator = request.user.profile.is_moderator if hasattr(request.user, 'profile') else False
        if is_staff or is_moderator:
            bounty.admin_mark_as_remarket_ready = not bounty.admin_mark_as_remarket_ready
            bounty.save()
            if bounty.admin_mark_as_remarket_ready:
                messages.success(request, _(f'Bounty is now remarket ready'))
            else:
                messages.success(request, _(f'Bounty is now NOT remarket ready'))
        else:
            messages.warning(request, _('Only moderators or the funder of this bounty may do this.'))


def helper_handle_suspend_auto_approval(request, bounty):
    suspend_auto_approval = request.GET.get('suspend_auto_approval', False)
    if suspend_auto_approval:
        is_staff = request.user.is_staff
        is_moderator = request.user.profile.is_moderator if hasattr(request.user, 'profile') else False
        if is_staff or is_moderator:
            bounty.admin_override_suspend_auto_approval = True
            bounty.save()
            messages.success(request, _(f'Bounty auto approvals are now suspended'))
        else:
            messages.warning(request, _('Only moderators or the funder of this bounty may do this.'))


def helper_handle_override_status(request, bounty):
    admin_override_satatus = request.GET.get('admin_override_satatus', False)
    if admin_override_satatus:
        is_staff = request.user.is_staff
        if is_staff:
            valid_statuses = [ele[0] for ele in Bounty.STATUS_CHOICES]
            valid_statuses = valid_statuses + [""]
            valid_statuses_str = ",".join(valid_statuses)
            if admin_override_satatus not in valid_statuses:
                messages.warning(request, str(
                    _('Not a valid status choice.  Please choose a valid status (no quotes): ')) + valid_statuses_str)
            else:
                bounty.override_status = admin_override_satatus
                bounty.save()
                messages.success(request, _(f'Status updated to "{admin_override_satatus}" '))
        else:
            messages.warning(request, _('Only staff or the funder of this bounty may do this.'))


def helper_handle_snooze(request, bounty):
    snooze_days = int(request.GET.get('snooze', 0))
    if snooze_days:
        is_funder = bounty.is_funder(request.user.username.lower())
        is_staff = request.user.is_staff
        is_moderator = request.user.profile.is_moderator if hasattr(request.user, 'profile') else False
        if is_funder or is_staff or is_moderator:
            bounty.snooze_warnings_for_days = snooze_days
            bounty.save()
            messages.success(request, _(f'Warning messages have been snoozed for {snooze_days} days'))
        else:
            messages.warning(request, _('Only moderators or the funder of this bounty may do this.'))


def helper_handle_approvals(request, bounty):
    mutate_worker_action = request.GET.get('mutate_worker_action', None)
    mutate_worker_action_past_tense = 'approved' if mutate_worker_action == 'approve' else 'rejected'
    worker = request.GET.get('worker', None)

    if mutate_worker_action:
        if not request.user.is_authenticated:
            messages.warning(request, _('You must be logged in to approve or reject worker submissions. Please login and try again.'))
            return

        if not worker:
            messages.warning(request, _('You must provide the worker\'s username in order to approve or reject them.'))
            return

        is_funder = bounty.is_funder(request.user.username.lower())
        is_staff = request.user.is_staff
        if is_funder or is_staff:
            pending_interests = bounty.interested.select_related('profile').filter(profile__handle=worker, pending=True)
            # Check whether or not there are pending interests.
            if not pending_interests.exists():
                messages.warning(
                    request,
                    _('This worker does not exist or is not in a pending state. Perhaps they were already approved or rejected? Please check your link and try again.'))
                return
            interest = pending_interests.first()

            if mutate_worker_action == 'approve':
                interest.pending = False
                interest.acceptance_date = timezone.now()
                interest.save()

                start_work_approved(interest, bounty)

                maybe_market_to_github(bounty, 'work_started', profile_pairs=bounty.profile_pairs)
                maybe_market_to_slack(bounty, 'worker_approved')
                maybe_market_to_user_slack(bounty, 'worker_approved')
                maybe_market_to_twitter(bounty, 'worker_approved')
                record_bounty_activity(bounty, request.user, 'worker_approved', interest)
            else:
                start_work_rejected(interest, bounty)

                record_bounty_activity(bounty, request.user, 'worker_rejected', interest)
                bounty.interested.remove(interest)
                interest.delete()

                maybe_market_to_slack(bounty, 'worker_rejected')
                maybe_market_to_user_slack(bounty, 'worker_rejected')
                maybe_market_to_twitter(bounty, 'worker_rejected')

            messages.success(request, _(f'{worker} has been {mutate_worker_action_past_tense}'))
        else:
            messages.warning(request, _('Only the funder of this bounty may perform this action.'))


@login_required
def bounty_invite_url(request, invitecode):
    """Decode the bounty details and redirect to correct bounty

    Args:
        invitecode (str): Unique invite code with bounty details and handle

    Returns:
        django.template.response.TemplateResponse: The Bounty details template response.
    """
    decoded_data = get_bounty_from_invite_url(invitecode)
    bounty = Bounty.objects.current().filter(pk=decoded_data['bounty']).first()
    inviter = User.objects.filter(username=decoded_data['inviter']).first()
    bounty_invite = BountyInvites.objects.filter(
        bounty=bounty,
        inviter=inviter,
        invitee=request.user
    ).first()
    if bounty_invite:
        bounty_invite.status = 'accepted'
        bounty_invite.save()
    else:
        bounty_invite = BountyInvites.objects.create(
            status='accepted'
        )
        bounty_invite.bounty.add(bounty)
        bounty_invite.inviter.add(inviter)
        bounty_invite.invitee.add(request.user)
    return redirect('/funding/details/?url=' + bounty.github_url)



def bounty_details(request, ghuser='', ghrepo='', ghissue=0, stdbounties_id=None):
    """Display the bounty details.

    Args:
        ghuser (str): The Github user. Defaults to an empty string.
        ghrepo (str): The Github repository. Defaults to an empty string.
        ghissue (int): The Github issue number. Defaults to: 0.

    Raises:
        Exception: The exception is raised for any exceptions in the main query block.

    Returns:
        django.template.response.TemplateResponse: The Bounty details template response.

    """
    from .utils import clean_bounty_url
    is_user_authenticated = request.user.is_authenticated
    request_url = clean_bounty_url(request.GET.get('url', ''))
    if is_user_authenticated and hasattr(request.user, 'profile'):
        _access_token = request.user.profile.get_access_token()
    else:
        _access_token = request.session.get('access_token')
    issue_url = 'https://github.com/' + ghuser + '/' + ghrepo + '/issues/' + ghissue if ghissue else request_url

    # try the /pulls url if it doesn't exist in /issues
    try:
        assert Bounty.objects.current().filter(github_url=issue_url).exists()
    except Exception:
        issue_url = 'https://github.com/' + ghuser + '/' + ghrepo + '/pull/' + ghissue if ghissue else request_url

    params = {
        'issueURL': issue_url,
        'title': _('Issue Details'),
        'card_title': _('Funded Issue Details | Gitcoin'),
        'avatar_url': static('v2/images/helmet.png'),
        'active': 'bounty_details',
        'is_github_token_valid': is_github_token_valid(_access_token),
        'github_auth_url': get_auth_url(request.path),
        "newsletter_headline": _("Be the first to know about new funded issues."),
        'is_staff': request.user.is_staff,
        'is_moderator': request.user.profile.is_moderator if hasattr(request.user, 'profile') else False,
    }
    if issue_url:
        try:
            bounties = Bounty.objects.current().filter(github_url=issue_url)
            stdbounties_id = clean_str(stdbounties_id)
            if stdbounties_id and stdbounties_id.isdigit():
                bounties = bounties.filter(standard_bounties_id=stdbounties_id)
            if bounties:
                bounty = bounties.order_by('-pk').first()
                if bounties.count() > 1 and bounties.filter(network='mainnet').count() > 1:
                    bounty = bounties.filter(network='mainnet').order_by('-pk').first()
                # Currently its not finding anyting in the database
                if bounty.title and bounty.org_name:
                    params['card_title'] = f'{bounty.title} | {bounty.org_name} Funded Issue Detail | Gitcoin'
                    params['title'] = params['card_title']
                    params['card_desc'] = ellipses(bounty.issue_description_text, 255)

                params['bounty_pk'] = bounty.pk
                params['network'] = bounty.network
                params['stdbounties_id'] = bounty.standard_bounties_id if not stdbounties_id else stdbounties_id
                params['interested_profiles'] = bounty.interested.select_related('profile').all()
                params['avatar_url'] = bounty.get_avatar_url(True)

                if bounty.event:
                    params['event_tag'] = bounty.event.slug

                helper_handle_snooze(request, bounty)
                helper_handle_approvals(request, bounty)
                helper_handle_admin_override_and_hide(request, bounty)
                helper_handle_suspend_auto_approval(request, bounty)
                helper_handle_mark_as_remarket_ready(request, bounty)
                helper_handle_admin_contact_funder(request, bounty)
                helper_handle_override_status(request, bounty)
        except Bounty.DoesNotExist:
            pass
        except Exception as e:
            logger.error(e)

    return TemplateResponse(request, 'bounty/details.html', params)


def funder_payout_reminder_modal(request, bounty_network, stdbounties_id):
    bounty = Bounty.objects.current().filter(network=bounty_network, standard_bounties_id=stdbounties_id).first()

    context = {
        'bounty': bounty,
        'active': 'funder_payout_reminder_modal',
        'title': _('Send Payout Reminder')
    }
    return TemplateResponse(request, 'funder_payout_reminder_modal.html', context)


@csrf_exempt
def funder_payout_reminder(request, bounty_network, stdbounties_id):
    if not request.user.is_authenticated:
        return JsonResponse(
            {'error': 'You must be authenticated via github to use this feature!'},
            status=401)

    if hasattr(request.user, 'profile'):
        access_token = request.user.profile.get_access_token()
    else:
        access_token = request.session.get('access_token')
    github_user_data = get_github_user_data(access_token)

    try:
        bounty = Bounty.objects.current().filter(network=bounty_network, standard_bounties_id=stdbounties_id).first()
    except Bounty.DoesNotExist:
        raise Http404

    has_fulfilled = bounty.fulfillments.filter(fulfiller_github_username=github_user_data['login']).count()
    if has_fulfilled == 0:
        return JsonResponse({
            'success': False,
          },
          status=403)

    #  410 Gone Indicates that the resource requested is no longer available and will not be available again.
    if bounty.funder_last_messaged_on:
        return JsonResponse({
            'success': False,
          },
          status=410)

    user = request.user
    funder_payout_reminder_mail(to_email=bounty.bounty_owner_email, bounty=bounty, github_username=user, live=True)
    bounty.funder_last_messaged_on = timezone.now()
    bounty.save()
    return JsonResponse({
          'success': True
        },
        status=200)


def quickstart(request):
    """Display quickstart guide."""
    return TemplateResponse(request, 'quickstart.html', {})


def profile_keywords(request, handle):
    """Display profile keywords.

    Args:
        handle (str): The profile handle.

    """
    try:
        profile = profile_helper(handle, True)
    except (ProfileNotFoundException, ProfileHiddenException):
        raise Http404

    response = {
        'status': 200,
        'keywords': profile.keywords,
    }
    return JsonResponse(response)


@require_POST
def profile_job_opportunity(request, handle):
    """ Save profile job opportunity.

    Args:
        handle (str): The profile handle.
    """
    try:
        profile = profile_helper(handle, True)
        profile.job_search_status = request.POST.get('job_search_status', None)
        profile.show_job_status = request.POST.get('show_job_status', None) == 'true'
        profile.job_type = request.POST.get('job_type', None)
        profile.remote = request.POST.get('remote', None) == 'on'
        profile.job_salary = float(request.POST.get('job_salary', '0').replace(',', ''))
        profile.job_location = json.loads(request.POST.get('locations'))
        profile.linkedin_url = request.POST.get('linkedin_url', None)
        profile.resume = request.FILES.get('job_cv', None)
        profile.save()
    except (ProfileNotFoundException, ProfileHiddenException):
        raise Http404

    response = {
        'status': 200,
        'message': 'Job search status saved'
    }
    return JsonResponse(response)


@csrf_exempt
@require_POST
def bounty_upload_nda(request):
    """ Save Bounty related docs like NDA.

    Args:
        bounty_id (int): The bounty id.
    """
    if request.FILES.get('docs', None):
        bountydoc = BountyDocuments.objects.create(
            doc=request.FILES.get('docs', None),
            doc_type=request.POST.get('doc_type', None)
        )
        response = {
            'status': 200,
            'bounty_doc_id': bountydoc.pk,
            'message': 'NDA saved'
        }
    else:
        response = {
            'status': 400,
            'message': 'No File Found'
        }
    return JsonResponse(response)




def profile_filter_activities(activities, activity_name):
    """A helper function to filter a ActivityQuerySet.

    Args:
        activities (ActivityQuerySet): The ActivityQuerySet.
        activity_name (str): The activity_type to filter.

    Returns:
        ActivityQuerySet: The filtered results.

    """
    if not activity_name or activity_name == 'all':
        return activities
    if activity_name == 'start_work':
        return activities.filter(activity_type__in=['start_work', 'worker_approved'])
    return activities.filter(activity_type=activity_name)


def profile(request, handle):
    """Display profile details.

    Args:
        handle (str): The profile handle.

    Variables:
        context (dict): The template context to be used for template rendering.
        profile (dashboard.models.Profile): The Profile object to be used.
        status (int): The status code of the response.

    Returns:
        TemplateResponse: The profile templated view.

    """
    status = 200
    order_by = request.GET.get('order_by', '-modified_on')
    owned_kudos = None
    sent_kudos = None
    handle = handle.replace("@", "")

    try:
        if not handle and not request.user.is_authenticated:
            return redirect('funder_bounties')

        if not handle:
            handle = request.user.username
            profile = getattr(request.user, 'profile', None)
            if not profile:
                profile = profile_helper(handle)
        else:
            if handle.endswith('/'):
                handle = handle[:-1]
            profile = profile_helper(handle, current_user=request.user)

        activity_tabs = [
            ('all', _('All Activity')),
            ('new_bounty', _('Bounties Funded')),
            ('start_work', _('Work Started')),
            ('work_submitted', _('Work Submitted')),
            ('work_done', _('Bounties Completed')),
            ('new_tip', _('Tips Sent')),
            ('receive_tip', _('Tips Received')),
        ]
        page = request.GET.get('p', None)

        if page:
            page = int(page)
            activity_type = request.GET.get('a', '')
            all_activities = profile.get_bounty_and_tip_activities()
            paginator = Paginator(profile_filter_activities(all_activities, activity_type), 10)

            if page > paginator.num_pages:
                return HttpResponse(status=204)

            context = {}
            context['activities'] = paginator.get_page(page)

            return TemplateResponse(request, 'profiles/profile_activities.html', context, status=status)

        context = profile.to_dict(tips=False)
        all_activities = context.get('activities')
        context['is_my_profile'] = request.user.is_authenticated and request.user.username.lower() == handle.lower()
        tabs = []

        for tab, name in activity_tabs:
            activities = profile_filter_activities(all_activities, tab)
            activities_count = activities.count()

            if activities_count == 0:
                continue

            paginator = Paginator(activities, 10)

            obj = {'id': tab,
                   'name': name,
                   'objects': paginator.get_page(1),
                   'count': activities_count,
                   'type': 'activity'
                   }
            tabs.append(obj)

            context['tabs'] = tabs

    except (Http404, ProfileHiddenException, ProfileNotFoundException):
        status = 404
        context = {
            'hidden': True,
            'profile': {
                'handle': handle,
                'avatar_url': f"/dynamic/avatar/Self",
                'data': {
                    'name': f"@{handle}",
                },
            },
        }
        return TemplateResponse(request, 'profiles/profile.html', context, status=status)

    context['preferred_payout_address'] = profile.preferred_payout_address

    owned_kudos = profile.get_my_kudos.order_by('id', order_by)
    sent_kudos = profile.get_sent_kudos.order_by('id', order_by)
    kudos_limit = 8
    context['kudos'] = owned_kudos[0:kudos_limit]
    context['sent_kudos'] = sent_kudos[0:kudos_limit]
    context['kudos_count'] = owned_kudos.count()
    context['sent_kudos_count'] = sent_kudos.count()
    context['verification'] = profile.get_my_verified_check
    context['avg_rating'] = profile.get_average_star_rating

    context['unrated_funded_bounties'] = Bounty.objects.prefetch_related('fulfillments', 'interested', 'interested__profile', 'feedbacks') \
        .filter(
            bounty_owner_github_username__iexact=profile.handle,
        ).exclude(
            feedbacks__feedbackType='approver',
            feedbacks__sender_profile=profile,
        )

    context['unrated_contributed_bounties'] = Bounty.objects.current().prefetch_related('feedbacks').filter(interested__profile=profile) \
            .filter(interested__status='okay') \
            .filter(interested__pending=False).filter(idx_status='done') \
            .exclude(
                feedbacks__feedbackType='worker',
                feedbacks__sender_profile=profile
            )

    currently_working_bounties = Bounty.objects.current().filter(interested__profile=profile).filter(interested__status='okay') \
        .filter(interested__pending=False).filter(idx_status__in=Bounty.WORK_IN_PROGRESS_STATUSES)
    currently_working_bounties_count = currently_working_bounties.count()
    if currently_working_bounties_count > 0:
        obj = {'id': 'currently_working',
               'name': _('Currently Working'),
               'objects': Paginator(currently_working_bounties, 10).get_page(1),
               'count': currently_working_bounties_count,
               'type': 'bounty'
               }
        if 'tabs' not in context:
            context['tabs'] = []
        context['tabs'].append(obj)

    if request.method == 'POST' and request.is_ajax():
        # Update profile address data when new preferred address is sent
        validated = request.user.is_authenticated and request.user.username.lower() == profile.handle.lower()
        if validated and request.POST.get('address'):
            address = request.POST.get('address')
            profile.preferred_payout_address = address
            profile.save()
            msg = {
                'status': 200,
                'msg': _('Success!'),
                'wallets': [profile.preferred_payout_address, ],
            }

            return JsonResponse(msg, status=msg.get('status', 200))
    return TemplateResponse(request, 'profiles/profile.html', context, status=status)


@csrf_exempt
def lazy_load_kudos(request):
    page = request.POST.get('page', 1)
    context = {}
    datarequest = request.POST.get('request')
    order_by = request.GET.get('order_by', '-modified_on')
    limit = int(request.GET.get('limit', 8))
    handle = request.POST.get('handle')

    if handle:
        try:
            profile = Profile.objects.get(handle=handle)
            if datarequest == 'mykudos':
                key = 'kudos'
                context[key] = profile.get_my_kudos.order_by('id', order_by)
            else:
                key = 'sent_kudos'
                context[key] = profile.get_sent_kudos.order_by('id', order_by)
        except Profile.DoesNotExist:
            pass

    paginator = Paginator(context[key], limit)
    kudos = paginator.get_page(page)
    html_context = {}
    html_context[key] = kudos
    html_context['kudos_data'] = key
    kudos_html = loader.render_to_string('shared/kudos_card_profile.html', html_context)
    return JsonResponse({'kudos_html': kudos_html, 'has_next': kudos.has_next()})


@csrf_exempt
@ratelimit(key='ip', rate='5/m', method=ratelimit.UNSAFE, block=True)
def get_quickstart_video(request):
    """Show quickstart video."""
    context = {
        'active': 'video',
        'title': _('Quickstart Video'),
    }
    return TemplateResponse(request, 'quickstart_video.html', context)


@csrf_exempt
@ratelimit(key='ip', rate='5/m', method=ratelimit.UNSAFE, block=True)
def extend_issue_deadline(request):
    """Show quickstart video."""
    bounty = Bounty.objects.get(pk=request.GET.get("pk"))
    print(bounty)
    context = {
        'active': 'extend_issue_deadline',
        'title': _('Extend Expiration'),
        'bounty': bounty,
        'user_logged_in': request.user.is_authenticated,
        'login_link': '/login/github?next=' + request.GET.get('redirect', '/')
    }
    return TemplateResponse(request, 'extend_issue_deadline.html', context)


@require_POST
@csrf_exempt
@ratelimit(key='ip', rate='5/s', method=ratelimit.UNSAFE, block=True)
def sync_web3(request):
    """Sync up web3 with the database.

    This function has a few different uses.  It is typically called from the
    front end using the javascript `sync_web3` function.  The `issueURL` is
    passed in first, followed optionally by a `bountydetails` argument.

    Returns:
        JsonResponse: The JSON response following the web3 sync.

    """
    # setup
    result = {
        'status': '400',
        'msg': "bad request"
    }

    issue_url = request.POST.get('url')
    txid = request.POST.get('txid')
    network = request.POST.get('network')

    if issue_url and txid and network:
        # confirm txid has mined
        print('* confirming tx has mined')
        if not has_tx_mined(txid, network):
            result = {
                'status': '400',
                'msg': 'tx has not mined yet'
            }
        else:

            # get bounty id
            print('* getting bounty id')
            bounty_id = get_bounty_id(issue_url, network)
            if not bounty_id:
                result = {
                    'status': '400',
                    'msg': 'could not find bounty id'
                }
            else:
                # get/process bounty
                print('* getting bounty')
                bounty = get_bounty(bounty_id, network)
                print('* processing bounty')
                did_change = False
                max_tries_attempted = False
                counter = 0
                url = None
                while not did_change and not max_tries_attempted:
                    did_change, _, new_bounty = web3_process_bounty(bounty)
                    if not did_change:
                        print("RETRYING")
                        time.sleep(3)
                        counter += 1
                        max_tries_attempted = counter > 3
                    if new_bounty:
                        url = new_bounty.url
                result = {
                    'status': '200',
                    'msg': "success",
                    'did_change': did_change,
                    'url': url,
                }

    return JsonResponse(result, status=result['status'])


# LEGAL
@xframe_options_exempt
def terms(request):
    context = {
        'title': _('Terms of Use'),
    }
    return TemplateResponse(request, 'legal/terms.html', context)

def privacy(request):
    return TemplateResponse(request, 'legal/privacy.html', {})


def cookie(request):
    return TemplateResponse(request, 'legal/privacy.html', {})


def prirp(request):
    return TemplateResponse(request, 'legal/privacy.html', {})


def apitos(request):
    return TemplateResponse(request, 'legal/privacy.html', {})


def toolbox(request):
    access_token = request.GET.get('token')
    if access_token and is_github_token_valid(access_token):
        helper_handle_access_token(request, access_token)

    tools = Tool.objects.prefetch_related('votes').all()

    actors = [{
        "title": _("Basics"),
        "description": _("Accelerate your dev workflow with Gitcoin\'s incentivization tools."),
        "tools": tools.filter(category=Tool.CAT_BASIC)
    }, {
        "title": _("Community"),
        "description": _("Friendship, mentorship, and community are all part of the process."),
        "tools": tools.filter(category=Tool.CAT_COMMUNITY)
    }, {
        "title": _("Gas Tools"),
        "description": _("Paying Gas is a part of using Ethereum.  It's much easier with our suite of gas tools."),
        "tools": tools.filter(category=Tool.GAS_TOOLS)
    }, {
        "title": _("Developer Tools"),
        "description": _("Gitcoin is a platform that's built using Gitcoin.  Purdy cool, huh? "),
        "tools": tools.filter(category=Tool.CAT_BUILD)
    }, {
        "title": _("Tools in Alpha"),
        "description": _("These fresh new tools are looking for someone to test ride them!"),
        "tools": tools.filter(category=Tool.CAT_ALPHA)
    }, {
        "title": _("Just for Fun"),
        "description": _("Some tools that the community built *just because* they should exist."),
        "tools": tools.filter(category=Tool.CAT_FOR_FUN)
    }, {
        "title": _("Advanced"),
        "description": _("Take your OSS game to the next level!"),
        "tools": tools.filter(category=Tool.CAT_ADVANCED)
    }, {
        "title": _("Roadmap"),
        "description": _("These ideas have been floating around the community.  They'll be BUIDLt sooner if you help BUIDL them :)"),
        "tools": tools.filter(category=Tool.CAT_COMING_SOON)
    }, {
        "title": _("Retired Tools"),
        "description": _("These are tools that we've sunsetted.  Pour one out for them 🍻"),
        "tools": tools.filter(category=Tool.CAT_RETIRED)
    }]

    # setup slug
    for key in range(0, len(actors)):
        actors[key]['slug'] = slugify(actors[key]['title'])

    profile_up_votes_tool_ids = ''
    profile_down_votes_tool_ids = ''
    profile_id = request.user.profile.pk if request.user.is_authenticated and hasattr(request.user, 'profile') else None

    if profile_id:
        ups = list(request.user.profile.votes.filter(value=1).values_list('tool', flat=True))
        profile_up_votes_tool_ids = ','.join(str(x) for x in ups)
        downs = list(request.user.profile.votes.filter(value=-1).values_list('tool', flat=True))
        profile_down_votes_tool_ids = ','.join(str(x) for x in downs)

    context = {
        "active": "tools",
        'title': _("Tools"),
        'card_title': _("Community Tools"),
        'avatar_url': static('v2/images/tools/api.jpg'),
        "card_desc": _("Accelerate your dev workflow with Gitcoin\'s incentivization tools."),
        'actors': actors,
        'newsletter_headline': _("Don't Miss New Tools!"),
        'profile_up_votes_tool_ids': profile_up_votes_tool_ids,
        'profile_down_votes_tool_ids': profile_down_votes_tool_ids
    }
    return TemplateResponse(request, 'toolbox.html', context)


def labs(request):
    labs = LabsResearch.objects.all()
    tools = Tool.objects.prefetch_related('votes').filter(category=Tool.CAT_ALPHA)

    socials = [{
        "name": _("GitHub Repo"),
        "link": "https://github.com/gitcoinco/labs/",
        "class": "fab fa-github fa-2x"
    }, {
        "name": _("Slack"),
        "link": "https://gitcoin.co/slack",
        "class": "fab fa-slack fa-2x"
    }, {
        "name": _("Contact the Team"),
        "link": "mailto:founders@gitcoin.co",
        "class": "fa fa-envelope fa-2x"
    }]

    context = {
        'active': "labs",
        'title': _("Labs"),
        'card_desc': _("Gitcoin Labs provides advanced tools for busy developers"),
        'avatar_url': 'https://c.gitcoin.co/labs/Articles-Announcing_Gitcoin_Labs.png',
        'tools': tools,
        'labs': labs,
        'socials': socials
    }
    return TemplateResponse(request, 'labs.html', context)


@csrf_exempt
@require_POST
def vote_tool_up(request, tool_id):
    profile_id = request.user.profile.pk if request.user.is_authenticated and hasattr(request.user, 'profile') else None
    if not profile_id:
        return JsonResponse(
            {'error': 'You must be authenticated via github to use this feature!'},
            status=401)

    tool = Tool.objects.get(pk=tool_id)
    score_delta = 0
    try:
        vote = ToolVote.objects.get(profile_id=profile_id, tool=tool)
        if vote.value == 1:
            vote.delete()
            score_delta = -1
        if vote.value == -1:
            vote.value = 1
            vote.save()
            score_delta = 2
    except ToolVote.DoesNotExist:
        vote = ToolVote.objects.create(profile_id=profile_id, value=1)
        tool.votes.add(vote)
        score_delta = 1
    return JsonResponse({'success': True, 'score_delta': score_delta})


@csrf_exempt
@require_POST
def vote_tool_down(request, tool_id):
    profile_id = request.user.profile.pk if request.user.is_authenticated and hasattr(request.user, 'profile') else None
    if not profile_id:
        return JsonResponse(
            {'error': 'You must be authenticated via github to use this feature!'},
            status=401)

    tool = Tool.objects.get(pk=tool_id)
    score_delta = 0
    try:
        vote = ToolVote.objects.get(profile_id=profile_id, tool=tool)
        if vote.value == -1:
            vote.delete()
            score_delta = 1
        if vote.value == 1:
            vote.value = -1
            vote.save()
            score_delta = -2
    except ToolVote.DoesNotExist:
        vote = ToolVote.objects.create(profile_id=profile_id, value=-1)
        tool.votes.add(vote)
        score_delta = -1
    return JsonResponse({'success': True, 'score_delta': score_delta})


@csrf_exempt
@ratelimit(key='ip', rate='5/m', method=ratelimit.UNSAFE, block=True)
def redeem_coin(request, shortcode):
    if request.body:
        status = 'OK'

        body_unicode = request.body.decode('utf-8')
        body = json.loads(body_unicode)
        address = body['address']

        try:
            coin = CoinRedemption.objects.get(shortcode=shortcode)
            address = Web3.toChecksumAddress(address)

            if hasattr(coin, 'coinredemptionrequest'):
                status = 'error'
                message = 'Bad request'
            else:
                abi = json.loads('[{"constant":true,"inputs":[],"name":"mintingFinished","outputs":[{"name":"","type":"bool"}],"payable":false,"stateMutability":"view","type":"function"},{"constant":true,"inputs":[],"name":"name","outputs":[{"name":"","type":"string"}],"payable":false,"stateMutability":"view","type":"function"},{"constant":false,"inputs":[{"name":"_spender","type":"address"},{"name":"_value","type":"uint256"}],"name":"approve","outputs":[{"name":"","type":"bool"}],"payable":false,"stateMutability":"nonpayable","type":"function"},{"constant":true,"inputs":[],"name":"totalSupply","outputs":[{"name":"","type":"uint256"}],"payable":false,"stateMutability":"view","type":"function"},{"constant":false,"inputs":[{"name":"_from","type":"address"},{"name":"_to","type":"address"},{"name":"_value","type":"uint256"}],"name":"transferFrom","outputs":[{"name":"","type":"bool"}],"payable":false,"stateMutability":"nonpayable","type":"function"},{"constant":true,"inputs":[],"name":"decimals","outputs":[{"name":"","type":"uint8"}],"payable":false,"stateMutability":"view","type":"function"},{"constant":false,"inputs":[{"name":"_to","type":"address"},{"name":"_amount","type":"uint256"}],"name":"mint","outputs":[{"name":"","type":"bool"}],"payable":false,"stateMutability":"nonpayable","type":"function"},{"constant":true,"inputs":[],"name":"version","outputs":[{"name":"","type":"string"}],"payable":false,"stateMutability":"view","type":"function"},{"constant":false,"inputs":[{"name":"_spender","type":"address"},{"name":"_subtractedValue","type":"uint256"}],"name":"decreaseApproval","outputs":[{"name":"","type":"bool"}],"payable":false,"stateMutability":"nonpayable","type":"function"},{"constant":true,"inputs":[{"name":"_owner","type":"address"}],"name":"balanceOf","outputs":[{"name":"balance","type":"uint256"}],"payable":false,"stateMutability":"view","type":"function"},{"constant":false,"inputs":[],"name":"finishMinting","outputs":[{"name":"","type":"bool"}],"payable":false,"stateMutability":"nonpayable","type":"function"},{"constant":true,"inputs":[],"name":"owner","outputs":[{"name":"","type":"address"}],"payable":false,"stateMutability":"view","type":"function"},{"constant":true,"inputs":[],"name":"symbol","outputs":[{"name":"","type":"string"}],"payable":false,"stateMutability":"view","type":"function"},{"constant":false,"inputs":[{"name":"_to","type":"address"},{"name":"_value","type":"uint256"}],"name":"transfer","outputs":[{"name":"","type":"bool"}],"payable":false,"stateMutability":"nonpayable","type":"function"},{"constant":false,"inputs":[{"name":"_spender","type":"address"},{"name":"_addedValue","type":"uint256"}],"name":"increaseApproval","outputs":[{"name":"","type":"bool"}],"payable":false,"stateMutability":"nonpayable","type":"function"},{"constant":true,"inputs":[{"name":"_owner","type":"address"},{"name":"_spender","type":"address"}],"name":"allowance","outputs":[{"name":"","type":"uint256"}],"payable":false,"stateMutability":"view","type":"function"},{"constant":false,"inputs":[{"name":"newOwner","type":"address"}],"name":"transferOwnership","outputs":[],"payable":false,"stateMutability":"nonpayable","type":"function"},{"payable":false,"stateMutability":"nonpayable","type":"fallback"},{"anonymous":false,"inputs":[{"indexed":true,"name":"to","type":"address"},{"indexed":false,"name":"amount","type":"uint256"}],"name":"Mint","type":"event"},{"anonymous":false,"inputs":[],"name":"MintFinished","type":"event"},{"anonymous":false,"inputs":[{"indexed":true,"name":"previousOwner","type":"address"},{"indexed":true,"name":"newOwner","type":"address"}],"name":"OwnershipTransferred","type":"event"},{"anonymous":false,"inputs":[{"indexed":true,"name":"owner","type":"address"},{"indexed":true,"name":"spender","type":"address"},{"indexed":false,"name":"value","type":"uint256"}],"name":"Approval","type":"event"},{"anonymous":false,"inputs":[{"indexed":true,"name":"from","type":"address"},{"indexed":true,"name":"to","type":"address"},{"indexed":false,"name":"value","type":"uint256"}],"name":"Transfer","type":"event"}]')

                # Instantiate Colorado Coin contract
                contract = w3.eth.contract(coin.contract_address, abi=abi)

                tx = contract.functions.transfer(address, coin.amount * 10**18).buildTransaction({
                    'nonce': w3.eth.getTransactionCount(settings.COLO_ACCOUNT_ADDRESS),
                    'gas': 100000,
                    'gasPrice': recommend_min_gas_price_to_confirm_in_time(5) * 10**9
                })

                signed = w3.eth.account.signTransaction(tx, settings.COLO_ACCOUNT_PRIVATE_KEY)
                transaction_id = w3.eth.sendRawTransaction(signed.rawTransaction).hex()

                CoinRedemptionRequest.objects.create(
                    coin_redemption=coin,
                    ip=get_ip(request),
                    sent_on=timezone.now(),
                    txid=transaction_id,
                    txaddress=address
                )

                message = transaction_id
        except CoinRedemption.DoesNotExist:
            status = 'error'
            message = _('Bad request')
        except Exception as e:
            status = 'error'
            message = str(e)

        # http response
        response = {
            'status': status,
            'message': message,
        }

        return JsonResponse(response)

    try:
        coin = CoinRedemption.objects.get(shortcode=shortcode)

        params = {
            'class': 'redeem',
            'title': _('Coin Redemption'),
            'coin_status': _('PENDING')
        }

        try:
            coin_redeem_request = CoinRedemptionRequest.objects.get(coin_redemption=coin)
            params['colo_txid'] = coin_redeem_request.txid
        except CoinRedemptionRequest.DoesNotExist:
            params['coin_status'] = _('INITIAL')

        return TemplateResponse(request, 'yge/redeem_coin.html', params)
    except CoinRedemption.DoesNotExist:
        raise Http404


def new_bounty(request):
    """Create a new bounty."""
    from .utils import clean_bounty_url

    events = HackathonEvent.objects.filter(end_date__gt=datetime.today())
    suggested_developers = []
    if request.user.is_authenticated:
        suggested_developers = BountyFulfillment.objects.prefetch_related('bounty')\
            .filter(
                bounty__bounty_owner_github_username__iexact=request.user.profile.handle,
                bounty__idx_status='done'
            ).values('fulfiller_github_username').annotate(fulfillment_count=Count('bounty')) \
            .order_by('-fulfillment_count')[:5]
    bounty_params = {
        'newsletter_headline': _('Be the first to know about new funded issues.'),
        'issueURL': clean_bounty_url(request.GET.get('source') or request.GET.get('url', '')),
        'amount': request.GET.get('amount'),
        'events': events,
        'suggested_developers': suggested_developers
    }

    params = get_context(
        user=request.user if request.user.is_authenticated else None,
        confirm_time_minutes_target=confirm_time_minutes_target,
        active='submit_bounty',
        title=_('Create Funded Issue'),
        update=bounty_params,
    )
    return TemplateResponse(request, 'bounty/new.html', params)


@csrf_exempt
def get_suggested_contributors(request):
    previously_worked_developers = []
    keyword = request.GET.get('keywords', '')
    if request.user.is_authenticated:
        previously_worked_developers = BountyFulfillment.objects.prefetch_related('bounty')\
            .filter(
                bounty__bounty_owner_github_username__iexact=request.user.profile.handle,
                bounty__idx_status='done'
            ).values('fulfiller_github_username').annotate(fulfillment_count=Count('bounty')) \
            .order_by('-fulfillment_count')
        
    recommended_developers = BountyFulfillment.objects.prefetch_related('bounty', 'profile')\
        .filter(
            Q(bounty__metadata__issueKeywords__icontains=keyword) | \
            Q(bounty__title__icontains=keyword) | \
            Q(bounty__issue_description__icontains=keyword)
        ).values('fulfiller_github_username').distinct()
    verified_developers = UserVerificationModel.objects.filter(verified=True).values('user__profile__handle')
    print(verified_developers)

    return JsonResponse(
                {
                    'contributors': list(previously_worked_developers),
                    'recommended_developers': list(recommended_developers),
                    'verified_developers': list(verified_developers)
                },
                status=200)

@csrf_exempt
@ratelimit(key='ip', rate='5/m', method=ratelimit.UNSAFE, block=True)
def change_bounty(request, bounty_id):
    user = request.user if request.user.is_authenticated else None

    if not user:
        if request.body:
            return JsonResponse(
                {'error': _('You must be authenticated via github to use this feature!')},
                status=401)
        else:
            return redirect('/login/github?next=' + request.get_full_path())

    try:
        bounty_id = int(bounty_id)
        bounty = Bounty.objects.get(pk=bounty_id)
    except:
        if request.body:
            return JsonResponse({'error': _('Bounty doesn\'t exist!')}, status=404)
        else:
            raise Http404

    keys = ['experience_level', 'project_length', 'bounty_type', 'featuring_date',
            'permission_type', 'project_type', 'reserved_for_user_handle', 'is_featured']

    if request.body:
        can_change = (bounty.status in Bounty.OPEN_STATUSES) or \
                (bounty.can_submit_after_expiration_date and bounty.status is 'expired')
        if not can_change:
            return JsonResponse({
                'error': _('The bounty can not be changed anymore.')
            }, status=405)

        is_funder = bounty.is_funder(user.username.lower()) if user else False
        is_staff = request.user.is_staff if user else False
        if not is_funder and not is_staff:
            return JsonResponse({
                'error': _('You are not authorized to change the bounty.')
            }, status=401)

        try:
            params = json.loads(request.body)
        except Exception:
            return JsonResponse({'error': 'Invalid JSON.'}, status=400)

        bounty_changed = False
        new_reservation = False
        for key in keys:
            value = params.get(key, 0)
            if key == 'featuring_date':
                value = timezone.make_aware(
                    timezone.datetime.fromtimestamp(int(value)),
                    timezone=UTC)
            old_value = getattr(bounty, key)
            if value != old_value:
                setattr(bounty, key, value)
                bounty_changed = True
                if key == 'reserved_for_user_handle' and value:
                    new_reservation = True

        if not bounty_changed:
            return JsonResponse({
                'success': True,
                'msg': _('Bounty details are unchanged.'),
                'url': bounty.absolute_url,
            })

        bounty.save()
        record_bounty_activity(bounty, user, 'bounty_changed')
        record_user_action(user, 'bounty_changed', bounty)

        maybe_market_to_email(bounty, 'bounty_changed')
        maybe_market_to_slack(bounty, 'bounty_changed')
        maybe_market_to_user_slack(bounty, 'bounty_changed')
        maybe_market_to_user_discord(bounty, 'bounty_changed')

        # notify a user that a bounty has been reserved for them
        if new_reservation and bounty.bounty_reserved_for_user:
            new_reserved_issue('founders@gitcoin.co', bounty.bounty_reserved_for_user, bounty)

        return JsonResponse({
            'success': True,
            'msg': _('You successfully changed bounty details.'),
            'url': bounty.absolute_url,
        })

    result = {}
    for key in keys:
        result[key] = getattr(bounty, key)
    del result['featuring_date']

    params = {
        'title': _('Change Bounty Details'),
        'pk': bounty.pk,
        'result': json.dumps(result)
    }
    return TemplateResponse(request, 'bounty/change.html', params)


def get_users(request):
    token = request.GET.get('token', None)
    add_non_gitcoin_users = not request.GET.get('suppress_non_gitcoiners', None)

    if request.is_ajax():
        q = request.GET.get('term')
        profiles = Profile.objects.filter(handle__icontains=q)
        results = []
        # try gitcoin
        for user in profiles:
            profile_json = {}
            profile_json['id'] = user.id
            profile_json['text'] = user.handle
            profile_json['email'] = user.email
            if user.avatar_baseavatar_related.exists():
                profile_json['avatar_id'] = user.avatar_baseavatar_related.first().pk
                profile_json['avatar_url'] = user.avatar_baseavatar_related.first().avatar_url
            profile_json['preferred_payout_address'] = user.preferred_payout_address
            results.append(profile_json)
        # try github
        if not len(results) and add_non_gitcoin_users:
            search_results = search_users(q, token=token)
            for result in search_results:
                profile_json = {}
                profile_json['id'] = -1
                profile_json['text'] = result.login
                profile_json['email'] = None
                profile_json['avatar_id'] = None
                profile_json['avatar_url'] = result.avatar_url
                profile_json['preferred_payout_address'] = None
                # dont dupe github profiles and gitcoin profiles in user search
                if profile_json['text'].lower() not in [p['text'].lower() for p in profiles]:
                    results.append(profile_json)
        # just take users word for it
        if not len(results) and add_non_gitcoin_users:
            profile_json = {}
            profile_json['id'] = -1
            profile_json['text'] = q
            profile_json['email'] = None
            profile_json['avatar_id'] = None
            profile_json['preferred_payout_address'] = None
            results.append(profile_json)
        data = json.dumps(results)
    else:
        raise Http404
    mimetype = 'application/json'
    return HttpResponse(data, mimetype)


def get_kudos(request):
    autocomplete_kudos = {
        'copy': "No results found.  Try these categories: ",
        'autocomplete': ['rare','common','ninja','soft skills','programming']
    }
    if request.is_ajax():
        q = request.GET.get('term')
        network = request.GET.get('network', None)
        eth_to_usd = convert_token_to_usdt('ETH')
        kudos_by_name = Token.objects.filter(name__icontains=q)
        kudos_by_desc = Token.objects.filter(description__icontains=q)
        kudos_by_tags = Token.objects.filter(tags__icontains=q)
        kudos_pks = (kudos_by_desc | kudos_by_name | kudos_by_tags).values_list('pk', flat=True)
        kudos = Token.objects.filter(pk__in=kudos_pks, hidden=False, num_clones_allowed__gt=0).order_by('name')
        is_staff = request.user.is_staff if request.user.is_authenticated else False
        if not is_staff:
            kudos = kudos.filter(send_enabled_for_non_gitcoin_admins=True)
        if network:
            kudos = kudos.filter(contract__network=network)
        results = []
        for token in kudos:
            kudos_json = {}
            kudos_json['id'] = token.id
            kudos_json['token_id'] = token.token_id
            kudos_json['name'] = token.name
            kudos_json['name_human'] = humanize_name(token.name)
            kudos_json['description'] = token.description
            kudos_json['image'] = token.image

            kudos_json['price_finney'] = token.price_finney / 1000
            kudos_json['price_usd'] = eth_to_usd * kudos_json['price_finney']
            kudos_json['price_usd_humanized'] = f"${round(kudos_json['price_usd'], 2)}"

            results.append(kudos_json)
        if not results:
            results = [autocomplete_kudos]
        data = json.dumps(results)
    else:
        raise Http404
    mimetype = 'application/json'
    return HttpResponse(data, mimetype)


def hackathon(request, hackathon=''):
    """Handle rendering of HackathonEvents. Reuses the dashboard template."""

    try:
        evt = HackathonEvent.objects.filter(slug__iexact=hackathon).latest('id')
        title = evt.name
    except HackathonEvent.DoesNotExist:
        raise Http404

    params = {
        'active': 'dashboard',
        'title': title,
        'keywords': json.dumps([str(key) for key in Keyword.objects.all().values_list('keyword', flat=True)]),
        'hackathon': evt,
    }
    return TemplateResponse(request, 'dashboard/index.html', params)


def get_hackathons(request):
    """Handle rendering all Hackathons."""

    try:
        events = HackathonEvent.objects.values()
    except HackathonEvent.DoesNotExist:
        raise Http404

    params = {
        'active': 'hackathons',
        'title': 'hackathons',
        'hackathons': events,
    }
    return TemplateResponse(request, 'dashboard/hackathons.html', params)<|MERGE_RESOLUTION|>--- conflicted
+++ resolved
@@ -31,11 +31,7 @@
 from django.core import serializers
 from django.core.exceptions import PermissionDenied
 from django.core.paginator import Paginator
-<<<<<<< HEAD
-from django.db.models import Count
-=======
-from django.db.models import Q
->>>>>>> e07c199a
+from django.db.models import Q, Count
 from django.http import Http404, HttpResponse, JsonResponse
 from django.db.models import Q
 from django.shortcuts import redirect
