--- conflicted
+++ resolved
@@ -775,9 +775,8 @@
     else:
         network = 'rinkeby'
 
-<<<<<<< HEAD
     if current_user:
-        user_list = Profile.objects.prefetch_related(
+        profile_list = Profile.objects.prefetch_related(
                 'fulfilled', 'leaderboard_ranks', 'feedbacks_got'
             ).annotate(
                 previous_worked_count=Count('fulfilled', filter=Q(
@@ -791,17 +790,12 @@
                 '-actions_count'
             )
     else:
-        user_list = Profile.objects.prefetch_related(
+        profile_list = Profile.objects.prefetch_related(
                 'fulfilled', 'leaderboard_ranks', 'feedbacks_got'
             ).order_by(
                 order_by,
                 '-actions_count'
             )
-=======
-    profile_list = Profile.objects.prefetch_related(
-        'fulfilled', 'leaderboard_ranks', 'feedbacks_got'
-    ).exclude(hide_profile=True).order_by(order_by)
->>>>>>> 50b5b817
 
     if q:
         profile_list = profile_list.filter(Q(handle__icontains=q) | Q(keywords__icontains=q))
