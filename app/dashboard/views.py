--- conflicted
+++ resolved
@@ -178,7 +178,6 @@
     except Bounty.DoesNotExist:
         raise Http404
 
-<<<<<<< HEAD
     is_too_many_already_started = bounty.work_scheme == 'traditional' and bounty.interested.count() > 0
     if is_too_many_already_started:
         return JsonResponse({
@@ -186,10 +185,7 @@
             'success': False},
             status=401)
 
-    num_issues = 3
-=======
     num_issues = profile.max_num_issues_start_work
->>>>>>> da294719
     active_bounties = Bounty.objects.current().filter(idx_status__in=['open', 'started'])
     num_active = Interest.objects.filter(profile_id=profile_id, bounty__in=active_bounties).count()
     is_working_on_too_much_stuff = num_active >= num_issues
