--- conflicted
+++ resolved
@@ -36,14 +36,10 @@
 from ratelimit.decorators import ratelimit
 from retail.helpers import get_ip
 
-<<<<<<< HEAD
 import logging
 logging.basicConfig(level=logging.DEBUG)
 
-confirm_time_minutes_target = 3
-=======
 confirm_time_minutes_target = 60
->>>>>>> 2a8af69e
 
 
 def send_tip(request):
@@ -303,10 +299,7 @@
 
 def profile_keywords(request, handle):
     keywords = profile_keywords_helper(handle)
-<<<<<<< HEAD
-=======
-
->>>>>>> 2a8af69e
+
     response = {
         'status': 200,
         'keywords': keywords,
