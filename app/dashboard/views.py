# -*- coding: utf-8 -*-
'''
    Copyright (C) 2017 Gitcoin Core

    This program is free software: you can redistribute it and/or modify
    it under the terms of the GNU Affero General Public License as published
    by the Free Software Foundation, either version 3 of the License, or
    (at your option) any later version.

    This program is distributed in the hope that it will be useful,
    but WITHOUT ANY WARRANTY; without even the implied warranty of
    MERCHANTABILITY or FITNESS FOR A PARTICULAR PURPOSE. See the
    GNU Affero General Public License for more details.

    You should have received a copy of the GNU Affero General Public License
    along with this program. If not, see <http://www.gnu.org/licenses/>.

'''
from __future__ import print_function, unicode_literals

import json
import logging
import time

from django.conf import settings
from django.contrib import messages
from django.contrib.admin.views.decorators import staff_member_required
from django.contrib.auth.models import User
from django.core.cache import cache
<<<<<<< HEAD
from django.http import Http404, JsonResponse, HttpResponse
=======
from django.http import Http404, HttpResponse, JsonResponse
>>>>>>> c2a7327d
from django.shortcuts import redirect
from django.template.response import TemplateResponse
from django.templatetags.static import static
from django.utils import timezone
from django.utils.text import slugify
from django.utils.translation import gettext_lazy as _
from django.views.decorators.csrf import csrf_exempt
from django.views.decorators.http import require_GET, require_POST
from django.views.decorators.clickjacking import xframe_options_exempt

from app.utils import clean_str, ellipses, sync_profile
from avatar.utils import get_avatar_context
from economy.utils import convert_amount
from gas.utils import conf_time_spread, gas_advisories, gas_history, recommend_min_gas_price_to_confirm_in_time
from git.utils import get_auth_url, get_github_user_data, is_github_token_valid
from kudos.models import Token
from marketing.mails import (
    admin_contact_funder, bounty_uninterested, start_work_approved, start_work_new_applicant, start_work_rejected,
)
from marketing.models import Keyword
from pytz import UTC
from ratelimit.decorators import ratelimit
from retail.helpers import get_ip
from web3 import HTTPProvider, Web3

from .helpers import get_bounty_data_for_activity, handle_bounty_views
from .models import (
    Activity, Bounty, CoinRedemption, CoinRedemptionRequest, Interest, Profile, ProfileSerializer, Subscription, Tip,
    Tool, ToolVote, UserAction,
)
from kudos.models import Wallet
from .notifications import (
    maybe_market_tip_to_email, maybe_market_tip_to_github, maybe_market_tip_to_slack, maybe_market_to_email,
    maybe_market_to_github, maybe_market_to_slack, maybe_market_to_twitter, maybe_market_to_user_discord,
    maybe_market_to_user_slack,
)
from .utils import (
    get_bounty, get_bounty_id, get_context, has_tx_mined, record_user_action_on_interest, web3_process_bounty, get_web3
)

logger = logging.getLogger(__name__)

confirm_time_minutes_target = 4

# web3.py instance
w3 = Web3(HTTPProvider(settings.WEB3_HTTP_PROVIDER))


def record_user_action(user, event_name, instance):
    instance_class = instance.__class__.__name__.lower()
    kwargs = {
        'action': event_name,
        'metadata': {f'{instance_class}_pk': instance.pk},
    }

    if isinstance(user, User):
        kwargs['user'] = user
    elif isinstance(user, str):
        try:
            user = User.objects.get(username=user)
            kwargs['user'] = user
        except User.DoesNotExist:
            return

    if hasattr(user, 'profile'):
        kwargs['profile'] = user.profile

    try:
        UserAction.objects.create(**kwargs)
    except Exception as e:
        # TODO: sync_profile?
        logger.error(f"error in record_action: {e} - {event_name} - {instance}")


def record_bounty_activity(bounty, user, event_name, interest=None):
    """Creates Activity object.

    Args:
        bounty (dashboard.models.Bounty): Bounty
        user (string): User name
        event_name (string): Event name
        interest (dashboard.models.Interest): Interest

    Raises:
        None

    Returns:
        None
    """
    kwargs = {
        'activity_type': event_name,
        'bounty': bounty,
        'metadata': get_bounty_data_for_activity(bounty)
    }
    if isinstance(user, str):
        try:
            user = User.objects.get(username=user)
        except User.DoesNotExist:
            return

    if hasattr(user, 'profile'):
        kwargs['profile'] = user.profile
    else:
        return

    if event_name == 'worker_applied':
        kwargs['metadata']['approve_worker_url'] = bounty.approve_worker_url(user.profile)
        kwargs['metadata']['reject_worker_url'] = bounty.reject_worker_url(user.profile)
    if event_name in ['worker_approved', 'worker_rejected'] and interest:
        kwargs['metadata']['worker_handle'] = interest.profile.handle

    try:
        return Activity.objects.create(**kwargs)
    except Exception as e:
        logger.error(f"error in record_bounty_activity: {e} - {event_name} - {bounty} - {user}")



def helper_handle_access_token(request, access_token):
    # https://gist.github.com/owocki/614a18fbfec7a5ed87c97d37de70b110
    # interest API via token
    github_user_data = get_github_user_data(access_token)
    request.session['handle'] = github_user_data['login']
    profile = Profile.objects.filter(handle__iexact=request.session['handle']).first()
    request.session['profile_id'] = profile.pk


def create_new_interest_helper(bounty, user, issue_message):
    approval_required = bounty.permission_type == 'approval'
    acceptance_date = timezone.now() if not approval_required else None
    profile_id = user.profile.pk
    record_bounty_activity(bounty, user, 'start_work' if not approval_required else 'worker_applied')
    interest = Interest.objects.create(
        profile_id=profile_id,
        issue_message=issue_message,
        pending=approval_required,
        acceptance_date=acceptance_date,
    )
    bounty.interested.add(interest)
    record_user_action(user, 'start_work', interest)
    maybe_market_to_slack(bounty, 'start_work')
    maybe_market_to_user_slack(bounty, 'start_work')
    maybe_market_to_user_discord(bounty, 'start_work')
    maybe_market_to_twitter(bounty, 'start_work')
    return interest


@csrf_exempt
def gh_login(request):
    """Attempt to redirect the user to Github for authentication."""
    return redirect('social:begin', backend='github')


def get_interest_modal(request):

    bounty = Bounty.objects.get(pk=request.GET.get("pk"))

    context = {
        'bounty': bounty,
        'active': 'get_interest_modal',
        'title': _('Add Interest'),
        'user_logged_in': request.user.is_authenticated,
        'login_link': '/login/github?next=' + request.GET.get('redirect', '/')
    }
    return TemplateResponse(request, 'addinterest.html', context)


@csrf_exempt
@require_POST
def new_interest(request, bounty_id):
    """Claim Work for a Bounty.

    :request method: POST

    Args:
        bounty_id (int): ID of the Bounty.

    Returns:
        dict: The success key with a boolean value and accompanying error.

    """
    profile_id = request.user.profile.pk if request.user.is_authenticated and hasattr(request.user, 'profile') else None

    access_token = request.GET.get('token')
    if access_token:
        helper_handle_access_token(request, access_token)
        github_user_data = get_github_user_data(access_token)
        profile = Profile.objects.prefetch_related('bounty_set') \
            .filter(handle=github_user_data['login']).first()
        profile_id = profile.pk
    else:
        profile = request.user.profile if profile_id else None

    if not profile_id:
        return JsonResponse(
            {'error': _('You must be authenticated via github to use this feature!')},
            status=401)

    try:
        bounty = Bounty.objects.get(pk=bounty_id)
    except Bounty.DoesNotExist:
        raise Http404

    if bounty.is_project_type_fulfilled:
        return JsonResponse({
            'error': _(f'There is already someone working on this bounty.'),
            'success': False},
            status=401)

    num_issues = profile.max_num_issues_start_work
    active_bounties = Bounty.objects.current().filter(idx_status__in=['open', 'started'])
    num_active = Interest.objects.filter(profile_id=profile_id, bounty__in=active_bounties).count()
    is_working_on_too_much_stuff = num_active >= num_issues
    if is_working_on_too_much_stuff:
        return JsonResponse({
            'error': _(f'You may only work on max of {num_issues} issues at once.'),
            'success': False},
            status=401)

    if profile.no_times_slashed_by_staff():
        return JsonResponse({
            'error': _('Because a staff member has had to remove you from a bounty in the past, you are unable to start'
                       'more work at this time. Please leave a message on slack if you feel this message is in error.'),
            'success': False},
            status=401)

    try:
        Interest.objects.get(profile_id=profile_id, bounty=bounty)
        return JsonResponse({
            'error': _('You have already started work on this bounty!'),
            'success': False},
            status=401)
    except Interest.DoesNotExist:
        issue_message = request.POST.get("issue_message")
        interest = create_new_interest_helper(bounty, request.user, issue_message)
        if interest.pending:
            start_work_new_applicant(interest, bounty)

    except Interest.MultipleObjectsReturned:
        bounty_ids = bounty.interested \
            .filter(profile_id=profile_id) \
            .values_list('id', flat=True) \
            .order_by('-created')[1:]

        Interest.objects.filter(pk__in=list(bounty_ids)).delete()

        return JsonResponse({
            'error': _('You have already started work on this bounty!'),
            'success': False},
            status=401)

    msg = _("You have started work.")
    approval_required = bounty.permission_type == 'approval'
    if approval_required:
        msg = _("You have applied to start work.  If approved, you will be notified via email.")

    return JsonResponse({
        'success': True,
        'profile': ProfileSerializer(interest.profile).data,
        'msg': msg,
    })


@csrf_exempt
@require_POST
def remove_interest(request, bounty_id):
    """Unclaim work from the Bounty.

    Can only be called by someone who has started work

    :request method: POST

    post_id (int): ID of the Bounty.

    Returns:
        dict: The success key with a boolean value and accompanying error.

    """
    profile_id = request.user.profile.pk if request.user.is_authenticated and getattr(request.user, 'profile', None) else None

    access_token = request.GET.get('token')
    if access_token:
        helper_handle_access_token(request, access_token)
        github_user_data = get_github_user_data(access_token)
        profile = Profile.objects.filter(handle=github_user_data['login']).first()
        profile_id = profile.pk

    if not profile_id:
        return JsonResponse(
            {'error': _('You must be authenticated via github to use this feature!')},
            status=401)

    try:
        bounty = Bounty.objects.get(pk=bounty_id)
    except Bounty.DoesNotExist:
        return JsonResponse({'errors': ['Bounty doesn\'t exist!']},
                            status=401)

    try:
        interest = Interest.objects.get(profile_id=profile_id, bounty=bounty)
        record_user_action(request.user, 'stop_work', interest)
        record_bounty_activity(bounty, request.user, 'stop_work')
        bounty.interested.remove(interest)
        interest.delete()
        maybe_market_to_slack(bounty, 'stop_work')
        maybe_market_to_user_slack(bounty, 'stop_work')
        maybe_market_to_user_discord(bounty, 'stop_work')
        maybe_market_to_twitter(bounty, 'stop_work')
    except Interest.DoesNotExist:
        return JsonResponse({
            'errors': [_('You haven\'t expressed interest on this bounty.')],
            'success': False},
            status=401)
    except Interest.MultipleObjectsReturned:
        interest_ids = bounty.interested \
            .filter(
                profile_id=profile_id,
                bounty=bounty
            ).values_list('id', flat=True) \
            .order_by('-created')

        bounty.interested.remove(*interest_ids)
        Interest.objects.filter(pk__in=list(interest_ids)).delete()

    return JsonResponse({
        'success': True,
        'msg': _("You've stopped working on this, thanks for letting us know."),
    })


@csrf_exempt
@require_POST
def extend_expiration(request, bounty_id):
    """Unclaim work from the Bounty.

    Can only be called by someone who has started work

    :request method: POST

    post_id (int): ID of the Bounty.

    Returns:
        dict: The success key with a boolean value and accompanying error.

    """
    user = request.user if request.user.is_authenticated else None

    if not user:
        return JsonResponse(
            {'error': _('You must be authenticated via github to use this feature!')},
            status=401)

    try:
        bounty = Bounty.objects.get(pk=bounty_id)
    except Bounty.DoesNotExist:
        return JsonResponse({'errors': ['Bounty doesn\'t exist!']},
                            status=401)

    is_funder = bounty.is_funder(user.username.lower()) if user else False
    if is_funder:
        deadline = round(int(request.POST.get('deadline')) / 1000)
        bounty.expires_date = timezone.make_aware(
            timezone.datetime.fromtimestamp(deadline),
            timezone=UTC)
        bounty.save()
        record_user_action(request.user, 'extend_expiration', bounty)
        record_bounty_activity(bounty, request.user, 'extend_expiration')

        return JsonResponse({
            'success': True,
            'msg': _("You've extended expiration of this issue."),
        })

    return JsonResponse({
        'error': _("You must be funder to extend expiration"),
    }, status=200)


@require_POST
@csrf_exempt
def uninterested(request, bounty_id, profile_id):
    """Remove party from given bounty

    Can only be called by the bounty funder

    :request method: GET

    Args:
        bounty_id (int): ID of the Bounty
        profile_id (int): ID of the interested profile

    Params:
        slashed (str): if the user will be slashed or not

    Returns:
        dict: The success key with a boolean value and accompanying error.
    """
    try:
        bounty = Bounty.objects.get(pk=bounty_id)
    except Bounty.DoesNotExist:
        return JsonResponse({'errors': ['Bounty doesn\'t exist!']},
                            status=401)
    is_logged_in = request.user.is_authenticated
    is_funder = bounty.is_funder(request.user.username.lower())
    is_staff = request.user.is_staff
    is_moderator = request.user.profile.is_moderator if hasattr(request.user, 'profile') else False
    if not is_logged_in or (not is_funder and not is_staff and not is_moderator):
        return JsonResponse(
            {'error': 'Only bounty funders are allowed to remove users!'},
            status=401)

    slashed = request.POST.get('slashed')
    try:
        interest = Interest.objects.get(profile_id=profile_id, bounty=bounty)
        bounty.interested.remove(interest)
        maybe_market_to_slack(bounty, 'stop_work')
        maybe_market_to_user_slack(bounty, 'stop_work')
        maybe_market_to_user_discord(bounty, 'stop_work')
        if is_staff or is_moderator:
            event_name = "bounty_removed_slashed_by_staff" if slashed else "bounty_removed_by_staff"
        else:
            event_name = "bounty_removed_by_funder"
        record_user_action_on_interest(interest, event_name, None)
        record_bounty_activity(bounty, interest.profile.user, 'stop_work')
        interest.delete()
    except Interest.DoesNotExist:
        return JsonResponse({
            'errors': ['Party haven\'t expressed interest on this bounty.'],
            'success': False},
            status=401)
    except Interest.MultipleObjectsReturned:
        interest_ids = bounty.interested \
            .filter(
                profile_id=profile_id,
                bounty=bounty
            ).values_list('id', flat=True) \
            .order_by('-created')

        bounty.interested.remove(*interest_ids)
        Interest.objects.filter(pk__in=list(interest_ids)).delete()

    profile = Profile.objects.get(id=profile_id)
    if profile.user and profile.user.email and interest:
        bounty_uninterested(profile.user.email, bounty, interest)
    else:
        print("no email sent -- user was not found")

    return JsonResponse({
        'success': True,
        'msg': _("You've stopped working on this, thanks for letting us know."),
    })


def onboard_avatar(request):
    return redirect('/onboard/contributor?steps=avatar')


def onboard(request, flow):
    """Handle displaying the first time user experience flow."""
    if flow not in ['funder', 'contributor', 'profile']:
        raise Http404
    elif flow == 'funder':
        onboard_steps = ['github', 'metamask', 'avatar']
    elif flow == 'contributor':
        onboard_steps = ['github', 'metamask', 'avatar', 'skills']
    elif flow == 'profile':
        onboard_steps = ['avatar']

    steps = []
    if request.GET:
        steps = request.GET.get('steps', [])
        if steps:
            steps = steps.split(',')

    if (steps and 'github' not in steps) or 'github' not in onboard_steps:
        if not request.user.is_authenticated or request.user.is_authenticated and not getattr(
            request.user, 'profile', None
        ):
            login_redirect = redirect('/login/github?next=' + request.get_full_path())
            return login_redirect

    if request.GET.get('eth_address') and request.user.is_authenticated and getattr(request.user, 'profile', None):
        profile = request.user.profile
        eth_address = request.GET.get('eth_address')
        profile.preferred_payout_address = eth_address
        profile.save()
        return JsonResponse({'OK': True})

    params = {
        'title': _('Onboarding Flow'),
        'steps': steps or onboard_steps,
        'flow': flow,
    }
    params.update(get_avatar_context())
    return TemplateResponse(request, 'ftux/onboard.html', params)


def dashboard(request):
    """Handle displaying the dashboard."""
    params = {
        'active': 'dashboard',
        'title': _('Issue Explorer'),
        'keywords': json.dumps([str(key) for key in Keyword.objects.all().values_list('keyword', flat=True)]),
    }
    return TemplateResponse(request, 'dashboard/index.html', params)


def accept_bounty(request):
    """Process the bounty.

    Args:
        pk (int): The primary key of the bounty to be accepted.

    Raises:
        Http404: The exception is raised if no associated Bounty is found.

    Returns:
        TemplateResponse: The accept bounty view.

    """
    bounty = handle_bounty_views(request)
    bounty_params = {
        'fulfillment_id': request.GET.get('id'),
        'fulfiller_address': request.GET.get('address'),
    }

    params = get_context(
        ref_object=bounty,
        user=request.user if request.user.is_authenticated else None,
        confirm_time_minutes_target=confirm_time_minutes_target,
        active='accept_bounty',
        title=_('Process Issue'),
        update=bounty_params,
    )
    return TemplateResponse(request, 'process_bounty.html', params)


def contribute(request):
    """Contribute to the bounty.

    Args:
        pk (int): The primary key of the bounty to be accepted.

    Raises:
        Http404: The exception is raised if no associated Bounty is found.

    Returns:
        TemplateResponse: The accept bounty view.

    """
    bounty = handle_bounty_views(request)

    params = get_context(
        ref_object=bounty,
        user=request.user if request.user.is_authenticated else None,
        confirm_time_minutes_target=confirm_time_minutes_target,
        active='contribute_bounty',
        title=_('Contribute'),
    )
    return TemplateResponse(request, 'contribute_bounty.html', params)


def invoice(request):
    """invoice view.

    Args:
        pk (int): The primary key of the bounty to be accepted.

    Raises:
        Http404: The exception is raised if no associated Bounty is found.

    Returns:
        TemplateResponse: The invoice  view.

    """
    bounty = handle_bounty_views(request)

    # only allow invoice viewing if admin or iff bounty funder
    is_funder = bounty.is_funder(request.user.username)
    is_staff = request.user.is_staff
    has_view_privs = is_funder or is_staff
    if not has_view_privs:
        raise Http404

    params = get_context(
        ref_object=bounty,
        user=request.user if request.user.is_authenticated else None,
        confirm_time_minutes_target=confirm_time_minutes_target,
        active='invoice_view',
        title=_('Invoice'),
    )
    params['accepted_fulfillments'] = bounty.fulfillments.filter(accepted=True)
    params['tips'] = [
        tip for tip in bounty.tips.exclude(txid='') if tip.username == request.user.username and tip.username
    ]
    params['total'] = bounty._val_usd_db if params['accepted_fulfillments'] else 0
    for tip in params['tips']:
        if tip.value_in_usdt:
            params['total'] += tip.value_in_usdt

    return TemplateResponse(request, 'bounty/invoice.html', params)


def social_contribution(request):
    """Social Contributuion to the bounty.

    Args:
        pk (int): The primary key of the bounty to be accepted.

    Raises:
        Http404: The exception is raised if no associated Bounty is found.

    Returns:
        TemplateResponse: The accept bounty view.

    """
    bounty = handle_bounty_views(request)
    promo_text = str(_("Check out this bounty that pays out ")) + f"{bounty.get_value_true} {bounty.token_name} {bounty.url}"
    for keyword in bounty.keywords_list:
        promo_text += f" #{keyword}"

    params = get_context(
        ref_object=bounty,
        user=request.user if request.user.is_authenticated else None,
        confirm_time_minutes_target=confirm_time_minutes_target,
        active='social_contribute',
        title=_('Social Contribute'),
    )
    params['promo_text'] = promo_text
    return TemplateResponse(request, 'social_contribution.html', params)


def payout_bounty(request):
    """Payout the bounty.

    Args:
        pk (int): The primary key of the bounty to be accepted.

    Raises:
        Http404: The exception is raised if no associated Bounty is found.

    Returns:
        TemplateResponse: The accept bounty view.

    """
    bounty = handle_bounty_views(request)

    params = get_context(
        ref_object=bounty,
        user=request.user if request.user.is_authenticated else None,
        confirm_time_minutes_target=confirm_time_minutes_target,
        active='payout_bounty',
        title=_('Payout'),
    )
    return TemplateResponse(request, 'payout_bounty.html', params)


def bulk_payout_bounty(request):
    """Payout the bounty.

    Args:
        pk (int): The primary key of the bounty to be accepted.

    Raises:
        Http404: The exception is raised if no associated Bounty is found.

    Returns:
        TemplateResponse: The accept bounty view.

    """
    bounty = handle_bounty_views(request)

    params = get_context(
        ref_object=bounty,
        user=request.user if request.user.is_authenticated else None,
        confirm_time_minutes_target=confirm_time_minutes_target,
        active='payout_bounty',
        title=_('Multi-Party Payout'),
    )

    return TemplateResponse(request, 'bulk_payout_bounty.html', params)


@require_GET
def fulfill_bounty(request):
    """Fulfill a bounty.

    Parameters:
        pk (int): The primary key of the Bounty.
        standard_bounties_id (int): The standard bounties ID of the Bounty.
        network (str): The network of the Bounty.
        githubUsername (str): The Github Username of the referenced user.

    Raises:
        Http404: The exception is raised if no associated Bounty is found.

    Returns:
        TemplateResponse: The fulfill bounty view.

    """
    bounty = handle_bounty_views(request)
    params = get_context(
        ref_object=bounty,
        github_username=request.GET.get('githubUsername'),
        user=request.user if request.user.is_authenticated else None,
        confirm_time_minutes_target=confirm_time_minutes_target,
        active='fulfill_bounty',
        title=_('Submit Work'),
    )
    return TemplateResponse(request, 'bounty/fulfill.html', params)


def increase_bounty(request):
    """Increase a bounty as the funder.

    Args:
        pk (int): The primary key of the bounty to be increased.

    Raises:
        Http404: The exception is raised if no associated Bounty is found.

    Returns:
        TemplateResponse: The increase bounty view.

    """
    bounty = handle_bounty_views(request)
    user = request.user if request.user.is_authenticated else None
    is_funder = bounty.is_funder(user.username.lower()) if user else False

    params = get_context(
        ref_object=bounty,
        user=user,
        confirm_time_minutes_target=confirm_time_minutes_target,
        active='increase_bounty',
        title=_('Increase Bounty'),
    )

    params['is_funder'] = json.dumps(is_funder)

    return TemplateResponse(request, 'bounty/increase.html', params)


def cancel_bounty(request):
    """Kill an expired bounty.

    Args:
        pk (int): The primary key of the bounty to be cancelled.

    Raises:
        Http404: The exception is raised if no associated Bounty is found.

    Returns:
        TemplateResponse: The cancel bounty view.

    """
    bounty = handle_bounty_views(request)
    params = get_context(
        ref_object=bounty,
        user=request.user if request.user.is_authenticated else None,
        confirm_time_minutes_target=confirm_time_minutes_target,
        active='kill_bounty',
        title=_('Cancel Bounty'),
    )
    return TemplateResponse(request, 'bounty/kill.html', params)


def helper_handle_admin_override_and_hide(request, bounty):
    admin_override_and_hide = request.GET.get('admin_override_and_hide', False)
    if admin_override_and_hide:
        is_moderator = request.user.profile.is_moderator if hasattr(request.user, 'profile') else False
        if getattr(request.user, 'profile', None) and is_moderator or request.user.is_staff:
            bounty.admin_override_and_hide = True
            bounty.save()
            messages.success(request, _('Bounty is now hidden'))
        else:
            messages.warning(request, _('Only moderators may do this.'))


def helper_handle_admin_contact_funder(request, bounty):
    admin_contact_funder_txt = request.GET.get('admin_contact_funder', False)
    if admin_contact_funder_txt:
        is_staff = request.user.is_staff
        is_moderator = request.user.profile.is_moderator if hasattr(request.user, 'profile') else False
        if is_staff or is_moderator:
            # contact funder
            admin_contact_funder(bounty, admin_contact_funder_txt, request.user)
            messages.success(request, _(f'Bounty message has been sent'))
        else:
            messages.warning(request, _('Only moderators or the funder of this bounty may do this.'))


def helper_handle_mark_as_remarket_ready(request, bounty):
    admin_mark_as_remarket_ready = request.GET.get('admin_toggle_as_remarket_ready', False)
    if admin_mark_as_remarket_ready:
        is_staff = request.user.is_staff
        is_moderator = request.user.profile.is_moderator if hasattr(request.user, 'profile') else False
        if is_staff or is_moderator:
            bounty.admin_mark_as_remarket_ready = not bounty.admin_mark_as_remarket_ready
            bounty.save()
            if bounty.admin_mark_as_remarket_ready:
                messages.success(request, _(f'Bounty is now remarket ready'))
            else:
                messages.success(request, _(f'Bounty is now NOT remarket ready'))
        else:
            messages.warning(request, _('Only moderators or the funder of this bounty may do this.'))


def helper_handle_suspend_auto_approval(request, bounty):
    suspend_auto_approval = request.GET.get('suspend_auto_approval', False)
    if suspend_auto_approval:
        is_staff = request.user.is_staff
        is_moderator = request.user.profile.is_moderator if hasattr(request.user, 'profile') else False
        if is_staff or is_moderator:
            bounty.admin_override_suspend_auto_approval = True
            bounty.save()
            messages.success(request, _(f'Bounty auto approvals are now suspended'))
        else:
            messages.warning(request, _('Only moderators or the funder of this bounty may do this.'))


def helper_handle_override_status(request, bounty):
    admin_override_satatus = request.GET.get('admin_override_satatus', False)
    if admin_override_satatus != False:
        is_staff = request.user.is_staff
        if is_staff:
            valid_statuses = [ele[0] for ele in Bounty.STATUS_CHOICES]
            valid_statuses = valid_statuses + [""]
            valid_statuses_str = ",".join(valid_statuses)
            if admin_override_satatus not in valid_statuses:
                messages.warning(request, str(
                    _('Not a valid status choice.  Please choose a valid status (no quotes): ')) + valid_statuses_str)
            else:
                bounty.override_status = admin_override_satatus
                bounty.save()
                messages.success(request, _(f'Status updated to "{admin_override_satatus}" '))
        else:
            messages.warning(request, _('Only staff or the funder of this bounty may do this.'))


def helper_handle_snooze(request, bounty):
    snooze_days = int(request.GET.get('snooze', 0))
    if snooze_days:
        is_funder = bounty.is_funder(request.user.username.lower())
        is_staff = request.user.is_staff
        is_moderator = request.user.profile.is_moderator if hasattr(request.user, 'profile') else False
        if is_funder or is_staff or is_moderator:
            bounty.snooze_warnings_for_days = snooze_days
            bounty.save()
            messages.success(request, _(f'Warning messages have been snoozed for {snooze_days} days'))
        else:
            messages.warning(request, _('Only moderators or the funder of this bounty may do this.'))


def helper_handle_approvals(request, bounty):
    mutate_worker_action = request.GET.get('mutate_worker_action', None)
    mutate_worker_action_past_tense = 'approved' if mutate_worker_action == 'approve' else 'rejected'
    worker = request.GET.get('worker', None)
    if mutate_worker_action:
        if not request.user.is_authenticated:
            messages.warning(request, _('You must be logged in to approve or reject worker submissions. Please login and try again.'))
            return
        is_funder = bounty.is_funder(request.user.username.lower())
        is_staff = request.user.is_staff
        if is_funder or is_staff:
            interests = bounty.interested.filter(profile__handle=worker)
            is_interest_invalid = (not interests.filter(pending=True).exists() and mutate_worker_action == 'rejected') or (not interests.exists())
            if is_interest_invalid:
                messages.warning(
                    request,
                    _('This worker does not exist or is not in a pending state. Perhaps they were already approved or rejected? Please check your link and try again.'))
                return
            interest = interests.first()

            if mutate_worker_action == 'approve':
                interest.pending = False
                interest.acceptance_date = timezone.now()
                interest.save()

                start_work_approved(interest, bounty)

                maybe_market_to_github(bounty, 'work_started', profile_pairs=bounty.profile_pairs)
                maybe_market_to_slack(bounty, 'worker_approved')
                maybe_market_to_user_slack(bounty, 'worker_approved')
                maybe_market_to_twitter(bounty, 'worker_approved')
                record_bounty_activity(bounty, request.user, 'worker_approved', interest)

            else:
                start_work_rejected(interest, bounty)

                record_bounty_activity(bounty, request.user, 'worker_rejected', interest)
                bounty.interested.remove(interest)
                interest.delete()

                maybe_market_to_slack(bounty, 'worker_rejected')
                maybe_market_to_user_slack(bounty, 'worker_rejected')
                maybe_market_to_twitter(bounty, 'worker_rejected')

            messages.success(request, _(f'{worker} has been {mutate_worker_action_past_tense}'))
        else:
            messages.warning(request, _('Only the funder of this bounty may perform this action.'))


def bounty_details(request, ghuser='', ghrepo='', ghissue=0, stdbounties_id=None):
    """Display the bounty details.

    Args:
        ghuser (str): The Github user. Defaults to an empty string.
        ghrepo (str): The Github repository. Defaults to an empty string.
        ghissue (int): The Github issue number. Defaults to: 0.

    Raises:
        Exception: The exception is raised for any exceptions in the main query block.

    Returns:
        django.template.response.TemplateResponse: The Bounty details template response.

    """
    from .utils import clean_bounty_url
    is_user_authenticated = request.user.is_authenticated
    request_url = clean_bounty_url(request.GET.get('url', ''))
    if is_user_authenticated and hasattr(request.user, 'profile'):
        _access_token = request.user.profile.get_access_token()
    else:
        _access_token = request.session.get('access_token')
    issue_url = 'https://github.com/' + ghuser + '/' + ghrepo + '/issues/' + ghissue if ghissue else request_url

    # try the /pulls url if it doesn't exist in /issues
    try:
        assert Bounty.objects.current().filter(github_url=issue_url).exists()
    except Exception:
        issue_url = 'https://github.com/' + ghuser + '/' + ghrepo + '/pull/' + ghissue if ghissue else request_url

    params = {
        'issueURL': issue_url,
        'title': _('Issue Details'),
        'card_title': _('Funded Issue Details | Gitcoin'),
        'avatar_url': static('v2/images/helmet.png'),
        'active': 'bounty_details',
        'is_github_token_valid': is_github_token_valid(_access_token),
        'github_auth_url': get_auth_url(request.path),
        "newsletter_headline": _("Be the first to know about new funded issues."),
        'is_staff': request.user.is_staff,
        'is_moderator': request.user.profile.is_moderator if hasattr(request.user, 'profile') else False,
    }
    if issue_url:
        try:
            bounties = Bounty.objects.current().filter(github_url=issue_url)
            stdbounties_id = clean_str(stdbounties_id)
            if stdbounties_id and stdbounties_id.isdigit():
                bounties = bounties.filter(standard_bounties_id=stdbounties_id)
            if bounties:
                bounty = bounties.order_by('-pk').first()
                if bounties.count() > 1 and bounties.filter(network='mainnet').count() > 1:
                    bounty = bounties.filter(network='mainnet').order_by('-pk').first()
                # Currently its not finding anyting in the database
                if bounty.title and bounty.org_name:
                    params['card_title'] = f'{bounty.title} | {bounty.org_name} Funded Issue Detail | Gitcoin'
                    params['title'] = params['card_title']
                    params['card_desc'] = ellipses(bounty.issue_description_text, 255)

                params['bounty_pk'] = bounty.pk
                params['network'] = bounty.network
                params['stdbounties_id'] = bounty.standard_bounties_id if not stdbounties_id else stdbounties_id
                params['interested_profiles'] = bounty.interested.select_related('profile').all()
                params['avatar_url'] = bounty.get_avatar_url(True)

                helper_handle_snooze(request, bounty)
                helper_handle_approvals(request, bounty)
                helper_handle_admin_override_and_hide(request, bounty)
                helper_handle_suspend_auto_approval(request, bounty)
                helper_handle_mark_as_remarket_ready(request, bounty)
                helper_handle_admin_contact_funder(request, bounty)
                helper_handle_override_status(request, bounty)
        except Bounty.DoesNotExist:
            pass
        except Exception as e:
            logger.error(e)

    return TemplateResponse(request, 'bounty/details.html', params)


def quickstart(request):
    """Display quickstart guide."""
    return TemplateResponse(request, 'quickstart.html', {})


class ProfileHiddenException(Exception):
    pass


def profile_helper(handle, suppress_profile_hidden_exception=False):
    """Define the profile helper.

    Args:
        handle (str): The profile handle.

    Raises:
        DoesNotExist: The exception is raised if a Profile isn't found matching the handle.
            Remediation is attempted by syncing the profile data.
        MultipleObjectsReturned: The exception is raised if multiple Profiles are found.
            The latest Profile will be returned.

    Returns:
        dashboard.models.Profile: The Profile associated with the provided handle.

    """
    try:
        profile = Profile.objects.get(handle__iexact=handle)
    except Profile.DoesNotExist:
        profile = sync_profile(handle)
        if not profile:
            raise Http404
    except Profile.MultipleObjectsReturned as e:
        # Handle edge case where multiple Profile objects exist for the same handle.
        # We should consider setting Profile.handle to unique.
        # TODO: Should we handle merging or removing duplicate profiles?
        profile = Profile.objects.filter(handle__iexact=handle).latest('id')
        logger.error(e)

    if profile.hide_profile and not profile.is_org and not suppress_profile_hidden_exception:
        raise ProfileHiddenException

    return profile


def profile_keywords_helper(handle):
    """Define the profile keywords helper.

    Args:
        handle (str): The profile handle.

    """
    profile = profile_helper(handle, True)

    keywords = []
    for repo in profile.repos_data:
        language = repo.get('language') if repo.get('language') else ''
        _keywords = language.split(',')
        for key in _keywords:
            if key != '' and key not in keywords:
                keywords.append(key)
    return keywords


def profile_keywords(request, handle):
    """Display profile keywords.

    Args:
        handle (str): The profile handle.

    """
    keywords = profile_keywords_helper(handle)

    response = {
        'status': 200,
        'keywords': keywords,
    }
    return JsonResponse(response)


def profile(request, handle):
    """Display profile details.

    Args:
        handle (str): The profile handle.

    Variables:
        context (dict): The template context to be used for template rendering.
        profile (dashboard.models.Profile): The Profile object to be used.
        status (int): The status code of the response.

    Returns:
        TemplateResponse: The profile templated view.

    """
<<<<<<< HEAD
    # kudos_wallet = request.GET.get('kudos_wallet')
    # w3 = get_web3('localhost')
    # account = w3.eth.coinbase
    # logging.info(f'account: {account}')
    show_hidden_profile = False
=======
    status = 200

>>>>>>> c2a7327d
    try:
        if not handle and not request.user.is_authenticated:
            return redirect('index')

        if not handle:
            handle = request.user.username
            profile = getattr(request.user, 'profile', None)
            if not profile:
                profile = profile_helper(handle)
        else:
            if handle.endswith('/'):
                handle = handle[:-1]
            profile = profile_helper(handle)

        context = profile.to_dict()
    except (Http404, ProfileHiddenException):
        status = 404
        context = {
            'hidden': True,
            'profile': {
                'handle': handle,
                'avatar_url': f"/dynamic/avatar/Self",
                'data': {
                    'name': f"@{handle}",
                },
            },
        }
<<<<<<< HEAD
        return TemplateResponse(request, 'profiles/profile.html', params)

    params = profile.to_dict()
    # params['wallet_addresses'] = [x.address for x in profile.wallets.all()]
    params['wallet_addresses'] = [w.address for w in Wallet.objects.filter(profile=profile.id)]
    owned_kudos = Token.objects.filter(owner_address__in=params['wallet_addresses'])
    sent_kudos = Token.objects.filter(sent_from_address__in=params['wallet_addresses'])
    # if owned_kudos:
    #     owned_kudos = [x.humanize() for x in owned_kudos]
    logging.info(params['wallet_addresses'])
    # owned_kudos['num_clones_availble'] = owned_kudos.num_clones_allowed - owned_kudos.num_clones_in_wild
    logging.info(owned_kudos)
    params['kudos'] = owned_kudos
    params['sent_kudos'] = sent_kudos
    # logging.info(f'Found Kudos: {params["kudos"]}')
    # logging.info(f'Kudos name: {params["kudos"][0].name}')
    # logging.info(f'Profile data: {params}')
    # logging.info(f'Profile wallets: {profile.wallets.all()}')
    if request.method == 'POST' and request.is_ajax():
        logging.info(request.POST)
        address = request.POST.get('address')
        # handle = request.META.get('HTTP_REFERER').split['/'][-1]
        logging.info(request.path)
        # logging.info(request.POST.dict())
        logging.info(f'Address: {address}')
        logging.info(f'Handle: {handle}')

        # profile_id = Profile.objects.filter(handle__iexact=handle).first().id
        # logging.info(f'profile_id: {profile_id}')
        new_wallet = Wallet(address=address, profile_id=profile.id)
        if new_wallet:
            try:
                new_wallet.save()
                # wallets = [x.address for x in profile.wallets.all()]
                wallets = [w.address for w in Wallet.objects.filter(profile=profile.id)]
                msg = {
                    'status': 200,
                    'msg': 'Success!',
                    'wallets': wallets,
                }
            except Exception as e:
                msg = str(e)

            logging.info(JsonResponse(msg))

            return JsonResponse(msg)

    # logging.info(params['profile'].wallets.all())
=======
>>>>>>> c2a7327d

    return TemplateResponse(request, 'profiles/profile.html', context, status=status)


@csrf_exempt
@ratelimit(key='ip', rate='5/m', method=ratelimit.UNSAFE, block=True)
def get_quickstart_video(request):
    """Show quickstart video."""
    context = {
        'active': 'video',
        'title': _('Quickstart Video'),
    }
    return TemplateResponse(request, 'quickstart_video.html', context)


@csrf_exempt
@ratelimit(key='ip', rate='5/m', method=ratelimit.UNSAFE, block=True)
def extend_issue_deadline(request):
    """Show quickstart video."""
    bounty = Bounty.objects.get(pk=request.GET.get("pk"))
    print(bounty)
    context = {
        'active': 'extend_issue_deadline',
        'title': _('Extend Expiration'),
        'bounty': bounty,
        'user_logged_in': request.user.is_authenticated,
        'login_link': '/login/github?next=' + request.GET.get('redirect', '/')
    }
    return TemplateResponse(request, 'extend_issue_deadline.html', context)


@require_POST
@csrf_exempt
@ratelimit(key='ip', rate='5/s', method=ratelimit.UNSAFE, block=True)
def sync_web3(request):
    """Sync up web3 with the database.

    This function has a few different uses.  It is typically called from the
    front end using the javascript `sync_web3` function.  The `issueURL` is
    passed in first, followed optionally by a `bountydetails` argument.

    Returns:
        JsonResponse: The JSON response following the web3 sync.

    """
    # setup
    result = {
        'status': '400',
        'msg': "bad request"
    }

    issue_url = request.POST.get('url')
    txid = request.POST.get('txid')
    network = request.POST.get('network')

    if issue_url and txid and network:
        # confirm txid has mined
        print('* confirming tx has mined')
        if not has_tx_mined(txid, network):
            result = {
                'status': '400',
                'msg': 'tx has not mined yet'
            }
        else:

            # get bounty id
            print('* getting bounty id')
            bounty_id = get_bounty_id(issue_url, network)
            if not bounty_id:
                result = {
                    'status': '400',
                    'msg': 'could not find bounty id'
                }
            else:
                # get/process bounty
                print('* getting bounty')
                bounty = get_bounty(bounty_id, network)
                print('* processing bounty')
                did_change = False
                max_tries_attempted = False
                counter = 0
                url = None
                while not did_change and not max_tries_attempted:
                    did_change, _, new_bounty = web3_process_bounty(bounty)
                    if not did_change:
                        print("RETRYING")
                        time.sleep(3)
                        counter += 1
                        max_tries_attempted = counter > 3
                    if new_bounty:
                        url = new_bounty.url
                result = {
                    'status': '200',
                    'msg': "success",
                    'did_change': did_change,
                    'url': url,
                }

    return JsonResponse(result, status=result['status'])


# LEGAL
@xframe_options_exempt
def terms(request):
    context = {
        'title': _('Terms of Use'),
    }
    return TemplateResponse(request, 'legal/terms.html', context)


def privacy(request):
    return TemplateResponse(request, 'legal/privacy.html', {})


def cookie(request):
    return TemplateResponse(request, 'legal/privacy.html', {})


def prirp(request):
    return TemplateResponse(request, 'legal/privacy.html', {})


def apitos(request):
    return TemplateResponse(request, 'legal/privacy.html', {})


def toolbox(request):
    access_token = request.GET.get('token')
    if access_token and is_github_token_valid(access_token):
        helper_handle_access_token(request, access_token)

    tools = Tool.objects.prefetch_related('votes').all()

    actors = [{
        "title": _("Basics"),
        "description": _("Accelerate your dev workflow with Gitcoin\'s incentivization tools."),
        "tools": tools.filter(category=Tool.CAT_BASIC)
    }, {
        "title": _("Gas Tools"),
        "description": _("Paying Gas is a part of using Ethereum.  It's much easier with our suite of gas tools."),
        "tools": tools.filter(category=Tool.GAS_TOOLS)
    }, {
        "title": _("Advanced"),
        "description": _("Take your OSS game to the next level!"),
        "tools": tools.filter(category=Tool.CAT_ADVANCED)
    }, {
        "title": _("Community"),
        "description": _("Friendship, mentorship, and community are all part of the process."),
        "tools": tools.filter(category=Tool.CAT_COMMUNITY)
    }, {
        "title": _("Tools to BUIDL Gitcoin"),
        "description": _("Gitcoin is built using Gitcoin.  Purdy cool, huh? "),
        "tools": tools.filter(category=Tool.CAT_BUILD)
    }, {
        "title": _("Tools in Alpha"),
        "description": _("These fresh new tools are looking for someone to test ride them!"),
        "tools": tools.filter(category=Tool.CAT_ALPHA)
    }, {
        "title": _("Tools Coming Soon"),
        "description": _("These tools will be ready soon.  They'll get here sooner if you help BUIDL them :)"),
        "tools": tools.filter(category=Tool.CAT_COMING_SOON)
    }, {
        "title": _("Just for Fun"),
        "description": _("Some tools that the community built *just because* they should exist."),
        "tools": tools.filter(category=Tool.CAT_FOR_FUN)
    }]

    # setup slug
    for key in range(0, len(actors)):
        actors[key]['slug'] = slugify(actors[key]['title'])

    profile_up_votes_tool_ids = ''
    profile_down_votes_tool_ids = ''
    profile_id = request.user.profile.pk if request.user.is_authenticated and hasattr(request.user, 'profile') else None

    if profile_id:
        ups = list(request.user.profile.votes.filter(value=1).values_list('tool', flat=True))
        profile_up_votes_tool_ids = ','.join(str(x) for x in ups)
        downs = list(request.user.profile.votes.filter(value=-1).values_list('tool', flat=True))
        profile_down_votes_tool_ids = ','.join(str(x) for x in downs)

    context = {
        "active": "tools",
        'title': _("Toolbox"),
        'card_title': _("Gitcoin Toolbox"),
        'avatar_url': static('v2/images/tools/api.jpg'),
        "card_desc": _("Accelerate your dev workflow with Gitcoin\'s incentivization tools."),
        'actors': actors,
        'newsletter_headline': _("Don't Miss New Tools!"),
        'profile_up_votes_tool_ids': profile_up_votes_tool_ids,
        'profile_down_votes_tool_ids': profile_down_votes_tool_ids
    }
    return TemplateResponse(request, 'toolbox.html', context)


@csrf_exempt
@require_POST
def vote_tool_up(request, tool_id):
    profile_id = request.user.profile.pk if request.user.is_authenticated and hasattr(request.user, 'profile') else None
    if not profile_id:
        return JsonResponse(
            {'error': 'You must be authenticated via github to use this feature!'},
            status=401)

    tool = Tool.objects.get(pk=tool_id)
    score_delta = 0
    try:
        vote = ToolVote.objects.get(profile_id=profile_id, tool=tool)
        if vote.value == 1:
            vote.delete()
            score_delta = -1
        if vote.value == -1:
            vote.value = 1
            vote.save()
            score_delta = 2
    except ToolVote.DoesNotExist:
        vote = ToolVote.objects.create(profile_id=profile_id, value=1)
        tool.votes.add(vote)
        score_delta = 1
    return JsonResponse({'success': True, 'score_delta': score_delta})


@csrf_exempt
@require_POST
def vote_tool_down(request, tool_id):
    profile_id = request.user.profile.pk if request.user.is_authenticated and hasattr(request.user, 'profile') else None
    if not profile_id:
        return JsonResponse(
            {'error': 'You must be authenticated via github to use this feature!'},
            status=401)

    tool = Tool.objects.get(pk=tool_id)
    score_delta = 0
    try:
        vote = ToolVote.objects.get(profile_id=profile_id, tool=tool)
        if vote.value == -1:
            vote.delete()
            score_delta = 1
        if vote.value == 1:
            vote.value = -1
            vote.save()
            score_delta = -2
    except ToolVote.DoesNotExist:
        vote = ToolVote.objects.create(profile_id=profile_id, value=-1)
        tool.votes.add(vote)
        score_delta = -1
    return JsonResponse({'success': True, 'score_delta': score_delta})


@csrf_exempt
@ratelimit(key='ip', rate='5/m', method=ratelimit.UNSAFE, block=True)
def redeem_coin(request, shortcode):
    if request.body:
        status = 'OK'

        body_unicode = request.body.decode('utf-8')
        body = json.loads(body_unicode)
        address = body['address']

        try:
            coin = CoinRedemption.objects.get(shortcode=shortcode)
            address = Web3.toChecksumAddress(address)

            if hasattr(coin, 'coinredemptionrequest'):
                status = 'error'
                message = 'Bad request'
            else:
                abi = json.loads('[{"constant":true,"inputs":[],"name":"mintingFinished","outputs":[{"name":"","type":"bool"}],"payable":false,"stateMutability":"view","type":"function"},{"constant":true,"inputs":[],"name":"name","outputs":[{"name":"","type":"string"}],"payable":false,"stateMutability":"view","type":"function"},{"constant":false,"inputs":[{"name":"_spender","type":"address"},{"name":"_value","type":"uint256"}],"name":"approve","outputs":[{"name":"","type":"bool"}],"payable":false,"stateMutability":"nonpayable","type":"function"},{"constant":true,"inputs":[],"name":"totalSupply","outputs":[{"name":"","type":"uint256"}],"payable":false,"stateMutability":"view","type":"function"},{"constant":false,"inputs":[{"name":"_from","type":"address"},{"name":"_to","type":"address"},{"name":"_value","type":"uint256"}],"name":"transferFrom","outputs":[{"name":"","type":"bool"}],"payable":false,"stateMutability":"nonpayable","type":"function"},{"constant":true,"inputs":[],"name":"decimals","outputs":[{"name":"","type":"uint8"}],"payable":false,"stateMutability":"view","type":"function"},{"constant":false,"inputs":[{"name":"_to","type":"address"},{"name":"_amount","type":"uint256"}],"name":"mint","outputs":[{"name":"","type":"bool"}],"payable":false,"stateMutability":"nonpayable","type":"function"},{"constant":true,"inputs":[],"name":"version","outputs":[{"name":"","type":"string"}],"payable":false,"stateMutability":"view","type":"function"},{"constant":false,"inputs":[{"name":"_spender","type":"address"},{"name":"_subtractedValue","type":"uint256"}],"name":"decreaseApproval","outputs":[{"name":"","type":"bool"}],"payable":false,"stateMutability":"nonpayable","type":"function"},{"constant":true,"inputs":[{"name":"_owner","type":"address"}],"name":"balanceOf","outputs":[{"name":"balance","type":"uint256"}],"payable":false,"stateMutability":"view","type":"function"},{"constant":false,"inputs":[],"name":"finishMinting","outputs":[{"name":"","type":"bool"}],"payable":false,"stateMutability":"nonpayable","type":"function"},{"constant":true,"inputs":[],"name":"owner","outputs":[{"name":"","type":"address"}],"payable":false,"stateMutability":"view","type":"function"},{"constant":true,"inputs":[],"name":"symbol","outputs":[{"name":"","type":"string"}],"payable":false,"stateMutability":"view","type":"function"},{"constant":false,"inputs":[{"name":"_to","type":"address"},{"name":"_value","type":"uint256"}],"name":"transfer","outputs":[{"name":"","type":"bool"}],"payable":false,"stateMutability":"nonpayable","type":"function"},{"constant":false,"inputs":[{"name":"_spender","type":"address"},{"name":"_addedValue","type":"uint256"}],"name":"increaseApproval","outputs":[{"name":"","type":"bool"}],"payable":false,"stateMutability":"nonpayable","type":"function"},{"constant":true,"inputs":[{"name":"_owner","type":"address"},{"name":"_spender","type":"address"}],"name":"allowance","outputs":[{"name":"","type":"uint256"}],"payable":false,"stateMutability":"view","type":"function"},{"constant":false,"inputs":[{"name":"newOwner","type":"address"}],"name":"transferOwnership","outputs":[],"payable":false,"stateMutability":"nonpayable","type":"function"},{"payable":false,"stateMutability":"nonpayable","type":"fallback"},{"anonymous":false,"inputs":[{"indexed":true,"name":"to","type":"address"},{"indexed":false,"name":"amount","type":"uint256"}],"name":"Mint","type":"event"},{"anonymous":false,"inputs":[],"name":"MintFinished","type":"event"},{"anonymous":false,"inputs":[{"indexed":true,"name":"previousOwner","type":"address"},{"indexed":true,"name":"newOwner","type":"address"}],"name":"OwnershipTransferred","type":"event"},{"anonymous":false,"inputs":[{"indexed":true,"name":"owner","type":"address"},{"indexed":true,"name":"spender","type":"address"},{"indexed":false,"name":"value","type":"uint256"}],"name":"Approval","type":"event"},{"anonymous":false,"inputs":[{"indexed":true,"name":"from","type":"address"},{"indexed":true,"name":"to","type":"address"},{"indexed":false,"name":"value","type":"uint256"}],"name":"Transfer","type":"event"}]')

                # Instantiate Colorado Coin contract
                contract = w3.eth.contract(coin.contract_address, abi=abi)

                tx = contract.functions.transfer(address, coin.amount * 10**18).buildTransaction({
                    'nonce': w3.eth.getTransactionCount(settings.COLO_ACCOUNT_ADDRESS),
                    'gas': 100000,
                    'gasPrice': recommend_min_gas_price_to_confirm_in_time(5) * 10**9
                })

                signed = w3.eth.account.signTransaction(tx, settings.COLO_ACCOUNT_PRIVATE_KEY)
                transaction_id = w3.eth.sendRawTransaction(signed.rawTransaction).hex()

                CoinRedemptionRequest.objects.create(
                    coin_redemption=coin,
                    ip=get_ip(request),
                    sent_on=timezone.now(),
                    txid=transaction_id,
                    txaddress=address
                )

                message = transaction_id
        except CoinRedemption.DoesNotExist:
            status = 'error'
            message = _('Bad request')
        except Exception as e:
            status = 'error'
            message = str(e)

        # http response
        response = {
            'status': status,
            'message': message,
        }

        return JsonResponse(response)

    try:
        coin = CoinRedemption.objects.get(shortcode=shortcode)

        params = {
            'class': 'redeem',
            'title': _('Coin Redemption'),
            'coin_status': _('PENDING')
        }

        try:
            coin_redeem_request = CoinRedemptionRequest.objects.get(coin_redemption=coin)
            params['colo_txid'] = coin_redeem_request.txid
        except CoinRedemptionRequest.DoesNotExist:
            params['coin_status'] = _('INITIAL')

        return TemplateResponse(request, 'yge/redeem_coin.html', params)
    except CoinRedemption.DoesNotExist:
        raise Http404


def new_bounty(request):
    """Create a new bounty."""
    from .utils import clean_bounty_url
    bounty_params = {
        'newsletter_headline': _('Be the first to know about new funded issues.'),
        'issueURL': clean_bounty_url(request.GET.get('source') or request.GET.get('url', '')),
        'amount': request.GET.get('amount'),
    }

    params = get_context(
        user=request.user if request.user.is_authenticated else None,
        confirm_time_minutes_target=confirm_time_minutes_target,
        active='submit_bounty',
        title=_('Create Funded Issue'),
        update=bounty_params,
    )
<<<<<<< HEAD
    return TemplateResponse(request, 'submit_bounty.html', params)
=======
    return TemplateResponse(request, 'bounty/new.html', params)


@csrf_exempt
@ratelimit(key='ip', rate='5/m', method=ratelimit.UNSAFE, block=True)
def change_bounty(request, bounty_id):
    user = request.user if request.user.is_authenticated else None

    if not user:
        if request.body:
            return JsonResponse(
                {'error': _('You must be authenticated via github to use this feature!')},
                status=401)
        else:
            return redirect('/login/github?next=' + request.get_full_path())

    try:
        bounty_id = int(bounty_id)
        bounty = Bounty.objects.get(pk=bounty_id)
    except:
        if request.body:
            return JsonResponse({'error': _('Bounty doesn\'t exist!')}, status=404)
        else:
            raise Http404

    keys = ['experience_level', 'project_length', 'bounty_type', 'permission_type', 'project_type']

    if request.body:
        can_change = (bounty.status in Bounty.OPEN_STATUSES) or \
                (bounty.can_submit_after_expiration_date and bounty.status is 'expired')
        if not can_change:
            return JsonResponse({
                'error': _('The bounty can not be changed anymore.')
            }, status=405)

        is_funder = bounty.is_funder(user.username.lower()) if user else False
        is_staff = request.user.is_staff if user else False
        if not is_funder and not is_staff:
            return JsonResponse({
                'error': _('You are not authorized to change the bounty.')
            }, status=401)

        try:
            params = json.loads(request.body)
        except Exception:
            return JsonResponse({'error': 'Invalid JSON.'}, status=400)

        bounty_changed = False
        for key in keys:
            value = params.get(key, '')
            old_value = getattr(bounty, key)
            if value != old_value:
                setattr(bounty, key, value)
                bounty_changed = True

        if not bounty_changed:
            return JsonResponse({
                'success': True,
                'msg': _('Bounty details are unchanged.'),
                'url': bounty.absolute_url,
            })

        bounty.save()
        record_bounty_activity(bounty, user, 'bounty_changed')
        record_user_action(user, 'bounty_changed', bounty)

        maybe_market_to_email(bounty, 'bounty_changed')
        maybe_market_to_slack(bounty, 'bounty_changed')
        maybe_market_to_user_slack(bounty, 'bounty_changed')
        maybe_market_to_user_discord(bounty, 'bounty_changed')

        return JsonResponse({
            'success': True,
            'msg': _('You successfully changed bounty details.'),
            'url': bounty.absolute_url,
        })

    result = {}
    for key in keys:
        result[key] = getattr(bounty, key)

    params = {
        'title': _('Change Bounty Details'),
        'pk': bounty.pk,
        'result': result
    }
    return TemplateResponse(request, 'bounty/change.html', params)
>>>>>>> c2a7327d


def get_users(request):
    if request.is_ajax():
        q = request.GET.get('term')
        profiles = Profile.objects.filter(handle__icontains=q)
        results = []
        for user in profiles:
            profile_json = {}
            profile_json['id'] = user.id
            profile_json['text'] = user.handle
            profile_json['email'] = user.email
            profile_json['avatar_id'] = user.avatar_id
            if user.avatar_id:
                profile_json['avatar_url'] = user.avatar_url
            profile_json['preferred_payout_address'] = user.preferred_payout_address
            results.append(profile_json)
        data = json.dumps(results)
    else:
<<<<<<< HEAD
        data = 'fail'
=======
        raise Http404
>>>>>>> c2a7327d
    mimetype = 'application/json'
    return HttpResponse(data, mimetype)<|MERGE_RESOLUTION|>--- conflicted
+++ resolved
@@ -27,11 +27,7 @@
 from django.contrib.admin.views.decorators import staff_member_required
 from django.contrib.auth.models import User
 from django.core.cache import cache
-<<<<<<< HEAD
-from django.http import Http404, JsonResponse, HttpResponse
-=======
 from django.http import Http404, HttpResponse, JsonResponse
->>>>>>> c2a7327d
 from django.shortcuts import redirect
 from django.template.response import TemplateResponse
 from django.templatetags.static import static
@@ -1107,16 +1103,8 @@
         TemplateResponse: The profile templated view.
 
     """
-<<<<<<< HEAD
-    # kudos_wallet = request.GET.get('kudos_wallet')
-    # w3 = get_web3('localhost')
-    # account = w3.eth.coinbase
-    # logging.info(f'account: {account}')
-    show_hidden_profile = False
-=======
     status = 200
 
->>>>>>> c2a7327d
     try:
         if not handle and not request.user.is_authenticated:
             return redirect('index')
@@ -1144,41 +1132,27 @@
                 },
             },
         }
-<<<<<<< HEAD
         return TemplateResponse(request, 'profiles/profile.html', params)
 
     params = profile.to_dict()
-    # params['wallet_addresses'] = [x.address for x in profile.wallets.all()]
     params['wallet_addresses'] = [w.address for w in Wallet.objects.filter(profile=profile.id)]
     owned_kudos = Token.objects.filter(owner_address__in=params['wallet_addresses'])
     sent_kudos = Token.objects.filter(sent_from_address__in=params['wallet_addresses'])
-    # if owned_kudos:
-    #     owned_kudos = [x.humanize() for x in owned_kudos]
+
     logging.info(params['wallet_addresses'])
-    # owned_kudos['num_clones_availble'] = owned_kudos.num_clones_allowed - owned_kudos.num_clones_in_wild
     logging.info(owned_kudos)
     params['kudos'] = owned_kudos
     params['sent_kudos'] = sent_kudos
-    # logging.info(f'Found Kudos: {params["kudos"]}')
-    # logging.info(f'Kudos name: {params["kudos"][0].name}')
-    # logging.info(f'Profile data: {params}')
-    # logging.info(f'Profile wallets: {profile.wallets.all()}')
     if request.method == 'POST' and request.is_ajax():
         logging.info(request.POST)
         address = request.POST.get('address')
-        # handle = request.META.get('HTTP_REFERER').split['/'][-1]
         logging.info(request.path)
-        # logging.info(request.POST.dict())
         logging.info(f'Address: {address}')
         logging.info(f'Handle: {handle}')
-
-        # profile_id = Profile.objects.filter(handle__iexact=handle).first().id
-        # logging.info(f'profile_id: {profile_id}')
         new_wallet = Wallet(address=address, profile_id=profile.id)
         if new_wallet:
             try:
                 new_wallet.save()
-                # wallets = [x.address for x in profile.wallets.all()]
                 wallets = [w.address for w in Wallet.objects.filter(profile=profile.id)]
                 msg = {
                     'status': 200,
@@ -1191,10 +1165,6 @@
             logging.info(JsonResponse(msg))
 
             return JsonResponse(msg)
-
-    # logging.info(params['profile'].wallets.all())
-=======
->>>>>>> c2a7327d
 
     return TemplateResponse(request, 'profiles/profile.html', context, status=status)
 
@@ -1536,9 +1506,6 @@
         title=_('Create Funded Issue'),
         update=bounty_params,
     )
-<<<<<<< HEAD
-    return TemplateResponse(request, 'submit_bounty.html', params)
-=======
     return TemplateResponse(request, 'bounty/new.html', params)
 
 
@@ -1626,7 +1593,6 @@
         'result': result
     }
     return TemplateResponse(request, 'bounty/change.html', params)
->>>>>>> c2a7327d
 
 
 def get_users(request):
@@ -1646,10 +1612,6 @@
             results.append(profile_json)
         data = json.dumps(results)
     else:
-<<<<<<< HEAD
-        data = 'fail'
-=======
         raise Http404
->>>>>>> c2a7327d
     mimetype = 'application/json'
     return HttpResponse(data, mimetype)