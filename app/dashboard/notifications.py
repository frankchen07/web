# -*- coding: utf-8 -*-
"""Handle dashboard related notifications.

Copyright (C) 2018 Gitcoin Core

This program is free software: you can redistribute it and/or modify
it under the terms of the GNU Affero General Public License as published
by the Free Software Foundation, either version 3 of the License, or
(at your option) any later version.

This program is distributed in the hope that it will be useful,
but WITHOUT ANY WARRANTY; without even the implied warranty of
MERCHANTABILITY or FITNESS FOR A PARTICULAR PURPOSE. See the
GNU Affero General Public License for more details.

You should have received a copy of the GNU Affero General Public License
along with this program. If not, see <http://www.gnu.org/licenses/>.

"""
import logging
import random
import re
import sys
from urllib.parse import urlparse as parse

from django.conf import settings
from django.contrib.humanize.templatetags.humanize import naturaltime

import rollbar
import twitter
from economy.utils import convert_token_to_usdt
from github.utils import delete_issue_comment, org_name, patch_issue_comment, post_issue_comment, repo_name
from marketing.mails import tip_email
from marketing.models import GithubOrgToTwitterHandleMapping
from pyshorteners import Shortener
from slackclient import SlackClient


def github_org_to_twitter_tags(github_org):
    """Build a string of github organization twitter tags.

    Args:
        github_org (str): The Github organization.

    Returns:
        str: The concatenated string of twitter tags.

    """
    twitter_handles = GithubOrgToTwitterHandleMapping.objects.filter(github_orgname__iexact=github_org)
    twitter_handles = twitter_handles.values_list('twitter_handle', flat=True)
    twitter_tags = " ".join([f"@{ele}" for ele in twitter_handles])
    return twitter_tags


def maybe_market_to_twitter(bounty, event_name):
    """Tweet the specified Bounty event.

    Args:
        bounty (dashboard.models.Bounty): The Bounty to be marketed.
        event_name (str): The name of the event.

    Returns:
        bool: Whether or not the twitter notification was sent successfully.

    """
    if not bounty.is_notification_eligible(var_to_check=settings.TWITTER_CONSUMER_KEY):
        return False

    api = twitter.Api(
        consumer_key=settings.TWITTER_CONSUMER_KEY,
        consumer_secret=settings.TWITTER_CONSUMER_SECRET,
        access_token_key=settings.TWITTER_ACCESS_TOKEN,
        access_token_secret=settings.TWITTER_ACCESS_SECRET,
    )
    tweet_txts = [
        "Earn {} {} {} now by completing this task: \n\n{}",
        "Oppy to earn {} {} {} for completing this task: \n\n{}",
        "Is today the day you (a) boost your OSS rep (b) make some extra cash? 🤔 {} {} {} \n\n{}",
    ]
    if event_name == 'remarket_bounty':
        tweet_txts = tweet_txts + [
            "Gitcoin open task of the day is worth {} {} {} ⚡️ \n\n{}",
            "Task of the day 💰 {} {} {} ⚡️ \n\n{}",
        ]
    elif event_name == 'new_bounty':
        tweet_txts = tweet_txts + [
            "Extra! Extra 🗞🗞 New Funded Issue, Read all about it 👇  {} {} {} \n\n{}",
            "Hot off the blockchain! 🔥🔥🔥 There's a new task worth {} {} {} \n\n{}",
            "💰 New Task Alert.. 💰 Earn {} {} {} for working on this 👇 \n\n{}",
        ]
    elif event_name == 'increase_payout':
        tweet_txts = [
            'Increased Payout on {} {} {}\n{}'
        ]
    elif event_name == 'start_work':
        tweet_txts = [
            'Work started on {} {} {}\n{}'
        ]
    elif event_name == 'stop_work':
        tweet_txts = [
            'Work stopped on {} {} {}\n{}'
        ]
    elif event_name == 'work_done':
        tweet_txts = [
            'Work done on {} {} {}\n{}'
        ]
    elif event_name == 'work_submitted':
        tweet_txts = [
            'Work submitted on {} {} {}\n{}'
        ]
    elif event_name == 'killed_bounty':
        tweet_txts = [
            'Bounty killed on {} {} {}\n{}'
        ]
    elif event_name == 'worker_rejected':
        tweet_txts = [
            'Worked rejected on {} {} {}\n{}'
        ]
    elif event_name == 'worker_approved':
        tweet_txts = [
            'Worked approved on {} {} {}\n{}'
        ]

    random.shuffle(tweet_txts)
    tweet_txt = tweet_txts[0]

    url = bounty.get_absolute_url()
    is_short = False
    for shortener in ['Tinyurl', 'Adfly', 'Isgd', 'QrCx']:
        try:
            if not is_short:
                shortener = Shortener(shortener)
                response = shortener.short(url)
                if response != 'Error' and 'http' in response:
                    url = response
                is_short = True
        except Exception:
            pass

    new_tweet = tweet_txt.format(
        round(bounty.get_natural_value(), 4),
        bounty.token_name,
        f"({bounty.value_in_usdt_now} USD @ ${round(convert_token_to_usdt(bounty.token_name),2)}/{bounty.token_name})" if bounty.value_in_usdt_now else "",
        url
    )
    new_tweet = new_tweet + " " + github_org_to_twitter_tags(bounty.org_name)  # twitter tags
    if bounty.keywords:  # hashtags
        for keyword in bounty.keywords.split(','):
            _new_tweet = new_tweet + " #" + str(keyword).lower().strip()
            if len(_new_tweet) < 140:
                new_tweet = _new_tweet

    try:
        api.PostUpdate(new_tweet)
    except Exception as e:
        print(e)
        return False
    return True


def maybe_market_to_slack(bounty, event_name):
    """Send a Slack message for the specified Bounty.

    Args:
        bounty (dashboard.models.Bounty): The Bounty to be marketed.
        event_name (str): The name of the event.

    Returns:
        bool: Whether or not the Slack notification was sent successfully.

    """
    if not bounty.is_notification_eligible(var_to_check=settings.SLACK_TOKEN):
        return False

    msg = build_message_for_slack(bounty, event_name)
    if not msg:
        return False

    try:
        channel = 'notif-gitcoin'
        sc = SlackClient(settings.SLACK_TOKEN)
        sc.api_call(
            "chat.postMessage",
            channel=channel,
            text=msg,
            icon_url=settings.GITCOIN_SLACK_ICON_URL,
        )
    except Exception as e:
        print(e)
        return False
    return True


def build_message_for_slack(bounty, event_name):
    """Build message to be posted to slack.

    Args:
        bounty (dashboard.models.Bounty): The Bounty to be marketed.
        event_name (str): The name of the event.

    Returns:
        str: Message to post to slack.

    """
    conv_details = ""
    usdt_details = ""
    try:
        conv_details = f"@ (${round(convert_token_to_usdt(bounty.token_name),2)}/{bounty.token_name})"
        usdt_details = f"({bounty.value_in_usdt_now} USD {conv_details} "
    except Exception:
        pass  # no USD conversion rate

    title = bounty.title if bounty.title else bounty.github_url
    msg = f"{event_name.replace('bounty', 'funded_issue')} worth {round(bounty.get_natural_value(), 4)} {bounty.token_name} " \
          f"{usdt_details}" \
          f"{bounty.token_name}: {title} \n\n{bounty.get_absolute_url()}"
    return msg


def maybe_market_to_user_slack(bounty, event_name):
    """Send a Slack message to the user's slack channel for the specified Bounty.

    Args:
        bounty (dashboard.models.Bounty): The Bounty to be marketed.
        event_name (str): The name of the event.

    Returns:
        bool: Whether or not the Slack notification was sent successfully.

    """
    from dashboard.models import Profile
    if bounty.get_natural_value() < 0.0001:
        return False
    if bounty.network != settings.ENABLE_NOTIFICATIONS_ON_NETWORK:
        return False

    msg = build_message_for_slack(bounty, event_name)
    if not msg:
        return False

    url = bounty.github_url
    sent = False
    try:
        repo = org_name(url) + '/' + repo_name(url)
        subscribers = Profile.objects.filter(slack_repos__contains=[repo])
        subscribers = subscribers & Profile.objects.exclude(slack_token='', slack_channel='')
        for subscriber in subscribers:
            try:
                sc = SlackClient(subscriber.slack_token)
                sc.api_call(
                    "chat.postMessage",
                    channel=subscriber.slack_channel,
                    text=msg,
                    icon_url=settings.GITCOIN_SLACK_ICON_URL,
                )
                sent = True
            except Exception as e:
                print(e)
    except Exception as e:
        print(e)

    return sent


def maybe_market_tip_to_email(tip, emails):
    """Send an email for the specified Tip.

    Args:
        tip (dashboard.models.Tip): The Tip to be marketed.
        emails (list of str): The list of emails to notify.

    Returns:
        bool: Whether or not the email notification was sent successfully.

    """
    if tip.network != settings.ENABLE_NOTIFICATIONS_ON_NETWORK:
        return False

    tip_email(tip, set(emails), True)
    return True


def maybe_market_tip_to_slack(tip, event_name):
    """Send a Slack message for the specified Tip.

    Args:
        tip (dashboard.models.Tip): The Tip to be marketed.
        event_name (str): The name of the event.

    Returns:
        bool: Whether or not the Slack notification was sent successfully.

    """
    if not tip.is_notification_eligible(var_to_check=settings.SLACK_TOKEN):
        return False

    title = tip.github_url
    msg = f"{event_name} worth {round(tip.amount, 4)} {tip.tokenName}: {title} \n\n{tip.github_url}"

    try:
        sc = SlackClient(settings.SLACK_TOKEN)
        channel = 'notif-gitcoin'
        sc.api_call(
            "chat.postMessage",
            channel=channel,
            text=msg,
            icon_url=settings.GITCOIN_SLACK_ICON_URL,
        )
    except Exception as e:
        print(e)
        return False
    return True


def get_status_header(bounty):
    statuses = ['Open']
    status = bounty.status
    if status == 'unknown':
        return ""
    elif status == 'cancelled':
        statuses.append('**Cancelled**')
    elif status == 'expired':
        statuses.append('**Expired**')
    else:
        if status == 'open':
            statuses = ['**Open**', 'Started', 'Submitted', 'Done']
        elif status == 'started':
            statuses += ['**Started**', 'Submitted', 'Done']
        else:
            statuses.append('Started')
            if status == 'submitted':
                statuses += ['**Submitted**', 'Done']
            else:
                statuses.append('Submitted')
                if status == 'done':
                    statuses.append('**Done**')
                else:
                    statuses.append('**Done**')

    # 1. Open | **2. Started** | 3. Submitted | 4. Done
    status_bar = ""
    for x, status in enumerate(statuses):
        status_bar += f"{x+1}. {status} "

    return f"Issue Status: {status_bar}\n\n<hr>\n\n"


def build_github_notification(bounty, event_name, profile_pairs=None):
    """Build a Github comment for the specified Bounty.

    Args:
        bounty (dashboard.models.Bounty): The Bounty to be marketed.
        event_name (str): The name of the event.
        profile_pairs (list of tuples): The list of username and profile page
            URL tuple pairs.

    Returns:
        bool: Whether or not the Github comment was posted successfully.

    """
    from dashboard.models import BountyFulfillment, Interest
    msg = ''
    usdt_value = ""
    try:
        usdt_value = f"({round(bounty.value_in_usdt_now, 2)} USD @ ${round(convert_token_to_usdt(bounty.token_name), 2)}/{bounty.token_name})" if bounty.value_in_usdt_now else ""
    except Exception:
        pass  # no USD conversion rate available
    natural_value = round(bounty.get_natural_value(), 4)
    absolute_url = bounty.get_absolute_url()
    amount_open_work = "{:,}".format(amount_usdt_open_work())
    bounty_owner = f"@{bounty.bounty_owner_github_username}" if bounty.bounty_owner_github_username else ""
    status_header = get_status_header(bounty)

    if event_name == 'new_bounty':
        msg = f"{status_header}__This issue now has a funding of {natural_value} " \
              f"{bounty.token_name} {usdt_value} attached to it.__\n\n * If you would " \
              f"like to work on this issue you can 'start work' [on the Gitcoin Issue Details page]({absolute_url}).\n " \
              "* Questions? Checkout <a href='https://gitcoin.co/help'>Gitcoin Help</a> or the " \
              f"<a href='https://gitcoin.co/slack'>Gitcoin Slack</a>\n * ${amount_open_work}" \
              " more funded OSS Work available on the [Gitcoin Issue Explorer](https://gitcoin.co/explorer)\n"
    if event_name == 'increased_bounty':
        msg = f"{status_header}__The funding of this issue was increased to {natural_value} " \
              f"{bounty.token_name} {usdt_value}.__\n\n * If you would " \
              f"like to work on this issue you can claim it [here]({absolute_url}).\n " \
              "* If you've completed this issue and want to claim the bounty you can do so " \
              f"[here]({absolute_url})\n * Questions? Checkout <a href='https://gitcoin.co/help'>Gitcoin Help</a> or " \
              f"the <a href='https://gitcoin.co/slack'>Gitcoin Slack</a>\n * ${amount_open_work}" \
              " more funded OSS Work available on the [Gitcoin Issue Explorer](https://gitcoin.co/explorer)\n"
    elif event_name == 'killed_bounty':
        msg = f"{status_header}__The funding of {natural_value} {bounty.token_name} " \
              f"{usdt_value} attached to this issue has been **cancelled** by the bounty submitter__\n\n " \
              "* Questions? Checkout <a href='https://gitcoin.co/help'>Gitcoin Help</a> or the <a href='https://gitcoin.co/slack'>Gitcoin Slack</a>\n * " \
              f"${amount_open_work} more funded OSS Work available on the [Gitcoin Issue Explorer](https://gitcoin.co/explorer)\n"
    elif event_name == 'rejected_claim':
        msg = f"{status_header}__The work submission for {natural_value} {bounty.token_name} {usdt_value} " \
              "has been **rejected** and can now be submitted by someone else.__\n\n * If you would " \
              f"like to work on this issue you can claim it [here]({absolute_url}).\n * If you've " \
              f"completed this issue and want to claim the bounty you can do so [here]({absolute_url})\n " \
              "* Questions? Checkout <a href='https://gitcoin.co/help'>Gitcoin Help</a> or <a href='https://gitcoin.co/slack'>Gitcoin Slack</a>\n * " \
              f"${amount_open_work} more funded OSS Work available on the [Gitcoin Issue Explorer](https://gitcoin.co/explorer)\n"
    elif event_name == 'work_started':
        interested = bounty.interested.all()
<<<<<<< HEAD
        interestd_plural = "s" if interested.count() != 0 else ""
        from_now = naturaltime(bounty.expires_date)
        started_work = bounty.interested.filter(pending=False).all()
        pending_approval = bounty.interested.filter(pending=True).all()
=======
        # interested_plural = "s" if interested.count() != 0 else ""
        from_now = naturaltime(bounty.expires_date)
        started_work = bounty.interested.filter(pending=False).all()
        # pending_approval = bounty.interested.filter(pending=True).all()
>>>>>>> 27b8c220
        bounty_owner_clear = f"@{bounty.bounty_owner_github_username}" if bounty.bounty_owner_github_username else ""
        approval_required = bounty.application_scheme == 'approval'

        if started_work.exists():
            msg = f"{status_header}__Work has been started__.\n\n"
        else:
            msg = f"{status_header}__Workers have applied to start work__.\n\n"

        msg += f"\nThese users each claimed they can complete the work by {from_now}:\n\n"

        for i, interest in enumerate(interested, start=1):

            profile_link = f"[{interest.profile.handle}]({interest.profile.url})"
            action = "started work"
            if interest.pending:
                action = 'applied to start work'
                action += f" _(Funders only: [approve worker]({bounty.approve_worker_url(interest.profile.handle)})"
                action += f" | [reject worker]({bounty.reject_worker_url(interest.profile.handle)}))_"
            if not interest.pending and approval_required:
                action = 'been approved to start work'

            msg += f"\n{i}. {profile_link} has {action}. "

            issue_message = interest.issue_message.strip()
            if issue_message:
<<<<<<< HEAD
                msg += f"{bounty_owner_clear} they have the following comments/questions for you:\n\n```{issue_message}```"
=======
                msg += f"{bounty_owner_clear} they have the following comments/questions for you:\n\n" \
                       f"```{issue_message}```"
>>>>>>> 27b8c220
            msg += "\n\n"

    elif event_name == 'work_submitted':
        sub_msg = ""
        if bounty.fulfillments.exists():
            sub_msg = f"\n\n{bounty_owner if bounty_owner else 'If you are the bounty funder,'} " \
                       "please take a look at the submitted work:\n"
            for bf in bounty.fulfillments.all():
                username = "@"+bf.fulfiller_github_username if bf.fulfiller_github_username else bf.fulfiller_address
                link_to_work = f"[PR]({bf.fulfiller_github_url})" if bf.fulfiller_github_url else "(Link Not Provided)"
                sub_msg += f"* {link_to_work} by {username}\n"

        profiles = ""
        if profile_pairs:
            from dashboard.utils import get_ordinal_repr  # hack for circular import issue
            for i, profile in enumerate(profile_pairs, start=1):
                show_dibs = event_name == 'work_started' and len(profile_pairs) > 1
                dibs = f" ({get_ordinal_repr(i)} precedence)" if show_dibs else ""
                profiles = profiles + f"\n {i}. [@{profile[0]}]({profile[1]}) {dibs}"
            profiles += "\n\n"


        msg = f"{status_header}__Work for {natural_value} {bounty.token_name} {usdt_value} has been submitted by__:\n" \
              f"{profiles}{sub_msg}\n<hr>\n\n* Learn more [on the Gitcoin Issue Details page]({absolute_url})\n" \
              "* Questions? Checkout <a href='https://gitcoin.co/help'>Gitcoin Help</a> or the " \
              f"<a href='https://gitcoin.co/slack'>Gitcoin Slack</a>\n${amount_open_work} more funded " \
              "OSS Work available on the [Gitcoin Issue Explorer](https://gitcoin.co/explorer)\n"
    elif event_name == 'work_done':
        try:
            accepted_fulfillment = bounty.fulfillments.filter(accepted=True).latest('fulfillment_id')
            accepted_fulfiller = f' to @{accepted_fulfillment.fulfiller_github_username}'
        except BountyFulfillment.DoesNotExist:
            accepted_fulfiller = ''

        msg = f"{status_header}__The funding of {natural_value} {bounty.token_name} {usdt_value} attached to this " \
              f"issue has been approved & issued{accepted_fulfiller}.__  \n\n * Learn more at [on the Gitcoin " \
              f"Issue Details page]({absolute_url})\n * Questions? Checkout <a href='https://gitcoin.co/help'>Gitcoin Help</a> or the <a href='https://gitcoin.co/slack'>Gitcoin Slack</a>" \
              f"\n * ${amount_open_work} more funded OSS Work available on the [Gitcoin Issue Explorer](https://gitcoin.co/explorer)\n"
    return msg


def maybe_market_to_github(bounty, event_name, profile_pairs=None):
    """Post a Github comment for the specified Bounty.

    Args:
        bounty (dashboard.models.Bounty): The Bounty to be marketed.
        event_name (str): The name of the event.
        profile_pairs (list of tuples): The list of username and profile page
            URL tuple pairs.

    Returns:
        bool: Whether or not the Github comment was posted successfully.

    """
    if not bounty.is_notification_eligible(var_to_check=settings.GITHUB_CLIENT_ID):
        return False

    # Define posting specific variables.
    comment_id = None
    url = bounty.github_url
    uri = parse(url).path
    uri_array = uri.split('/')

    # Prepare the comment message string.
    msg = build_github_notification(bounty, event_name, profile_pairs)
    if not msg:
        return False

    try:
        username = uri_array[1]
        repo = uri_array[2]
        issue_num = uri_array[4]

        if event_name == 'work_started':
            comment_id = bounty.interested_comment
        elif event_name in ['work_done', 'work_submitted']:
            comment_id = bounty.submissions_comment

        # Handle creating or updating comments if profiles are provided.
        if event_name in ['work_started', 'work_submitted'] and profile_pairs:
            if comment_id is not None:
                patch_issue_comment(comment_id, username, repo, msg)
            else:
                response = post_issue_comment(username, repo, issue_num, msg)
                if response.get('id'):
                    if event_name == 'work_started':
                        bounty.interested_comment = int(response.get('id'))
                    elif event_name in ['work_done', 'work_submitted']:
                        bounty.submissions_comment = int(response.get('id'))
                    bounty.save()
        # Handle deleting comments if no profiles are provided.
        elif event_name in ['work_started'] and not profile_pairs:
            if comment_id:
                delete_issue_comment(comment_id, username, repo)
                if event_name == 'work_started':
                    bounty.interested_comment = None
                elif event_name == 'work_done':
                    bounty.submissions_comment = None
                bounty.save()
        # If this isn't work_started/done, simply post the issue comment.
        else:
            post_issue_comment(username, repo, issue_num, msg)
    except IndexError:
        return False
    except Exception as e:
        extra_data = {'github_url': url, 'bounty_id': bounty.pk, 'event_name': event_name}
        rollbar.report_exc_info(sys.exc_info(), extra_data=extra_data)
        print(e)
        return False
    return True


def amount_usdt_open_work():
    """Get the amount in USDT of all current open and submitted work.

    Returns:
        float: The sum of all USDT values rounded to the nearest 2 decimals.

    """
    from dashboard.models import Bounty
    bounties = Bounty.objects.filter(network='mainnet', current_bounty=True, idx_status__in=['open', 'submitted'])
    return round(sum([b.value_in_usdt_now for b in bounties if b.value_in_usdt_now]), 2)


def maybe_market_tip_to_github(tip):
    """Post a Github comment for the specified Tip.

    Args:
        tip (dashboard.models.Tip): The Tip to be marketed.

    Returns:
        bool: Whether or not the Github comment was posted successfully.

    """
    if not tip.is_notification_eligible(var_to_check=settings.GITHUB_CLIENT_ID) or not tip.github_url:
        return False

    # prepare message
    username = tip.username if '@' in tip.username else f'@{tip.username}'
    _from = f" from {tip.from_name}" if tip.from_name else ""
    warning = tip.network if tip.network != 'mainnet' else ""
    _comments = "\n\nThe sender had the following public comments: \n> " \
                f"{tip.comments_public}" if tip.comments_public else ""
    try:
        value_in_usd = f"({tip.value_in_usdt_now} USD @ ${round(convert_token_to_usdt(tip.tokenName), 2)}/{tip.tokenName})" if tip.value_in_usdt_now else ""
    except Exception:
        pass  # no USD conv rate
    msg = f"⚡️ A tip worth {round(tip.amount, 5)} {warning} {tip.tokenName} {value_in_usd} has been " \
          f"granted to {username} for this issue{_from}. ⚡️ {_comments}\n\nNice work {username}! To " \
          "redeem your tip, login to Gitcoin at https://gitcoin.co/explorer and select 'Claim Tip' " \
          "from dropdown menu in the top right, or check your email for a link to the tip redemption " \
          f"page. \n\n * ${amount_usdt_open_work()} in Funded OSS Work Available at: " \
          "https://gitcoin.co/explorer\n * Incentivize contributions to your repo: " \
          "<a href='https://gitcoin.co/tip'>Send a Tip</a> or <a href='https://gitcoin.co/funding/new'>" \
          "Fund a PR</a>\n * No Email? Get help on the <a href='https://gitcoin.co/slack'>Gitcoin Slack</a>"

    # actually post
    url = tip.github_url
    uri = parse(url).path
    uri_array = uri.split('/')
    try:
        username = uri_array[1]
        repo = uri_array[2]
        issue_num = uri_array[4]
        post_issue_comment(username, repo, issue_num, msg)
    except Exception as e:
        print(e)
        return False
    return True


def maybe_market_to_email(b, event_name):
    from marketing.mails import new_work_submission, new_bounty_rejection, new_bounty_acceptance
    to_emails = []
    if b.network != settings.ENABLE_NOTIFICATIONS_ON_NETWORK:
        return False

    if event_name == 'new_bounty' and not settings.DEBUG:
        # handled in 'new_bounties_email'
        return
    elif event_name == 'work_submitted':
        try:
            to_emails = [b.bounty_owner_email]
            new_work_submission(b, to_emails)
        except Exception as e:
            logging.exception(e)
            print(e)
    elif event_name == 'work_done':
        try:
            accepted_fulfillment = b.fulfillments.filter(accepted=True).latest('modified_on')
            to_emails = [b.bounty_owner_email, accepted_fulfillment.fulfiller_email]
            new_bounty_acceptance(b, to_emails)
        except Exception as e:
            logging.exception(e)
            print(e)
    elif event_name == 'rejected_claim':
        try:
            rejected_fulfillment = b.fulfillments.filter(accepted=False).latest('modified_on')
            to_emails = [b.bounty_owner_email, rejected_fulfillment.fulfiller_email]
            new_bounty_rejection(b, to_emails)
        except Exception as e:
            logging.exception(e)

    return len(to_emails)


def maybe_post_on_craigslist(bounty):
    import time
    import mechanicalsoup
    from app.utils import fetch_last_email_id, fetch_mails_since_id

    craigslist_url = 'https://boulder.craigslist.org/'
    max_urls = 10

    browser = mechanicalsoup.StatefulBrowser()
    browser.open(craigslist_url)  # open craigslist
    post_link = browser.find_link(attrs={'id': 'post'})
    page = browser.follow_link(post_link)  # scraping the posting page link

    form = page.soup.form
    # select 'gig offered (I'm hiring for a short-term, small or odd job)'
    form.find('input', {'type': 'radio', 'value': 'go'})['checked'] = ''
    page = browser.submit(form, form['action'])

    form = page.soup.form
    # select 'I want to hire someone'
    form.find('input', {'type': 'radio', 'value': 'G'})['checked'] = ''
    page = browser.submit(form, form['action'])

    form = page.soup.form
    # select 'computer gigs (small web design, tech support, etc projects )'
    form.find('input', {'type': 'radio', 'value': '110'})['checked'] = ''
    page = browser.submit(form, form['action'])
    form = page.soup.form

    # keep selecting defaults for sub area etc till we reach edit page
    # this step is to ensure that we go over all the extra pages which appear on craigslist only in some locations
    # this choose the default skip options in craigslist
    for i in range(max_urls):
        if page.url.endswith('s=edit'):
            break
        # Chooses the first default
        if page.url.endswith('s=subarea'):
            form.find_all('input')[1]['checked'] = ''
        else:
            form.find_all('input')[0]['checked'] = ''
        page = browser.submit(form, form['action'])
        form = page.soup.form
    else:
        # for-else magic
        # if the loop completes normally that means we are still not at the edit page
        # hence return and don't proceed further
        print('returning at first return')
        return

    posting_title = bounty.title
    if not posting_title:
        posting_title = f"Please turn around {bounty.org_name}’s issue"
    posting_body = f"Solve this github issue: {bounty.github_url}"

    # Final form filling
    form.find('input', {'id': "PostingTitle"})['value'] = posting_title
    form.find('textarea', {'id': "PostingBody"}).insert(0, posting_body)
    form.find('input', {'id': "FromEMail"})['value'] = settings.IMAP_EMAIL
    form.find('input', {'id': "ConfirmEMail"})['value'] = settings.IMAP_EMAIL
    for postal_code_input in form.find_all('input', {'id': "postal_code"}):
        postal_code_input['value'] = '94105'
    form.find('input', {'value': 'pay', 'name': 'remuneration_type'})['checked'] = ''
    form.find('input', {'id': "remuneration"})['value'] = f"{bounty.get_natural_value()} {bounty.token_name}"
    try:
        form.find('input', {'id': "wantamap"})['data-checked'] = ''
    except Exception:
        pass
    page = browser.submit(form, form['action'])

    # skipping image upload
    form = page.soup.find_all('form')[-1]
    page = browser.submit(form, form['action'])

    for i in range(max_urls):
        if page.url.endswith('s=preview'):
            break
        # Chooses the first default
        page = browser.submit(form, form['action'])
        form = page.soup.form
    else:
        # for-else magic
        # if the loop completes normally that means we are still not at the edit page
        # hence return and don't proceed further
        print('returning at 2nd return')
        return

    # submitting final form
    form = page.soup.form
    # getting last email id
    last_email_id = fetch_last_email_id(settings.IMAP_EMAIL, settings.IMAP_PASSWORD)
    page = browser.submit(form, form['action'])
    time.sleep(10)
    last_email_id_new = fetch_last_email_id(settings.IMAP_EMAIL, settings.IMAP_PASSWORD)
    # if no email has arrived wait for 5 seconds
    if last_email_id == last_email_id_new:
        # could slow responses if called syncronously in a request
        time.sleep(5)

    emails = fetch_mails_since_id(settings.IMAP_EMAIL, settings.IMAP_PASSWORD, last_email_id)
    for _, content in emails.items():
        if 'craigslist' in content['from']:
            for link in re.findall(r"(?:https?:\/\/[a-zA-Z0-9%]+[.]+craigslist+[.]+org/[a-zA-Z0-9\/\-]*)", content.as_string()):
                # opening all links in the email
                try:
                    browser = mechanicalsoup.StatefulBrowser()
                    page = browser.open(link)
                    form = page.soup.form
                    page = browser.submit(form, form['action'])
                    return link
                except Exception:
                    # in case of invalid links
                    return False
    return False


def maybe_notify_bounty_user_escalated_to_slack(bounty, username, last_heard_from_user_days):
    if not bounty.is_notification_eligible(var_to_check=settings.SLACK_TOKEN):
        return False

    msg = f"@vivek, {bounty.github_url} is being escalated to you, due to inactivity for {last_heard_from_user_days} days from @{username} on the github thread."

    try:
        sc = SlackClient(settings.SLACK_TOKEN)
        channel = 'notif-gitcoin'
        sc.api_call(
            "chat.postMessage",
            channel=channel,
            text=msg,
            icon_url=settings.GITCOIN_SLACK_ICON_URL,
        )
    except Exception as e:
        print(e)
        return False
    return True


# TODO: DRY with expiration_start_work
num_days_back_to_warn = 3
num_days_back_to_delete_interest = 6


def append_snooze_copy(bounty):
    """Build the snooze copy for the associated Bounty.

    Args:
        bounty (dashboard.Bounty): The Bounty to create snooze copy for.

    Returns:
        str: The snooze copy for the provided bounty.

    """
    snooze = []
    for day in [1, 3, 5, 10, 100]:
        plural = "s" if day != 1 else ""
        snooze.append(f"[{day} day{plural}]({bounty.snooze_url(day)})")
    snooze = " | ".join(snooze)
    return f"\nFunders only: Snooze warnings for {snooze}"


def maybe_notify_user_escalated_github(bounty, username, last_heard_from_user_days=None):
    if not bounty.is_notification_eligible(var_to_check=settings.GITHUB_CLIENT_ID):
        return False

    if not last_heard_from_user_days:
        last_heard_from_user_days = num_days_back_to_delete_interest

    status_header = get_status_header(bounty)

    msg = f"""{status_header}@{username} due to inactivity, we have escalated [this issue]({bounty.url}) to Gitcoin's moderation team. Let us know if you believe this has been done in error!

* [x] warning ({num_days_back_to_warn} days)
* [x] escalation to mods ({num_days_back_to_delete_interest} days)
{append_snooze_copy(bounty)}"""

    post_issue_comment(bounty.org_name, bounty.github_repo_name, bounty.github_issue_number, msg)


def maybe_warn_user_removed_github(bounty, username, last_heard_from_user_days):
    if not bounty.is_notification_eligible(var_to_check=settings.GITHUB_CLIENT_ID):
        return False

    msg = f"""@{username} Hello from Gitcoin Core - are you still working on this issue? Please submit a WIP PR or comment back within the next 3 days or you will be removed from this ticket and it will be returned to an ‘Open’ status. Please let us know if you have questions!
* [x] warning ({num_days_back_to_warn} days)
* [ ] escalation to mods ({num_days_back_to_delete_interest} days)
{append_snooze_copy(bounty)}"""

    post_issue_comment(bounty.org_name, bounty.github_repo_name, bounty.github_issue_number, msg)


def maybe_notify_bounty_user_warned_removed_to_slack(bounty, username, last_heard_from_user_days=None):
    if not bounty.is_notification_eligible(var_to_check=settings.SLACK_TOKEN):
        return False

    msg = f"@{username} has been warned about inactivity ({last_heard_from_user_days} days) on {bounty.github_url}"

    try:
        sc = SlackClient(settings.SLACK_TOKEN)
        channel = 'notif-gitcoin'
        sc.api_call(
            "chat.postMessage",
            channel=channel,
            text=msg,
            icon_url=settings.GITCOIN_SLACK_ICON_URL,
        )
    except Exception as e:
        print(e)
        return False
    return True<|MERGE_RESOLUTION|>--- conflicted
+++ resolved
@@ -400,17 +400,10 @@
               f"${amount_open_work} more funded OSS Work available on the [Gitcoin Issue Explorer](https://gitcoin.co/explorer)\n"
     elif event_name == 'work_started':
         interested = bounty.interested.all()
-<<<<<<< HEAD
-        interestd_plural = "s" if interested.count() != 0 else ""
-        from_now = naturaltime(bounty.expires_date)
-        started_work = bounty.interested.filter(pending=False).all()
-        pending_approval = bounty.interested.filter(pending=True).all()
-=======
         # interested_plural = "s" if interested.count() != 0 else ""
         from_now = naturaltime(bounty.expires_date)
         started_work = bounty.interested.filter(pending=False).all()
         # pending_approval = bounty.interested.filter(pending=True).all()
->>>>>>> 27b8c220
         bounty_owner_clear = f"@{bounty.bounty_owner_github_username}" if bounty.bounty_owner_github_username else ""
         approval_required = bounty.application_scheme == 'approval'
 
@@ -436,12 +429,8 @@
 
             issue_message = interest.issue_message.strip()
             if issue_message:
-<<<<<<< HEAD
-                msg += f"{bounty_owner_clear} they have the following comments/questions for you:\n\n```{issue_message}```"
-=======
                 msg += f"{bounty_owner_clear} they have the following comments/questions for you:\n\n" \
                        f"```{issue_message}```"
->>>>>>> 27b8c220
             msg += "\n\n"
 
     elif event_name == 'work_submitted':
