--- conflicted
+++ resolved
@@ -76,19 +76,12 @@
     url(r'^api/v0.1/faucet/save/?', faucet.views.save_faucet, name='save_faucet'),
     url(r'^api/v0.1/', include(dbrouter.urls)),
     url(r'^api/v0.1/', include(ebrouter.urls)),
-<<<<<<< HEAD
     url(r'^api/v0.1/', include(kdrouter.urls)),
     url(r'^actions/api/v0.1/', include(dbrouter.urls)),  # same as active, but not cached in cluodfront
     url(r'^api/v0.1/users_search/',  dashboard.views.get_users, name='users_search'),
-
-=======
-    url(r'^actions/api/v0.1/', include(dbrouter.urls)),  # same as active, but not cached in cloudfront
-    url(r'^api/v0.1/users_search/', dashboard.views.get_users, name='users_search'),
-
     # Health check endpoint
     re_path(r'^health/', include('health_check.urls')),
     re_path(r'^lbcheck/?', retail.views.lbcheck, name='lbcheck'),
->>>>>>> c2a7327d
 
     # dashboard views
 
