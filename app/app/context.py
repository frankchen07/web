--- conflicted
+++ resolved
@@ -13,12 +13,9 @@
         'mixpanel_token': settings.MIXPANEL_TOKEN,
         'STATIC_URL': settings.STATIC_URL,
         'num_slack': num_slack,
-<<<<<<< HEAD
         'github_handle': request.session.get('handle', False),
         'email': request.session.get('email', False),
-=======
         'rollbar_client_token': settings.ROLLBAR_CLIENT_TOKEN,
         'env': settings.ENV,
->>>>>>> 06b5a800
     }
     return context