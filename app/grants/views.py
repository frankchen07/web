--- conflicted
+++ resolved
@@ -1057,10 +1057,7 @@
 
 def grants_cart_view(request):
     context = {
-<<<<<<< HEAD
         'verified': request.user.profile.sms_verification,
-=======
->>>>>>> bcbd1877
         'title': 'Grants Cart',
     }
     if request.user.is_authenticated:
