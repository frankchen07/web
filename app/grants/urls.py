--- conflicted
+++ resolved
@@ -21,12 +21,8 @@
 
 from grants.views import (
     flag, grant_categories, grant_details, grant_fund, grant_new, grant_new_whitelabel, grants, grants_addr_as_json,
-<<<<<<< HEAD
-    grants_stats_view, invoice, leaderboard, new_matching_partner, profile, quickstart, subscription_cancel,
-=======
-    grants_bulk_add, grants_cart_view, grants_stats_view, invoice, leaderboard, new_matching_partner, predict_clr_v1,
-    profile, quickstart, subscription_cancel,
->>>>>>> e76f9b43
+    grants_bulk_add, grants_cart_view, grants_stats_view, invoice, leaderboard, new_matching_partner, profile,
+    quickstart, subscription_cancel,
 )
 
 app_name = 'grants'
@@ -54,12 +50,8 @@
         'invoice/contribution/<int:contribution_pk>',
         invoice,
         name='contribution_invoice'
-<<<<<<< HEAD
-    )
-=======
     ),
     path('api/v1/<int:grant_id>/predict-clr', predict_clr_v1, name='predict_clr_v1'),
     path('cart/bulk-add/<str:grant_ids>', grants_bulk_add, name='grants_bulk_add'),
     path('cart', grants_cart_view, name='cart')
->>>>>>> e76f9b43
 ]