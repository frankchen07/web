--- conflicted
+++ resolved
@@ -57,11 +57,7 @@
                   <!-- RESULTS TITLE & FILTER -->
 
                   <div class="col-12 my-auto col-lg-6 text-center text-md-left">
-<<<<<<< HEAD
-                    <h1 class="font-header font-weight-semibold mb-lg-0">{{cadence|title}} {{ title }} </h1>
-=======
                     <h1 class="font-header font-weight-semibold mb-lg-0">{{title}}</h1>
->>>>>>> 7ab6444a
                   </div>
                   <div class="col-12 col-sm-6 col-lg-3 mx-auto my-2 my-md-0 text-center text-sm-right text-lg-left">
                   </div>
