--- conflicted
+++ resolved
@@ -36,13 +36,6 @@
           <div class="mx-4 mx-lg-5 px-lg-5 pb-lg-5">
             <h1>{% trans "Crowdfunding and freelance developers for your software projects" %}</h1>
             <p>
-<<<<<<< HEAD
-              <b>Builders/Project Managers: </b><br>
-              Leverage our global, on-demand workforce. Find expert freelance developers to design, test, code, and build your project teams today. Save time via direct Github integration. Crowdfund for your open source startup or project to increase your budget and bring in more developers.
-              <span class="d-flex mt-3 content-links">
-                <a href="{% url 'funder_bounties' %}" class="mr-3">Fund an Issue/Project</a>
-                <a href="{% url 'grants:grants' %}">Grants</a>
-=======
               {% blocktrans %}
                 <b>Builders/Project Managers: </b><br>
                 Leverage our global, on-demand workforce. Find expert freelance developers to design,\
@@ -53,7 +46,6 @@
               <span class="d-flex mt-3 content-links">
                 <a href="{% url "funder_bounties" %}" class="mr-3">Fund an Issue/Project</a>
                 <a href="{% url "grants:grants" %}">Grants</a>
->>>>>>> 7efff2be
               </span>
             </p>
             <p>
@@ -61,25 +53,17 @@
               <b>Coders/Software Developers: </b><br>
               Get paid in crypto for freelance jobs, building features, and solving bug bounties! Work with top open source projects and get paid out fast. 
               {% endblocktrans %}<br>
-<<<<<<< HEAD
               <span class="d-flex mt-3 content-links">
                 <a href="{% url 'contributor_bounties' '/' %}">{% trans "Bug Bounties" %}</a>
               </span>
             </p>
             <div class="buttons">
-              <a class="btn btn-gc-green mr-2 shadow-none font-weight-bold py-3" href="{% url "new_bounty" %}">{% trans "Fund an Issue" %}</a>
+              {% if is_new_funder %}
+                <a class="btn btn-gc-green mr-2 shadow-none font-weight-bold py-3" href="/onboard/funder/">{% trans "Become a Funder" %}</a>
+              {% else %}
+                <a class="btn btn-gc-green mr-2 shadow-none font-weight-bold py-3" href="{% url "quickstart" %}">{% trans "Fund an Issue" %}</a>
+              {% endif %}
               <a class="btn btn-outline-white ml-2 shadow-none font-weight-bold py-3" href="{% url "products" %}">{% trans "See Our Products" %}</a>
-=======
-              <span class="d-flex mt-3 content-links"><a href="/onboard/contributor/">{% trans "Bug Bounties" %}</a></span>
-            </p>
-            <div class="buttons">
-              {% if is_new_funder %}
-                <a class="btn btn-gc-green mr-2" href="/onboard/funder/">{% trans "Become a Funder" %}</a>
-              {% else %}
-                <a class="btn btn-gc-green mr-2" href="{% url "quickstart" %}">{% trans "Fund an Issue" %}</a>
-              {% endif %}
-              <a class="btn btn-outline-white ml-2" href="{% url "products" %}">{% trans "See Our Products" %}</a>
->>>>>>> 7efff2be
             </div>
           </div>
         </div>
