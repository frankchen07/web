{% comment %}
  Copyright (C) 2018 Gitcoin Core

  This program is free software: you can redistribute it and/or modify
  it under the terms of the GNU Affero General Public License as published
  by the Free Software Foundation, either version 3 of the License, or
  (at your option) any later version.

  This program is distributed in the hope that it will be useful,
  but WITHOUT ANY WARRANTY; without even the implied warranty of
  MERCHANTABILITY or FITNESS FOR A PARTICULAR PURPOSE. See the
  GNU Affero General Public License for more details.

  You should have received a copy of the GNU Affero General Public License
  along with this program. If not,see <http://www.gnu.org/licenses/>.
{% endcomment %}
{% load humanize i18n static compress %}
<!DOCTYPE html>
<html lang="en">
  <head>
    <meta name="title" content="Bounty Activity Feed | Gitcoin">
    <meta name="description" content="See open source development in real-time with the Gitcoin Activity Feed.">
    <link rel="canonical" href="{% url 'activity' %}">
    {% include 'shared/head.html' %}
    {% compress css %}
    <link rel="stylesheet" href="{% static "v2/css/activity_stream.css" %}">
    <link rel="stylesheet" href="{% static "v2/css/tag.css" %}">
    {% endcompress %}
  </head>

  <body class="{{ active }} g-font-muli">
    {% include 'shared/tag_manager_2.html' %}
    {% include 'shared/top_nav.html' with class='d-md-flex' %}
    <div class="container-fluid header">
      {% include 'home/nav.html' %}
      {% include 'shared/minihero.html' with h1='Activity Feed' position_h1_below_logo=1 %}
    </div>

    {% include 'shared/activity_container.html' %}

    {% include 'shared/footer.html' %}
    {% include 'shared/analytics.html' %}
    {% include 'shared/footer_scripts.html' %}
    {% include 'shared/messages.html' %}
<<<<<<< HEAD
    {% compress js %}
    <script src="{% static "v2/js/lib/jquery.waypoints.min.js" %}"></script>
    <script src="{% static "v2/js/lib/infinite.min.js" %}"></script>
    {% endcompress %}
    <script>
      $(document).ready(function(){
        var infinite = new Waypoint.Infinite({
          element: $('.infinite-container')[0]
        });
      });
    </script>
=======
    {% include 'shared/activity_scripts.html' %}
>>>>>>> 96021fc3
  </body>
</html><|MERGE_RESOLUTION|>--- conflicted
+++ resolved
@@ -42,20 +42,6 @@
     {% include 'shared/analytics.html' %}
     {% include 'shared/footer_scripts.html' %}
     {% include 'shared/messages.html' %}
-<<<<<<< HEAD
-    {% compress js %}
-    <script src="{% static "v2/js/lib/jquery.waypoints.min.js" %}"></script>
-    <script src="{% static "v2/js/lib/infinite.min.js" %}"></script>
-    {% endcompress %}
-    <script>
-      $(document).ready(function(){
-        var infinite = new Waypoint.Infinite({
-          element: $('.infinite-container')[0]
-        });
-      });
-    </script>
-=======
     {% include 'shared/activity_scripts.html' %}
->>>>>>> 96021fc3
   </body>
 </html>