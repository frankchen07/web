--- conflicted
+++ resolved
@@ -7,11 +7,7 @@
     </div>
   <div class="row pilot_projects mt-1 mb-1">
         <div class="col text-center">
-<<<<<<< HEAD
-        <img src="{% static "v2/images/pilot_projects_1.jpg" %}">
-=======
-        <img src="/static/v2/images/pilot_projects_1.png">
->>>>>>> d3c8c87c
+        <img src="{% static "v2/images/pilot_projects_1.png" %}">
         <p>
             November 16 2017 -- <a href="https://media.consensys.net/gitcoin-joins-consensys-announces-pilot-projects-f5a0955de9d6">Gitcoin Announces Pilot Projects with EtherDelta, Consensys Dilligence, Truffle, Metamask, web3py</a>
         </p>
