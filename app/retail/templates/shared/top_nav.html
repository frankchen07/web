--- conflicted
+++ resolved
@@ -46,11 +46,4 @@
     <img data-src="{% static "v2/images/top-bar/grants-logo.svg" %}" height="22" alt="" class="d-md-block d-none">
     <img data-src="{% static "v2/images/top-bar/grants-symbol.svg" %}" height="22" alt="" class="d-md-none">
   </a>
-<<<<<<< HEAD
-  <a class="{% if request.path|matches:'^\/((labs.*))$' %}selected{% endif %}" href="{% url 'labs' %}">
-    <img src="{% static "v2/images/labs/gitcoinlabs-logo.svg" %}" height="22" alt="" class="d-md-block d-none" style="margin-bottom: 3px;" >
-    <img data-src="{% static "v2/images/labs/gitcoin_labs_symbol.svg" %}" height="22" alt="" class="d-md-none">
-  </a>
-=======
->>>>>>> 675dd495
 </div>