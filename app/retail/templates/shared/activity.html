{% comment %}
    Copyright (C) 2019 Gitcoin Core

    This program is free software: you can redistribute it and/or modify
    it under the terms of the GNU Affero General Public License as published
    by the Free Software Foundation, either version 3 of the License, or
    (at your option) any later version.

    This program is distributed in the hope that it will be useful,
    but WITHOUT ANY WARRANTY; without even the implied warranty of
    MERCHANTABILITY or FITNESS FOR A PARTICULAR PURPOSE. See the
    GNU Affero General Public License for more details.

    You should have received a copy of the GNU Affero General Public License
    along with this program. If not, see <http://www.gnu.org/licenses/>.

{% endcomment %}
{% load humanize i18n static %}
<div class="box bg-white d-block m-0 mb-3 activity {{ row.activity_type }} infinite-item px-sm-3 py-4" data-pk="{{row.pk}}">
  {% if row.activity_type == 'new_bounty' %}
    <div class="align-items-baseline d-flex font-weight-bold justify-content-between mb-2 mt-n3">
      <b>New Bounty</b>
      <i class="fad fa-sparkles" style="right: 0.2em; color: #3e00ff;"></i>
    </div>
  {% endif %}
  <div class="activity_main row">
    <div class="col-2">
      <div class="activity-avatar">
        <a href="{{ row.profile.url }}" data-toggle="tooltip" title="@{{row.profile.handle}}">
          <img class="avatar rounded-circle" src="{% if row.profile.active_avatar %}{{ row.profile.active_avatar.avatar_url }}{% else %}/dynamic/avatar/{{row.profile.handle}}{% endif %}"/>
        </a>
        <div class="position-relative">
          {% if row.secondary_avatar_url %}
            <img class="avatar rounded-circle my-auto secondary_avatar" src="{{row.secondary_avatar_url}}" />
          {% elif row.other_profile %}
            <img class="avatar rounded-circle my-auto secondary_avatar" src="/dynamic/avatar/{{ row.other_profile.handle }}" />
          {% endif %}
        </div>
      </div>
      <div class="pt-2">
        {% for org in row.profile.organizations %}
          <span>
            <img data-toggle="tooltip" title="Member of @{{org}}" src="/dynamic/avatar/{{ org }}" style="border-radius: 15px; width: 15px; height: 15px;" />
          </span>
        {% endfor %}
        {% if row.profile.data.type == 'Organization'%}
          {% if row.profile.handle not in my_tribes|join:"," %}
            <div style="text-align:center"><a href=# class="align-middle btn btn-gc-blue btn-sm mt-2 font-smaller-7 font-weight-bold" onclick="joinTribeDirect(this);" data-jointribe='{{row.profile.handle}}'>Join Tribe</a></div>
          {% endif %}
        {% endif %}
      </div>
    </div>
    <div class="col-10 col-sm-8 pl-4 px-sm-0 activity_detail">
      <div>
        <b>{% firstof row.profile.data.name or row.profile.handle %}</b>
        <span class="grey">
         <a class="grey" href="/profile/{{ row.profile.handle }}">@{{ row.profile.handle }}</a>
        </span>
        {% if row.profile.match_this_round %}
          <span class="tip_activity" data-pk="{{row.pk}}" data-username="{{row.profile.handle}}" style="border-radius: 3px; border: 1px solid white; color: white; background-color: black; padding: 2px; font-size: 10px;"
            data-placement="bottom" data-toggle="tooltip" data-html="true"
            title="
                  {% include 'profiles/match_estimate_explainer.html' with profile=row.profile %}
            "
          >
            <i class="fab fa-ethereum mr-0" aria-hidden="true"></i>
            ${{row.profile.match_this_round|floatformat:2}} | +${{row.profile.matchranking_this_round.default_match_estimate|floatformat:2}}

          </span>
        {% endif %}
      </div>
      <div class="activity_detail_content font-body pb-2">
        {% if row.activity_type == 'new_tip' %}
          {% trans "tipped" %}
          <a href="https://gitcoin.co/profile/{{ row.metadata.to_username }}" >
            @{{ row.metadata.to_username }}
          </a>
        {% elif row.activity_type == 'mini_clr_payout' %}
<<<<<<< HEAD
          {% trans "got a distribution of" %} of <strong>{{row.metadata.amount|floatformat:2}} DAI<strong> in {{row.metadata.round_description}}
=======
          {% trans "got a distribution of" %} <strong>${{row.metadata.amount|floatformat:2}}<strong>
>>>>>>> ac45c7ce
        {% elif row.activity_type == 'new_kudos' %}
          {% trans "sent a" %}
          Kudos
          {% if row.metadata.to_username %}
            {% trans "to" %}
            <a href="/profile/{{ row.metadata.to_username|cut:'@' }}">
              {{ row.metadata.to_username }}
            </a>
          {% elif row.kudos %}
            {% trans "to" %}
            <a href="/profile/{{ row.kudos.username|cut:'@' }}">
              {{ row.kudos.username }}
            </a>
          {% endif %}
        {% elif row.activity_type == 'receive_kudos' %}
          {% trans "received a" %}
          Kudos
          {% if row.metadata.from_username %}
            {% trans "from" %}
            <a href="/profile/{{ row.metadata.from_username|cut:'@' }}">
              {{ row.metadata.from_username }}
            </a>
          {% elif row.kudos %}
            {% trans "from" %}
            <a href="/profile/{{ row.kudos.from_username|cut:'@' }}">
              {{ row.kudos.from_username }}
            </a>
          {% endif %}
        {% elif row.activity_type == 'new_grant' %}
          {% trans "created a new grant" %}
          <a href="{{ row.metadata.grant_url }}" >
            {{ row.metadata.title }}
          </a>
        {% elif row.activity_type == 'joined' %}
          {% trans "joined Gitcoin" %}
        {% elif row.activity_type == 'update_grant' %}
          {% trans "updated" %}
          <a href="{{ row.metadata.grant_url }}" >
            {{ row.metadata.title }}
          </a>
        {% elif row.activity_type == 'killed_grant' %}
          {% trans "cancelled" %}
          <a href="{{ row.metadata.grant_url }}" >
            {{ row.metadata.title }}
          </a>
        {% elif row.activity_type == 'new_grant_contribution' %}
          {% trans "contributed to" %}
          <a href="{{ row.metadata.grant_url }}" >
            {{ row.metadata.title }}
          </a>
        {% elif row.activity_type == 'played_quest' %}
          {% trans "played" %}
          <a href="{{ row.metadata.quest_url }}" >
             Quest: {{ row.metadata.quest_title }}
          </a>
        {% elif row.activity_type == 'created_quest' %}
          {% trans "created " %}
          <a href="{{ row.metadata.quest_url }}" >
             Quest: {{ row.metadata.quest_title }}
          </a>
        {% elif row.activity_type == 'beat_quest' %}
          {% trans "beat " %}
          <a href="{{ row.metadata.quest_url }}" >
             Quest: {{ row.metadata.quest_title }}
          </a>
        {% elif row.activity_type == 'new_grant_subscription' %}
          {% trans "subscribed to" %}
          <a href="{{ row.metadata.grant_url }}" >
            {{ row.metadata.title }}
          </a>
        {% elif row.activity_type == 'killed_grant_contribution' %}
          {% trans "unsubscribed from" %}
          <a href="{{ row.metadata.grant_url }}" >
            {{ row.metadata.title }}
          </a>
        {% elif row.activity_type == 'status_update' %}
          <span>{{ row.metadata.title }} {% if row.metadata.ask != 'undefined' %}{{ row.metadata.ask }}{%endif%}</span>
        {% elif row.activity_type == 'wall_post' %}
          &gt;
        {% if row.grant %}
          <a href="{{ row.grant.url }}">
            {{ row.grant.title }}
          </a>
        {% elif row.kudos_data %}
          <a href="{{ row.kudos_data.url }}">
            {{ row.kudos_data.ui_name }}
          </a>
        {% elif row.other_profile %}
          <a href="{{ row.other_profile.url }}">
            @{{ row.other_profile.handle }}
          </a>
        {% endif %}
      :
        <b>{{ row.metadata.title }}</b>
      {% elif row.activity_type == 'leaderboard_rank' %}
        <a href="{{ row.metadata.link }}">{{ row.metadata.title }}</a>
      {% elif row.activity_type == 'new_bounty' %}
        {{ row.urled_title | safe }}
      {% elif row.activity_type == 'start_work' %}
        <span>{% trans "started work: " %}</span>{{ row.urled_title | safe }}
      {% elif row.activity_type == 'stop_work' %}
        <span>{% trans "stopped work: " %}</span>{{ row.urled_title | safe }}
      {% elif row.activity_type == 'killed_bounty' %}
        <span>{% trans "canceled bounty: " %}</span>{{ row.urled_title | safe }}
      {% elif row.activity_type == 'increased_bounty' %}
        <span>{% trans "increased funding: " %}</span>{{ row.urled_title | safe }}
      {% elif row.activity_type == 'updated_avatar' %}
        <span>{% trans "updated their avatar" %}</span>
      {% elif row.activity_type == 'unknown_event' %}
        <span>{% trans "made an update to: " %}</span>{{ row.urled_title | safe }}
      {% else %}
        {{ row.i18n_name }}
        {{row.humanized_activity_type }}
        {% if row.bounty %}
          : <a href="{{ row.bounty.url }}">{{ row.bounty.title }}</a>
        {% endif %}
      {% endif %}
      </div>
      <div class="activity-tags activity-tag-first align-items-center">
        <span class="mx-0">

          {% if not hide_likes %}
            <span class="mr-2">
              <i class="far fa-eye grey" data-toggle="tooltip" title="The number of views this post has gotten." ></i>
              <span class="grey">{{ row.view_count }}</span>
            </span>
          {% endif %}

          {% if not hide_likes %}
              <a data-pk={{row.pk}} data-username={{row.profile.handle}} class="tip_activity" href="#"
              data-toggle="tooltip" title="This activity feed has generated {{ row.tip_count_eth|floatformat:2 }} ETH (${{row.tip_count_usd|floatformat:2}}) in Tips."
              >
                <i class="fab fa-ethereum grey" ></i>
                <span class="amount grey">{{ row.tip_count_eth|floatformat:3}}</span>
              </a>

            <a href=# title="{{row.likes_title}}Click to {% if row.liked %}unlike{% else %}like{%endif%} feed item."
              data-affirmative=liked data-negative=unliked data-state="{% if row.liked %}liked{% else %}unliked{%endif%}"
              data-pk={{row.pk}} class="like_activity mr-2" data-action='like' data-toggle="tooltip"
            >
              <span class="action {% if row.liked %}open{%endif%}">
                <i class="far fa-heart grey"></i>
              </span>
              <span class="num grey">{{row.likes}}</span>
            </a>

            <a href=# data-pk={{row.pk}} class="comment_activity mr-2" data-toggle="tooltip"
              title="Comment on this feed item." {% if row.comments %} data-open="true" {% endif %} >
              <span class="action"><i class="far fa-comment grey"></i></span>
              <span class="num grey">{{row.comments}}</span>
            </a>
          </span>

          <button class="btn-clean" data-toggle="dropdown" href="#" role="button" aria-haspopup="true" aria-expanded="false">
            <i class="fas fa-ellipsis-h"></i>
          </button>


          <div class="dropdown-menu dropdown-menu-right shadow font-smaller-4 px-0">
            <a class="copy_activity mr-2 dropdown-item px-3 font-smaller-5" data-toggle="tooltip" title="Copy a link to this feed item." href=# data-url={{row.url}}>
              <i class="fas fa-link mr-2"></i> Copy Link
            </a>
            <a href=# data-action='flag' data-toggle="tooltip" title="Flag this feed item as inappropriate." data-affirmative=flagged
              data-negative=unflagged data-state="{% if row.flagged %}flagged{% else %}unflagged{%endif%}" data-pk={{row.pk}}
              class="flag_activity mr-2 dropdown-item px-3 font-smaller-5"
            >
              <span class="action px-0 {% if row.flagged %}open{%endif%}"><i class="far fa-flag mr-2"></i></span> Report
            </a>
            {% if row.profile.handle == github_handle %}
            <a href=# data-pk={{row.pk}} class="dropdown-item delete_activity px-3 font-smaller-5">
              <i class="fas fa-trash mr-2"></i> Delete
            </a>
            {% endif %}
          </div>

          {% if row.activity_type in 'new_bounty,increased_bounty,killed_bounty,new_grant_contribution,killed_grant_contribution,new_grant_subscription,new_tip,new_crowdfund' %}
            {% if row.value_in_token_disp or row.metadata.value_in_eth or row.metadata.value_in_token and row.metadata.token_name %}
              <div class="tag token mr-2">
                <p class="font-smaller-6 mb-0">
                  {% if row.value_in_token_disp %}
                    <span class="value_in_token_disp">{{ row.value_in_token_disp }} {{row.token_name}}</span>
                  {% elif row.metadata.value_in_eth %}
                    <span class="value_in_eth">{{ row.metadata.value_in_eth }} ETH</span>
                  {% elif row.metadata.value_in_token and row.metadata.token_name %}
                    <span class="value_in_token">{{row.metadata.value_in_token}}  {{row.metadata.token_name}}</span>
                  {% endif %}
                </p>
              </div>
            {% endif %}
          {% if row.value_in_usdt_now %}
            <div class="tag usd mr-2">
              <p class="font-smaller-6 mb-0">
                <span>{{ row.value_in_usdt_now }} USD</span>
              </p>
            </div>
          {% endif %}
        {% endif %}
        {% if row.bounty.network and row.bounty.network != 'mainnet' %}
          <div class="tag network_warning mr-2">
            <p class="mb-0 font-smaller-6">
              <span>{{ row.bounty.network }}</span>
            </p>
          </div>
        {% endif %}

          <i class="fas fa-circle-notch fa-spin loading blue hidden"></i>
          <i class="fas fa-exclamation-triangle error red hidden"></i>
        {% endif %}

      </div>
    </div>
    <div class="d-none d-sm-inline col-sm-2 pl-0">
      <div class="activity_time font-smaller-5 text-right">
        {% if not hide_date %}
          {{ row.created_human_time }}
        {% endif %}
      </div>
      <div class="mt-3 text-right pr-3 activity-img">
        {% if row.kudos %}
          <a href="{{row.kudos_data.url}}">
            <img src="{% static row.kudos_data.image %}" alt="{% static row.kudos_data.name %}" class="mw-100">
          </a>
        {% elif row.activity_type == 'leaderboard_rank' %}
          <img src="{% static "/v2/images/kudos/money.svg" %}" alt="" class="w-100 mw-100">
        {% elif row.metadata.quest_reward %}
          <a href="{{row.metadata.quest_url}}">
            <img src="{{row.metadata.quest_reward}}" alt="" class="mw-100">
          </a>
        {% else %}
          <i class="{{ row.icon }} last-icon"></i>
        {% endif %}
      </div>
    </div>
  </div>
  {% if row.poll %}
  <div class="poll_choices {% if row.poll_answered %}answered{%endif%}">
    {% for ele in row.poll %}
      <div data-vote="{{ forloop.counter0 }}" class=" vote {% if row.poll_answered == ele.i %}answer{%endif%}">
        <p>
          {{ele.question}} 
        <span>
          {{ele.answers|length}}
        </span>
        </p>
      </div>
    {% endfor %}
  {% elif row.metadata.resource.type == 'gif' %}
  <div class="mt-1 mb-2" >
    <div class="row align-items-center bg-light">
        <img class="attachment" loading="lazy" data-src="{{ row.metadata.resource.id }}">
    </div>
  </div>
  {% elif row.metadata.resource.provider == 'youtube' %}
  <div class="embed-responsive embed-responsive-16by9 mt-2">
    <iframe class="embed-responsive-item" height="315" src="https://www.youtube.com/embed/{{ row.metadata.resource.id }}"
    frameborder="0" allow="accelerometer; autoplay; encrypted-media; gyroscope; picture-in-picture"
    allowfullscreen></iframe>
  </div>
  {% elif row.metadata.resource.type == 'content' %}
  <div class="mt-1 mb-2">
    <div class="row align-items-center bg-light content">
      <div class="col-12 col-md-3 text-center">
        {% if not row.metadata.resource.image or row.metadata.resource.image  == 'undefined' %}
          <img class="py-2" style="max-height: 7rem;" src="{% static 'v2/images/team/gitcoinbot.png' %}">
        {% else %}
          <img class="mw-100" src="{{ row.metadata.resource.image }}">
        {% endif %}
      </div>
      <div class="col-12 col-md-9 text-left">
        <p class="mt-2 mb-1 font-weight-bold" style="font-size: 1.2em;">{{ row.metadata.resource.title }}</p>
        <p class="small">{{ row.metadata.resource.description|truncatechars:200}}
          <a href="{{ row.metadata.resource.provider }}" target="_blank" rel="nofollow" style="color: #0056b3" class="d-block">{{ row.metadata.resource.provider }}</a>
        </p>
      </div>
    </div>
  </div>
  {% endif %}
    <div class="activity_comments">
      <div class="comment_container">

      </div>
    </div>
</div><|MERGE_RESOLUTION|>--- conflicted
+++ resolved
@@ -76,11 +76,7 @@
             @{{ row.metadata.to_username }}
           </a>
         {% elif row.activity_type == 'mini_clr_payout' %}
-<<<<<<< HEAD
           {% trans "got a distribution of" %} of <strong>{{row.metadata.amount|floatformat:2}} DAI<strong> in {{row.metadata.round_description}}
-=======
-          {% trans "got a distribution of" %} <strong>${{row.metadata.amount|floatformat:2}}<strong>
->>>>>>> ac45c7ce
         {% elif row.activity_type == 'new_kudos' %}
           {% trans "sent a" %}
           Kudos
