--- conflicted
+++ resolved
@@ -90,12 +90,9 @@
 </script>
 {% endif %}
 
-<<<<<<< HEAD
 <script>
   document.contxt = {{ json_context|safe }};
 </script>
 
 {% include 'shared/zendesk.html' %}
-=======
->>>>>>> ac0248e1
 {% include 'shared/messages.html' %}