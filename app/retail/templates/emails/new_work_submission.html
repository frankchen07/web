--- conflicted
+++ resolved
@@ -16,11 +16,7 @@
     along with this program. If not, see <http://www.gnu.org/licenses/>.
 
 {% endcomment %}
-<<<<<<< HEAD
-{% load humanize %}
-=======
 {% load i18n humanize %}
->>>>>>> f912f7d9
 
 {% block content %}
 
@@ -35,19 +31,4 @@
 
 {% include 'emails/bounty.html' with bounty=bounty %}
 
-<<<<<<< HEAD
-=======
-<p>
-{% trans "You are receiving this email because your email address is on the notification list for this issue." %}  <a href="https://gitcoin.co/email/settings/{{subscriber_id}}">{% trans "Manage Email Settings" %}</a>.
-</p>
-
-<p>
-    {% trans "Keep Pushing Open Source Forward," %}
-    <br>
-    -- {% trans "Gitcoin Core" %}
-</p>
-
-
->>>>>>> f912f7d9
-
 {% endblock %}