{% extends 'emails/template.html' %}
{% comment %}
    Copyright (C) 2017 Gitcoin Core

    This program is free software: you can redistribute it and/or modify
    it under the terms of the GNU Affero General Public License as published
    by the Free Software Foundation, either version 3 of the License, or
    (at your option) any later version.

    This program is distributed in the hope that it will be useful,
    but WITHOUT ANY WARRANTY; without even the implied warranty of
    MERCHANTABILITY or FITNESS FOR A PARTICULAR PURPOSE. See the
    GNU Affero General Public License for more details.

    You should have received a copy of the GNU Affero General Public License
    along with this program. If not, see <http://www.gnu.org/licenses/>.

{% endcomment %}
{% load i18n humanize %}
{% load static %}

{% block content %}

<h1>{% trans "Faucet Request Rejected ‼️" %}</h1>

<img src="{% static 'v2/images/gas.png' %}" width=200px height=200px >

<p>
    {% trans "Hey" %} @{{fr.github_username}},

    <br>
    <br>

    {% blocktrans %}Gitcoin *could not* approve your faucet request for {{amount}} ETH to{% endblocktrans %} <a href=https://etherscan.io/address/{{fr.address}}>{{fr.address}}</a>.

    <br>
    <br>

    {% if fr.comment_admin %}

    {% trans "Here are somme comments from the administrator:" %}

    <br>
    <br>

        > {{fr.comment_admin}}

    <br>
    <br>

    {% endif %}

    {% trans "You are welcome to re-apply at" %} <a href="https://gitcoin.co/faucet">https://gitcoin.co/faucet</a>

    <br>
    <br>

</p>

<<<<<<< HEAD
=======
<p>
    {% trans "Keep Pushing Open Source Forward," %}
    <br>
    -- {% trans "Gitcoin Core" %}
</p>

>>>>>>> f912f7d9


{% endblock %}<|MERGE_RESOLUTION|>--- conflicted
+++ resolved
@@ -57,15 +57,4 @@
 
 </p>
 
-<<<<<<< HEAD
-=======
-<p>
-    {% trans "Keep Pushing Open Source Forward," %}
-    <br>
-    -- {% trans "Gitcoin Core" %}
-</p>
-
->>>>>>> f912f7d9
-
-
 {% endblock %}