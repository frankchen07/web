{% comment %}
    Copyright (C) 2017 Gitcoin Core

    This program is free software: you can redistribute it and/or modify
    it under the terms of the GNU Affero General Public License as published
    by the Free Software Foundation, either version 3 of the License, or
    (at your option) any later version.

    This program is distributed in the hope that it will be useful,
    but WITHOUT ANY WARRANTY; without even the implied warranty of
    MERCHANTABILITY or FITNESS FOR A PARTICULAR PURPOSE. See the
    GNU Affero General Public License for more details.

    You should have received a copy of the GNU Affero General Public License
    along with this program. If not, see <http://www.gnu.org/licenses/>.

{% endcomment %}
{% load static %}
<!DOCTYPE html>
<html lang="en">

{% include 'shared/head.html' %}

<body class="{{active}}">
    {% include 'shared/tag_manager_2.html' %}
    <div class="container-fluid header">
        {% include 'shared/nav.html' %}
        {% include 'shared/minihero.html' with h1='About' %}

    </div>

    <div class="container-fluid white-light-bg" style="">
        <div class="row pb-5 pt-5">
            <div class="col pb-4">
                <h4 >The Problem</h4>
                <h6 style="text-align: center;" >Incentive problems in Open Source Software.</h6>
            </div>
        </div>
        <div class=" row ">
            <div class="col pb-4">
                <div class="align-items-center justify-content-center animatedParent" style="text-align: center;">
                    <img class="animated fadeIn" src="{% static "v2/images/about/problem.png" %}" style="max-width: 100%;">
                </div>
            </div>
        </div>
    </div>
    <div class="container-fluid " style="background: white;">
        <div class="row pb-5 pt-5">
            <div class="col pb-4">
                <h4 >The Solution</h4>
                <h6 style="text-align: center;" >A decentralized App for value creation &amp; value capture.</h6>
            </div>
        </div>
        <div class=" row ">
            <div class="col pb-4">
                <div class="align-items-center justify-content-center animatedParent" style="text-align: center;">
                    <img class="animated fadeIn" src="{% static "v2/images/about/flywheel.png" %}" style="max-width: 100%;">
                </div>
            </div>
        </div>
    </div>


    <div class="container-fluid white-light-bg"  id="origin_story">
        <div class="row">
            <div class="col pb-4">
                <h4>The Origin Story </h4>
                <h6 style="text-align: center;" >Who, what, when, where, and most importantly, why.</h6>
            </div>
        </div>

        <div class="row mt-3light-bg animatedParent">
            <div class="col d-flex flex-column align-items-center justify-content-center animated fadeInLeftShort">
                <img class="img-fluid" src="{% static "v2/images/why-different/boulder.png" %}" style="margin-top:50px;" />
                <div class="font-weight-300 font-bigger-2">Built with &lt;3 in Boulder Colorado USA</div>
                <p>
                <strong>Gitcoin</strong> was borne of the community in Boulder Colorado's thriving tech scene. One of the most amazing things about the Boulder community is the #givefirst mantra. The founding team has built their careers off of advice, mentorship, and relationships in the local tech community.
                </p>
            </div>
            <div class="col d-flex flex-column align-items-center justify-content-center animated fadeInRightShort">
                <img class="img-fluid" src="{% static "v2/images/about/grow_community.png" %}" />
                <div class="font-weight-300 font-bigger-2">Goal: To grow the community</div>
                <p>
                The founder of Gitcoin, <a href="http://linkedin.com/in/owocki/">Kevin Owocki</a> has experience as an organizer of <a href="http://boulderstartupweek.com">Boulder Startup Week</a>, <a href="http://igniteboulder.com">Ignite Boulder</a>, <a href="https://startupcto.io">StartupCTO.io</a>, <a href="https://www.meetup.com/Boulder-Blockchain/">Boulder Blockchain Meetup</a> and the open source projects <a href="https://github.com/owocki/pytrader">pytrader</a>, <a href="https://github.com/owocki/adblock-to-bitcoin">adblock-to-bitcoin</a>, <a href="https://github.com/youvegoteth/youvegoteth.github.io/">YouveGotETH</a>, & <a href="https://github.com/owocki/coloradocoin">ColoradoCoin</a>. The stronger the community is, the more successful open source projects are. The stronger open source projects are, the stronger the community is.
                </p>
            </div>
        </div>

        <div class="row mt-3light-bg animatedParent">
            <div class="col d-flex flex-column align-items-center justify-content-center animated fadeInLeftShort">
                <img class="img-fluid" src="{% static "v2/images/why-different/lock.png" %}" style="margin-top:100px;" />
                <div class="font-weight-300 font-bigger-2">Cryptocurrencies provide new, decentralized, opportunities</div>
                <p>
                <strong>Gitcoin</strong> is built upon the Ethereum network, and the solidity smart contract programming language. Ethereum provides opportunities to align incentives across actors in the ecosystem. By programming rights of stakeholders directly into smart contracts, actors are incentivized to provide value, and edge cases are handled _without_ having to involve legacy legal enforcement mechanisms.
                </p>
            </div>
            <div class="col d-flex flex-column align-items-center justify-content-center animated fadeInRightShort">
<<<<<<< HEAD
                <img class="img-fluid" src="/static/v2/images/about/grow_open_source.png" />
                <div class="font-weight-300 font-bigger-2">Goal: Grow Open Source</div>
=======
                <img class="img-fluid" src="{% static "v2/images/about/grow_open_source.png" %}" />
                <div class="font-weight-300 font-bigger-2">Goal: To Push Open Source Repos Forward</div>
>>>>>>> 7bb17db4
                <p>
                <strong>Gitcoin</strong> is a project that combines the #givefirst mantra of the Boulder community with capitalistic incentives to write great software. By enabling <span>Repo Maintainers</span>, <span>developers</span>, and <span>financiers</span> to find one another, Gitcoin grows open source software.
                </p>
            </div>
        </div>
    </div>

    <div class="container-fluid" id="team" style="background: white; position: relative; overflow: hidden;">
        {% include 'shared/rain.html' with class="grey" %}
        <div class="row">
            <div class="col pb-4">
                <h4  >Team</h4>
                <h6 style="text-align: center;" >Built By &amp; for Open Source Software Developers</h6>
            </div>
        </div>
        <div class=" row animatedParent">
            <div class="col d-flex flex-column p-5 animated fadeInLeftShort ">
                <div class="avatar-img-wrapper mb-3 pl-5 pr-5"  >
                    <img class="img-fluid " src="{% static "v2/images/about/kevin.jpg" %}" style="float: right;" />
                </div>
                <div class="pl-5 pr-5" style="text-align: right;">
                    <div class="font-bigger-1 font-weight-300 ">Kevin Owocki</div>
                    <div>Founder</div>
                    <p class="font-smaller-3 "><a href="http://linkedin.com/in/owocki/">Kevin Owocki</a> has a BS in Computer Science, 15 years experience in Open Source Software and Technology Startups. He is a volunteer in the Boulder Community for several community organizations, and an avid open source developer. His work has been featured in <a href="http://techcrunch.com/2011/02/10/group-dating-startup-ignighter-s-3-million/" >TechCrunch</a>, <a href="http://www.cnn.com/2011/BUSINESS/03/29/india.online.matchmaking/" >CNN</a>, <a href="http://www.inc.com/30under30/2011/profile-adam-sachs-kevin-owocki-and-dan-osit-founders-ignighter.html" >Inc Magazine</a>, <a href="http://www.nytimes.com/2011/02/20/business/20ignite.html?_r=4&amp;amp;pagewanted=1&amp;amp;ref=business"  >The New York Times</a>, <a href="http://boingboing.net/2011/09/24/tosamend-turn-all-online-i-agree-buttons-into-negotiations.html" >BoingBoing</a>, <a href="http://www.wired.com/2015/12/kevin-owocki-adblock-to-bitcoin/"  >WIRED</a>, <a href="https://www.forbes.com/sites/amycastor/2017/08/31/toothpick-takes-top-prize-in-silicon-beach-ethereum-hackathon/#6bf23b7452ad" >Forbes</a>, and <a href="http://www.techdigest.tv/2007/08/super_mario_get_1.html" >TechDigest</a>.
                    </p>
                </div>
            </div>
            <div class="col p-5 animated fadeInRightShort ">
                <div class="row">
                    <h4 class="pt-1">Post Launch (2017+)</h4>
                </div>
                <div class="row">
                    <div class="advisor">
                        <img src="{% static "v2/images/conensyslogo.png" %}" >
                        <div class="mt-2 font-bigger-1 font-weight-300 ">Consensys</div>
                        <div class="font-smaller-1 ">Venture Studio
                        </div>
                    </div>
                    <div class="advisor">
                        <img class="" src="{% static "v2/images/avatar.png" %}" />
                        <div class="font-bigger-1 font-weight-300 ">You?</div>
                        <div class="font-smaller-1 ">Want to build the future of open source?  <a href="#jobs">We want to hear from you.</a>
                        </div>
                    </div>
                </div>
                <div class="row">
                    <h4 class="">Pre Launch (Summer 2017)</h4>
                </div>
                <div class="row">
                    <div class="advisor">
                        <img class="" src="{% static "v2/images/about/afj.png" %}" />
                        <div class="font-bigger-1 font-weight-300 ">AFJ</div>
                        <div class="font-smaller-1 ">Design Team
                        </div>
                    </div>
                    <div class="advisor">
                        <img class="" src="{% static "v2/images/about/karot.png" %}" />
                        <div class="font-bigger-1 font-weight-300 ">The Karot</div>
                        <div class="font-smaller-1 ">Video Team
                        </div>
                    </div>
                    <div class="advisor">
                        <img class="" src="{% static "v2/images/about/prserve.jpg" %}" />
                        <div class="font-bigger-1 font-weight-300 ">PRServe</div>
                        <div class="font-smaller-1 ">PR Team
                        </div>
                    </div>
                </div>
            </div>
        </div>
        <div class="row" id="jobs">
            <div class="col pb-4 " >
                <hr>
                <h4  >Join Us</h4>
                <h6 style="text-align: center;" >Want to Grow Open Source? We want to hear from you.</h6>
            </div>
        </div>
        <div class="row">
            <div class="col pb-4 text-center  align-items-center">
                <p  class="font-bigger-1">
                    <strong>Open Gitcoin Roles</strong>
                </p>
                <p>
                    Front End Developer -- Gitcoin |
                    <a href="https://consensys.net/open-positions/?gh_jid=924578">
                        Learn More
                    </a>
                </p>
                <p>
                    Business Development Lead -- Gitcoin |
                    <a href="https://consensys.net/open-positions/?gh_jid=1025695">
                        Learn More
                    </a>
                </p>
                <p  class="font-bigger-1">
                    <strong>Open Bounties.Network Roles</strong>
                </p>
                <p >
                    Full Stack Developer -- Bounties.Network |
                    <a href="https://consensys.net/open-positions/?gh_jid=945240">
                        Learn More
                    </a>
                </p>
                <p>
                    Data Scientist -- Bounties.Network |
                    <a href="https://consensys.net/open-positions/?gh_jid=945245">
                        Learn More
                    </a>
                </p>
                <p>
                    Senior Product Designer -- Bounties.Network |
                    <a href="https://consensys.net/open-positions/?gh_jid=944914">
                        Learn More
                    </a>
                </p>
                <p  class="font-bigger-1">
                    <strong>Waitlisted Roles</strong>
                    <p style="max-width: 600px; margin: 0px auto;"><i>(These roles were recently filled, but may open up again in a couple months. You're welcome to <a href="https://gitcoin.co/slack">join the community</a>, that's likely where we'll source them when they re-open.)</i></p>
                </p>
                <p>
                    Developer  -- Gitcoin |
                    <a href="https://consensys.net/open-positions/?gh_jid=924571">
                        Learn More
                    </a>
                </p>
                <p>
                    Content and Marketing Manager -- Gitcoin |
                    <a href="https://consensys.net/open-positions/?gh_jid=932256">
                        Learn More
                    </a>
                </p>
                <p>
                    Community Manager -- Gitcoin |
                    <a href="https://consensys.net/open-positions/?gh_jid=923872">
                        Learn More
                    </a>
                </p>
                <p>
                    Customer Experience Manager -- Gitcoin |
                    <a href="https://consensys.net/open-positions/?gh_jid=924581">
                        Learn More
                    </a>
                </p>
                <p>
                    Senior Product Designer -- Gitcoin |
                    <a href="https://consensys.net/open-positions/?gh_jid=925903">
                        Learn More
                    </a>
                </p>
            </div>
        </div>

    </div>

<div id='note'>
    &nbsp;
</div>

    <div class="container-fluid text-center white-light-bg" id="features">
        <div class="row pb-1 pt-4">
            <div class="col text-center">
                <h4 class="">Features of Gitcoin</h4>
            </div>
        </div>
        <div class="row pt-5 mb-3 animatedParent">
            <div class="col d-flex flex-column align-items-center animated fadeInLeftShort">
                <div class="explain-img-wrapper mb-3 d-flex justify-content-center align-items-center">
                    <img src="{% static "v2/images/getgitcoin/spaceship.png" %}" />
                </div>
                <div class="pl-5 pr-5 w-75">
                    <div class="font-bigger-1">Fund Issues</div>
                    <div class="font-smaller-3">Fund a feature, bug, or security issue that you care about, &amp; get results.</div>
                </div>
            </div>
            <div class="col d-flex flex-column align-items-center animated fadeInRightShort">
                <div class="explain-img-wrapper mb-3 d-flex justify-content-center align-items-center">
                    <img src="{% static "v2/images/getgitcoin/tip-dev.png" %}" />
                </div>
                <div class="pl-5 pr-5 w-75">
                    <div class="font-bigger-1">Tip Developers</div>
                    <div class="font-smaller-3">Reward contributors who have added value to your repository with a tip.</div>
                </div>
            </div>
        </div>

        <div class="row pt-5 mb-3 animatedParent">
            <div class="col d-flex flex-column align-items-center animated fadeInLeftShort">
                <div class="explain-img-wrapper mb-3 d-flex justify-content-center align-items-center">
                    <img src="{% static "v2/images/getgitcoin/find-work.png" %}" />
                </div>
                <div class="pl-5 pr-5 w-75">
                    <div class="font-bigger-1">Find Work</div>
                    <div class="font-smaller-3">Find interesting projects to work on, interesting people to work with. Try projects before you fully commit to them. Add value wherever you go.</div>
                </div>
            </div>
            <div class="col d-flex flex-column align-items-center animated fadeInRightShort">
                <div class="explain-img-wrapper mb-3 d-flex justify-content-center align-items-center">
                    <img src="{% static "v2/images/getgitcoin/github.png" %}" />
                </div>
                <div class="pl-5 pr-5 w-75">
                    <div class="font-bigger-1">All on Github.com</div>
                    <div class="font-smaller-3">The best thing about Gitcoin is that it works where you do your work; on Github.</div>
                </div>
            </div>
        </div>
        <div class="row mt-5 pb-3 animatedParent">
            <div class="col animated pulse fast">
                <a class="btn btn-lg btn-warning" role="button" href="{% url "get_gitcoin" %}">Get Started</a>
            </div>
        </div>
    </div>



    <div class="container-fluid text-center white-light-bg" id="gitcoin_buttons">
        <div class="row">
            <div class="col pb-4">
                <h4 >Works where you already are</h4>
                <h6 style="text-align: center;" >Look for the 'Grow Open Source' buttons on Github</h6>
            </div>
        </div>
        <div class=" row animatedParent">
            <div class="col d-flex flex-column p-5 animated fadeIn ">
                <div class="pl-5 pr-5" style="text-align: center;">
                    <div style="display:none">
                        <a class="btn btn-sm btn-darkBlue font-smaller-2 delta_3" role="button" href="https://gitcoin.co/explorer/?q=https://github.com/gitcoinco/web">
<<<<<<< HEAD
                                <img src="/static/v2/images/planet.png"/>
                                GITCOIN <span>Grow Open Source</span>
                        </a>
                        <a class="btn btn-sm btn-darkBlue font-smaller-2 delta_2" role="button" href="https://gitcoin.co/explorer/?q=https://github.com/gitcoinco/web">
                                <img src="/static/v2/images/planet.png"/>
                                GITCOIN <span>Grow Open Source</span>
                        </a>
                        <a class="btn btn-sm btn-darkBlue font-smaller-2 delta_1" role="button" href="https://gitcoin.co/explorer/?q=https://github.com/gitcoinco/web">
                                <img src="/static/v2/images/planet.png"/>
                                GITCOIN <span>Grow Open Source</span>
                        </a>
                        <a class="btn btn-sm btn-darkBlue font-smaller-2" role="button" href="https://gitcoin.co/explorer/?q=https://github.com/gitcoinco/web">
                                <img src="/static/v2/images/planet.png"/>
                                GITCOIN <span>Grow Open Source</span>
=======
                                <img src="{% static "v2/images/planet.png" %}"/>
                                GITCOIN <span>Push Open Source Repos Forward</span>
                        </a>
                        <a class="btn btn-sm btn-darkBlue font-smaller-2 delta_2" role="button" href="https://gitcoin.co/explorer/?q=https://github.com/gitcoinco/web">
                                <img src="{% static "v2/images/planet.png" %}"/>
                                GITCOIN <span>Push Open Source Repos Forward</span>
                        </a>
                        <a class="btn btn-sm btn-darkBlue font-smaller-2 delta_1" role="button" href="https://gitcoin.co/explorer/?q=https://github.com/gitcoinco/web">
                                <img src="{% static "v2/images/planet.png" %}"/>
                                GITCOIN <span>Push Open Source Repos Forward</span>
                        </a>
                        <a class="btn btn-sm btn-darkBlue font-smaller-2" role="button" href="https://gitcoin.co/explorer/?q=https://github.com/gitcoinco/web">
                                <img src="{% static "v2/images/planet.png" %}"/>
                                GITCOIN <span>Push Open Source Repos Forward</span>
>>>>>>> 7bb17db4
                        </a>
                        <a class="btn btn-sm btn-darkBlue font-smaller-2 delta_3" role="button" href="https://gitcoin.co/explorer/?q=https://github.com/gitcoinco/web">
                                <img src="{% static "v2/images/helmet_icon.png" %}"/>
                                GITCOIN <span>Browse Funded Issues</span>
                        </a>
                        <a class="btn btn-sm btn-darkBlue font-smaller-2 delta_2" role="button" href="https://gitcoin.co/explorer/?q=https://github.com/gitcoinco/web">
                                <img src="{% static "v2/images/helmet_icon.png" %}"/>
                                GITCOIN <span>Browse Funded Issues</span>
                        </a>
                        <a class="btn btn-sm btn-darkBlue font-smaller-2 delta_1" role="button" href="https://gitcoin.co/explorer/?q=https://github.com/gitcoinco/web">
                                <img src="{% static "v2/images/helmet_icon.png" %}"/>
                                GITCOIN <span>Browse Funded Issues</span>
                        </a>
                        <a class="btn btn-sm btn-darkBlue font-smaller-2" role="button" href="https://gitcoin.co/explorer/?q=https://github.com/gitcoinco/web">
                                <img src="{% static "v2/images/helmet_icon.png" %}"/>
                                GITCOIN <span>Browse Funded Issues</span>
                        </a>
                    </div>
<<<<<<< HEAD
                    <a id="example">
                        <img src="/static/v2/images/grow_open_source.png" />
=======
                    <a id="example" href="https://docs.google.com/document/d/1FKRFEIB3dMOOUZ.ZOb1LGbIEWnazsQRV4xudRIqQpA/edit#heading=h.agwgvuyf5p0p" target=new>
                        <img src="{% static "v2/images/promo_buttons/example.png" %}" />
>>>>>>> 7bb17db4
                    </a>
                </div>
            </div>
        </div>
        <div class="row mt-5 pb-3 animatedParent">
            <div class="col animated pulse fast">
                <a class="btn btn-lg btn-warning" role="button" href="{% url "get_gitcoin" %}">Get Started</a>
            </div>
        </div>
    </div>
    {% include 'shared/footer.html' %}
    {% include 'shared/analytics.html' %}
    {% include 'shared/footer_scripts.html' %}
<<<<<<< HEAD
=======
    {% include 'shared/rollbar.html' %}

>>>>>>> 7bb17db4
</body>
</html><|MERGE_RESOLUTION|>--- conflicted
+++ resolved
@@ -95,13 +95,8 @@
                 </p>
             </div>
             <div class="col d-flex flex-column align-items-center justify-content-center animated fadeInRightShort">
-<<<<<<< HEAD
-                <img class="img-fluid" src="/static/v2/images/about/grow_open_source.png" />
+                <img class="img-fluid" src="{% static "v2/images/about/grow_open_source.png" %}" />
                 <div class="font-weight-300 font-bigger-2">Goal: Grow Open Source</div>
-=======
-                <img class="img-fluid" src="{% static "v2/images/about/grow_open_source.png" %}" />
-                <div class="font-weight-300 font-bigger-2">Goal: To Push Open Source Repos Forward</div>
->>>>>>> 7bb17db4
                 <p>
                 <strong>Gitcoin</strong> is a project that combines the #givefirst mantra of the Boulder community with capitalistic incentives to write great software. By enabling <span>Repo Maintainers</span>, <span>developers</span>, and <span>financiers</span> to find one another, Gitcoin grows open source software.
                 </p>
@@ -326,65 +321,7 @@
         <div class=" row animatedParent">
             <div class="col d-flex flex-column p-5 animated fadeIn ">
                 <div class="pl-5 pr-5" style="text-align: center;">
-                    <div style="display:none">
-                        <a class="btn btn-sm btn-darkBlue font-smaller-2 delta_3" role="button" href="https://gitcoin.co/explorer/?q=https://github.com/gitcoinco/web">
-<<<<<<< HEAD
-                                <img src="/static/v2/images/planet.png"/>
-                                GITCOIN <span>Grow Open Source</span>
-                        </a>
-                        <a class="btn btn-sm btn-darkBlue font-smaller-2 delta_2" role="button" href="https://gitcoin.co/explorer/?q=https://github.com/gitcoinco/web">
-                                <img src="/static/v2/images/planet.png"/>
-                                GITCOIN <span>Grow Open Source</span>
-                        </a>
-                        <a class="btn btn-sm btn-darkBlue font-smaller-2 delta_1" role="button" href="https://gitcoin.co/explorer/?q=https://github.com/gitcoinco/web">
-                                <img src="/static/v2/images/planet.png"/>
-                                GITCOIN <span>Grow Open Source</span>
-                        </a>
-                        <a class="btn btn-sm btn-darkBlue font-smaller-2" role="button" href="https://gitcoin.co/explorer/?q=https://github.com/gitcoinco/web">
-                                <img src="/static/v2/images/planet.png"/>
-                                GITCOIN <span>Grow Open Source</span>
-=======
-                                <img src="{% static "v2/images/planet.png" %}"/>
-                                GITCOIN <span>Push Open Source Repos Forward</span>
-                        </a>
-                        <a class="btn btn-sm btn-darkBlue font-smaller-2 delta_2" role="button" href="https://gitcoin.co/explorer/?q=https://github.com/gitcoinco/web">
-                                <img src="{% static "v2/images/planet.png" %}"/>
-                                GITCOIN <span>Push Open Source Repos Forward</span>
-                        </a>
-                        <a class="btn btn-sm btn-darkBlue font-smaller-2 delta_1" role="button" href="https://gitcoin.co/explorer/?q=https://github.com/gitcoinco/web">
-                                <img src="{% static "v2/images/planet.png" %}"/>
-                                GITCOIN <span>Push Open Source Repos Forward</span>
-                        </a>
-                        <a class="btn btn-sm btn-darkBlue font-smaller-2" role="button" href="https://gitcoin.co/explorer/?q=https://github.com/gitcoinco/web">
-                                <img src="{% static "v2/images/planet.png" %}"/>
-                                GITCOIN <span>Push Open Source Repos Forward</span>
->>>>>>> 7bb17db4
-                        </a>
-                        <a class="btn btn-sm btn-darkBlue font-smaller-2 delta_3" role="button" href="https://gitcoin.co/explorer/?q=https://github.com/gitcoinco/web">
-                                <img src="{% static "v2/images/helmet_icon.png" %}"/>
-                                GITCOIN <span>Browse Funded Issues</span>
-                        </a>
-                        <a class="btn btn-sm btn-darkBlue font-smaller-2 delta_2" role="button" href="https://gitcoin.co/explorer/?q=https://github.com/gitcoinco/web">
-                                <img src="{% static "v2/images/helmet_icon.png" %}"/>
-                                GITCOIN <span>Browse Funded Issues</span>
-                        </a>
-                        <a class="btn btn-sm btn-darkBlue font-smaller-2 delta_1" role="button" href="https://gitcoin.co/explorer/?q=https://github.com/gitcoinco/web">
-                                <img src="{% static "v2/images/helmet_icon.png" %}"/>
-                                GITCOIN <span>Browse Funded Issues</span>
-                        </a>
-                        <a class="btn btn-sm btn-darkBlue font-smaller-2" role="button" href="https://gitcoin.co/explorer/?q=https://github.com/gitcoinco/web">
-                                <img src="{% static "v2/images/helmet_icon.png" %}"/>
-                                GITCOIN <span>Browse Funded Issues</span>
-                        </a>
-                    </div>
-<<<<<<< HEAD
-                    <a id="example">
-                        <img src="/static/v2/images/grow_open_source.png" />
-=======
-                    <a id="example" href="https://docs.google.com/document/d/1FKRFEIB3dMOOUZ.ZOb1LGbIEWnazsQRV4xudRIqQpA/edit#heading=h.agwgvuyf5p0p" target=new>
-                        <img src="{% static "v2/images/promo_buttons/example.png" %}" />
->>>>>>> 7bb17db4
-                    </a>
+                    <img src="{% static "v2/images/mission/grow_hero.png" %}" />
                 </div>
             </div>
         </div>
@@ -397,10 +334,7 @@
     {% include 'shared/footer.html' %}
     {% include 'shared/analytics.html' %}
     {% include 'shared/footer_scripts.html' %}
-<<<<<<< HEAD
-=======
     {% include 'shared/rollbar.html' %}
 
->>>>>>> 7bb17db4
 </body>
 </html>