--- conflicted
+++ resolved
@@ -967,7 +967,6 @@
     }, ]
 
     sponsor = {
-<<<<<<< HEAD
         'name': 'Sarchy',
         'title': '5 minute thinking game with Ether for winner',
         'image_url': '',
@@ -976,16 +975,6 @@
         'body': [
            'Due to data manipulation by big tech companies, Trust is becoming a key issue in the internet.',
            '"Trusting Trust" is a game about Trust. It uses the "Prisoners Dilemma" concept. This concept has even been used in the movie "The Dark Knight" by the Joker in the climax scene.'
-=======
-        'name': 'Arweave',
-        'title': 'Get paid to build dApps on the permaweb 🛠🌐',
-        'image_url': '',
-        'link': 'http://bit.ly/arweave-gitcoin-weekly',
-        'cta': 'Start hacking today!',
-        'body': [
-           'The permaweb is a decentralized, immutable new web, built on top of a globally distributed, permanent hard drive - the Arweave network.',
-           'We want the permaweb to be accessible to everyone, but we want you to be a part of making that a reality. That\'s why we\'re looking for talented developers to build decentralized apps on the permaweb.'
->>>>>>> 66581f09
         ]
     }
     
