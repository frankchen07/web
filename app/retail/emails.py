# -*- coding: utf-8 -*-
'''
    Copyright (C) 2019 Gitcoin Core

    This program is free software: you can redistribute it and/or modify
    it under the terms of the GNU Affero General Public License as published
    by the Free Software Foundation, either version 3 of the License, or
    (at your option) any later version.

    This program is distributed in the hope that it will be useful,
    but WITHOUT ANY WARRANTY; without even the implied warranty of
    MERCHANTABILITY or FITNESS FOR A PARTICULAR PURPOSE. See the
    GNU Affero General Public License for more details.

    You should have received a copy of the GNU Affero General Public License
    along with this program. If not, see <http://www.gnu.org/licenses/>.

'''
import logging
from datetime import date, timedelta
from functools import partial

from django.conf import settings
from django.contrib import messages
from django.contrib.admin.views.decorators import staff_member_required
from django.http import HttpResponse
from django.shortcuts import redirect
from django.template.loader import render_to_string
from django.template.response import TemplateResponse
from django.utils import timezone
from django.utils.translation import gettext as _

import cssutils
import premailer
from grants.models import Contribution, Grant, Subscription
from marketing.models import LeaderboardRank
from marketing.utils import get_or_save_email_subscriber
from retail.utils import strip_double_chars, strip_html

logger = logging.getLogger(__name__)

# RENDERERS

# key, name, frequency
MARKETING_EMAILS = [
    ('welcome_mail', _('Welcome Emails'), _('First 3 days after you sign up')),
    ('roundup', _('Roundup Emails'), _('Weekly')),
    ('new_bounty_notifications', _('New Bounty Notification Emails'), _('(up to) Daily')),
    ('important_product_updates', _('Product Update Emails'), _('Quarterly')),
	('general', _('General Email Updates'), _('as it comes')),
	('quarterly', _('Quarterly Email Updates'), _('Quarterly')),
]

TRANSACTIONAL_EMAILS = [
    ('tip', _('Tip Emails'), _('Only when you are sent a tip')),
    ('faucet', _('Faucet Notification Emails'), _('Only when you are sent a faucet distribution')),
    ('bounty', _('Bounty Notification Emails'), _('Only when you\'re active on a bounty')),
    ('bounty_match', _('Bounty Match Emails'), _('Only when you\'ve posted a open bounty and you have a new match')),
    ('bounty_feedback', _('Bounty Feedback Emails'), _('Only after a bounty you participated in is finished.')),
    (
        'bounty_expiration', _('Bounty Expiration Warning Emails'),
        _('Only after you posted a bounty which is going to expire')
    ),
    ('featured_funded_bounty', _('Featured Funded Bounty Emails'), _('Only when you\'ve paid for a bounty to be featured'))
]

ALL_EMAILS = MARKETING_EMAILS + TRANSACTIONAL_EMAILS


def premailer_transform(html):
    cssutils.log.setLevel(logging.CRITICAL)
    p = premailer.Premailer(html, base_url=settings.BASE_URL)
    return p.transform()


def render_featured_funded_bounty(bounty):
    params = {'bounty': bounty}
    response_html = premailer_transform(render_to_string("emails/funded_featured_bounty.html", params))
    response_txt = render_to_string("emails/funded_featured_bounty.txt", params)
    subject = _("Your bounty is now live on Gitcoin!")

    return response_html, response_txt, subject


def render_nth_day_email_campaign(to_email, nth, firstname):
    subject_map = {
        1: "Day 1: Growing Open Source",
        2: "Day 2: Using Gitcoin's Issue Explorer",
        3: "Learning Blockchain"
    }

    subject = subject_map[nth]

    params = {
        "firstname": firstname,
        "subscriber": get_or_save_email_subscriber(to_email, "internal"),
		"email_type": "welcome_mail"
    }
    response_html = premailer_transform(render_to_string(f"emails/campaigns/email_campaign_day_{nth}.html", params))
    response_txt = render_to_string(f"emails/campaigns/email_campaign_day_{nth}.txt", params)

    return response_html, response_txt, subject


def render_new_grant_email(grant):
    params = {'grant': grant}
    response_html = premailer_transform(render_to_string("emails/grants/new_grant.html", params))
    response_txt = render_to_string("emails/grants/new_grant.txt", params)
    subject = _("Your Gitcoin Grant")
    return response_html, response_txt, subject


def render_new_supporter_email(grant, subscription):
    params = {'grant': grant, 'subscription': subscription}
    response_html = premailer_transform(render_to_string("emails/grants/new_supporter.html", params))
    response_txt = render_to_string("emails/grants/new_supporter.txt", params)
    subject = _("You have a new Grant supporter!")
    return response_html, response_txt, subject


def render_thank_you_for_supporting_email(grant, subscription):
    params = {'grant': grant, 'subscription': subscription}
    response_html = premailer_transform(render_to_string("emails/grants/thank_you_for_supporting.html", params))
    response_txt = render_to_string("emails/grants/thank_you_for_supporting.txt", params)
    subject = _("Thank you for supporting Grants on Gitcoin!")
    return response_html, response_txt, subject


def render_support_cancellation_email(grant, subscription):
    params = {'grant': grant, 'subscription': subscription}
    response_html = premailer_transform(render_to_string("emails/grants/support_cancellation.html", params))
    response_txt = render_to_string("emails/grants/support_cancellation.txt", params)
    subject = _("Your subscription on Gitcoin Grants has been cancelled")

    return response_html, response_txt, subject


def render_grant_cancellation_email(grant, subscription):
    params = {'grant': grant, 'subscription': subscription}
    response_html = premailer_transform(render_to_string("emails/grants/grant_cancellation.html", params))
    response_txt = render_to_string("emails/grants/grant_cancellation.txt", params)
    subject = _("Your Grant on Gitcoin Grants has been cancelled")
    return response_html, response_txt, subject


def render_subscription_terminated_email(grant, subscription):
    params = {'grant': grant, 'subscription': subscription}
    response_html = premailer_transform(render_to_string("emails/grants/subscription_terminated.html", params))
    response_txt = render_to_string("emails/grants/subscription_terminated.txt", params)
    subject = _("Your subscription on Gitcoin Grants has been cancelled by the Grant Creator")
    return response_html, response_txt, subject


def render_successful_contribution_email(grant, subscription, contribution):
    params = {'grant': grant, 'subscription': subscription, "contribution": contribution}
    response_html = premailer_transform(render_to_string("emails/grants/successful_contribution.html", params))
    response_txt = render_to_string("emails/grants/successful_contribution.txt", params)
    subject = _('Your Gitcoin Grants contribution was successful!')
    return response_html, response_txt, subject

def featured_funded_bounty(request):
    from dashboard.models import Bounty
    bounty = Bounty.objects.first()
    response_html, __, __ = render_featured_funded_bounty(bounty)
    return HttpResponse(response_html)


@staff_member_required
def successful_contribution(request):
    grant = Grant.objects.first()
    subscription = Subscription.objects.filter(grant__pk=grant.pk).first()
    contribution = Contribution.objects.filter(subscription__pk=subscription.pk).first()
    response_html, __, __ = render_successful_contribution_email(grant, subscription, contribution)
    return HttpResponse(response_html)


@staff_member_required
def subscription_terminated(request):
    grant = Grant.objects.first()
    subscription = Subscription.objects.filter(grant__pk=grant.pk).first()
    response_html, __, __ = render_subscription_terminated_email(grant, subscription)
    return HttpResponse(response_html)


@staff_member_required
def grant_cancellation(request):
    grant = Grant.objects.first()
    subscription = Subscription.objects.filter(grant__pk=grant.pk).first()
    response_html, __, __ = render_grant_cancellation_email(grant, subscription)
    return HttpResponse(response_html)


@staff_member_required
def support_cancellation(request):
    grant = Grant.objects.first()
    subscription = Subscription.objects.filter(grant__pk=grant.pk).first()
    response_html, __, __ = render_support_cancellation_email(grant, subscription)
    return HttpResponse(response_html)


@staff_member_required
def thank_you_for_supporting(request):
    grant = Grant.objects.first()
    subscription = Subscription.objects.filter(grant__pk=grant.pk).first()
    response_html, __, __ = render_thank_you_for_supporting_email(grant, subscription)
    return HttpResponse(response_html)


@staff_member_required
def new_supporter(request):
    grant = Grant.objects.first()
    subscription = Subscription.objects.filter(grant__pk=grant.pk).first()
    response_html, __, __ = render_new_supporter_email(grant, subscription)
    return HttpResponse(response_html)


@staff_member_required
def new_grant(request):
    grant = Grant.objects.first()
    response_html, __, __ = render_new_grant_email(grant)
    return HttpResponse(response_html)


def render_tip_email(to_email, tip, is_new):
    warning = tip.network if tip.network != 'mainnet' else ""
    already_redeemed = bool(tip.receive_txid)
    link = tip.url
    if tip.web3_type != 'v2':
        link = tip.receive_url
    elif tip.web3_type != 'v3':
        link = tip.receive_url_for_recipient
    params = {
        'link': link,
        'amount': round(tip.amount, 5),
        'tokenName': tip.tokenName,
        'comments_priv': tip.comments_priv,
        'comments_public': tip.comments_public,
        'tip': tip,
        'already_redeemed': already_redeemed,
        'show_expires': not already_redeemed and tip.expires_date < (timezone.now() + timezone.timedelta(days=365)) and tip.expires_date,
        'is_new': is_new,
        'warning': warning,
        'subscriber': get_or_save_email_subscriber(to_email, 'internal'),
        'is_sender': to_email not in tip.emails,
        'is_receiver': to_email in tip.emails,
		'email_type': 'tip'
    }

    response_html = premailer_transform(render_to_string("emails/new_tip.html", params))
    response_txt = render_to_string("emails/new_tip.txt", params)

    return response_html, response_txt


def render_kudos_email(to_email, kudos_transfer, is_new, html_template, text_template=None):
    """Summary

    Args:
        to_emails (list): An array of email addresses to send the email to.
        kudos_transfer (model): An instance of the `kudos.model.KudosTransfer` object.  This contains the information about the kudos that will be cloned.
        is_new (TYPE): Description

    Returns:
        tup: response_html, response_txt
    """
    warning = kudos_transfer.network if kudos_transfer.network != 'mainnet' else ""
    already_redeemed = bool(kudos_transfer.receive_txid)
    link = kudos_transfer.receive_url_for_recipient
    params = {
        'link': link,
        'amount': round(kudos_transfer.amount, 5),
        'token_elem': kudos_transfer.kudos_token or kudos_transfer.kudos_token_cloned_from,
        'kudos_token:': kudos_transfer.kudos_token,
        'comments_public': kudos_transfer.comments_public,
        'kudos_transfer': kudos_transfer,
        'already_redeemed': already_redeemed,
        'is_new': is_new,
        'warning': warning,
        'subscriber': get_or_save_email_subscriber(to_email, 'internal'),
        'is_sender': to_email not in kudos_transfer.emails,
        'is_receiver': to_email in kudos_transfer.emails,
    }

    response_html = premailer_transform(render_to_string(html_template, params))
    response_txt = render_to_string(text_template, params) if text_template else None

    return response_html, response_txt


render_new_kudos_email = partial(render_kudos_email, html_template='emails/new_kudos.html', text_template='emails/new_kudos.txt')
render_sent_kudos_email = partial(render_kudos_email, html_template='emails/new_kudos.html', text_template='emails/new_kudos.txt')
render_kudos_accepted_email = partial(render_kudos_email, html_template='emails/new_kudos.html', text_template='emails/new_kudos.txt')
render_kudos_mint_email = partial(render_kudos_email, html_template='emails/kudos_mint.html', text_template=None)
render_kudos_mkt_email = partial(render_kudos_email, html_template='emails/kudos_mkt.html', text_template=None)


def render_match_email(bounty, github_username):
    params = {
        'bounty': bounty,
        'github_username': github_username,
		'email_type': 'bounty_match'
    }
    response_html = premailer_transform(render_to_string("emails/new_match.html", params))
    response_txt = render_to_string("emails/new_match.txt", params)

    return response_html, response_txt


def render_quarterly_stats(to_email, platform_wide_stats):
    from dashboard.models import Profile
    profile = Profile.objects.filter(email=to_email).first()
    quarterly_stats = profile.get_quarterly_stats
    params = {**quarterly_stats, **platform_wide_stats}
    params['profile'] = profile
    params['subscriber'] = get_or_save_email_subscriber(to_email, 'internal'),
    params['email_type'] = 'quarterly'
    response_html = premailer_transform(render_to_string("emails/quarterly_stats.html", params))
    response_txt = render_to_string("emails/quarterly_stats.txt", params)

    return response_html, response_txt


def render_funder_payout_reminder(**kwargs):
    kwargs['bounty_fulfillment'] = kwargs['bounty'].fulfillments.filter(fulfiller_github_username=kwargs['github_username']).last()
    response_html = premailer_transform(render_to_string("emails/funder_payout_reminder.html", kwargs))
    response_txt = ''
    return response_html, response_txt


def render_no_applicant_reminder(bounty):
    params = {
        'bounty': bounty,
        'directory_link': '/users?skills=' + bounty.keywords.lower()
    }
    response_html = premailer_transform(render_to_string("emails/bounty/no_applicant_reminder.html", params))
    response_txt = render_to_string("emails/bounty/no_applicant_reminder.txt", params)
    return response_html, response_txt


def render_bounty_feedback(bounty, persona='submitter', previous_bounties=[]):
    previous_bounties_str = ", ".join([bounty.github_url for bounty in previous_bounties])
    if persona == 'fulfiller':
        accepted_fulfillments = bounty.fulfillments.filter(accepted=True)
        github_username = " @" + accepted_fulfillments.first().fulfiller_github_username if accepted_fulfillments.exists() and accepted_fulfillments.first().fulfiller_github_username else ""
        txt = f"""
hi{github_username},

thanks for turning around this bounty.  we're hyperfocused on making gitcoin a great place for blockchain developers to hang out, learn new skills, and make a little extra ETH.

in that spirit,  i have a few questions for you.

> what would you say your average hourly rate was for this bounty? {bounty.github_url}

> what was the best thing about working on the platform?  what was the worst?

> would you use gitcoin again?

thanks again for being a member of the community.

alisa / frank (gitcoin product team)

PS - we've got some new gitcoin schwag on order. send me your mailing address and your t shirt size and i'll ship you some.

"""
    elif persona == 'funder':
        github_username = " @" + bounty.bounty_owner_github_username if bounty.bounty_owner_github_username else ""
        if bounty.status == 'done':
            txt = f"""

hi{github_username},

thanks for putting this bounty ({bounty.github_url}) on gitcoin.  i'm glad to see it was turned around.

we're hyperfocused on making gitcoin a great place for blockchain developers to hang out, learn new skills, and make a little extra ETH.

in that spirit,  i have a few questions for you:

> how much coaching/communication did it take the counterparty to turn around the issue?  was this burdensome?

> what was the best thing about working on the platform?  what was the worst?

> would you use gitcoin again?

thanks for being a member of the community.

alisa / frank (gitcoin product team)

PS - we've got some new gitcoin schwag on order. if interested, let us know and we can send you a code to order some :)

"""
        elif bounty.status == 'cancelled':
            txt = f"""
hi{github_username},

we saw that you cancelled this bounty.

i was sorry to see that the bounty did not get done.

i have a few questions for you.

> why did you decide to cancel the bounty?

> would you use gitcoin again?

thanks again for being a member of the community.

alisa / frank (gitcoin product team)

PS - we've got some new gitcoin schwag on order. if interested, let us know and we can send you a code to order some :)

"""
        else:
            raise Exception('unknown bounty status')
    else:
        raise Exception('unknown persona')

    params = {
        'txt': txt,
		'email_type': 'bounty_feedback'
    }
    response_html = premailer_transform(render_to_string("emails/txt.html", params))
    response_txt = txt

    return response_html, response_txt


def render_admin_contact_funder(bounty, text, from_user):
    txt = f"""
{bounty.url}

{text}

{from_user}

"""
    params = {
        'txt': txt,
		'email_type': 'admin_contact_funder'
    }
    response_html = premailer_transform(render_to_string("emails/txt.html", params))
    response_txt = txt

    return response_html, response_txt


def render_funder_stale(github_username, days=60, time_as_str='a couple months'):
    """Render the stale funder email template.

    Args:
        github_username (str): The Github username to be referenced in the email.
        days (int): The number of days back to reference.
        time_as_str (str): The human readable length of time to reference.

    Returns:
        str: The rendered response as a string.

    """
    github_username = f"@{github_username}" if github_username else "there"
    response_txt = f"""
hi {github_username},

alisa and frank from Gitcoin here (CC scott and vivek too) — i see you haven't funded an issue in {time_as_str}.
in the spirit of making Gitcoin better + checking in:

- have any issues which might be bounty worthy or projects you're hoping to build?
- do you have any feedback for Gitcoin Core on how we might improve the product to fit your needs?
- are you interested in joining one of <a href="https://gitcoin.co/hackathon-list/">our upcoming hackathons?</a> it's possible
we could do so at a discount, as you're a current funder on the platform

appreciate you being a part of the community + let us know if you'd like some Gitcoin schwag, we can send a link your way to order some :)

~ alisa / frank (gitcoin product team)


"""

    params = {'txt': response_txt}
    response_html = premailer_transform(render_to_string("emails/txt.html", params))
    return response_html, response_txt


def render_new_bounty(to_email, bounties, old_bounties, offset=3):
    email_style = (int(timezone.now().strftime("%-j")) + offset) % 24
    sub = get_or_save_email_subscriber(to_email, 'internal')
    params = {
        'old_bounties': old_bounties,
        'bounties': bounties,
        'subscriber': sub,
        'keywords': ",".join(sub.keywords) if sub and sub.keywords else '',
        'email_style': email_style,
		'email_type': 'new_bounty_notifications'
    }

    response_html = premailer_transform(render_to_string("emails/new_bounty.html", params))
    response_txt = render_to_string("emails/new_bounty.txt", params)

    return response_html, response_txt

def render_unread_notification_email_weekly_roundup(to_email, from_date=date.today(), days_ago=7):
    subscriber = get_or_save_email_subscriber(to_email, 'internal')
    from dashboard.models import Profile
    from inbox.models import Notification
    profile = Profile.objects.filter(email__iexact=to_email).last()

    from_date = from_date + timedelta(days=1)
    to_date = from_date - timedelta(days=days_ago)

    notifications = Notification.objects.filter(to_user=profile.id, is_read=False, created_on__range=[to_date, from_date]).count()

    params = {
        'subscriber': subscriber,
        'profile': profile.handle,
        'notifications': notifications,
		'email_type': 'roundup'
    }

    subject = "Your unread notifications"

    response_html = premailer_transform(render_to_string("emails/unread_notifications_roundup/unread_notification_email_weekly_roundup.html", params))
    response_txt = render_to_string("emails/unread_notifications_roundup/unread_notification_email_weekly_roundup.txt", params)

    return response_html, response_txt, subject

def render_weekly_recap(to_email, from_date=date.today(), days_back=7):
    sub = get_or_save_email_subscriber(to_email, 'internal')
    from dashboard.models import Profile
    prof = Profile.objects.filter(email__iexact=to_email).last()
    bounties = prof.bounties.all()
    from_date = from_date + timedelta(days=1)
    to_date = from_date - timedelta(days=days_back)

    activity_types = {}
    _sections = []
    activity_types_def = {
        "start_work": {
          "css-class": "status-open",
          "text": "Started work"
        },
        "stop_work": {
          "css-class": "status-cancelled",
          "text": "Work stopped"
        },
        "worker_approved": {
          "css-class": "status-open",
          "text": "Worker got approved"
        },
        "worker_applied": {
          "css-class": "status-submitted",
          "text": "Worker applied"
        },
        "new_bounty": {
          "css-class": "status-open",
          "text": "New created bounties"
        },
        "work_submitted": {
          "css-class": "status-submitted",
          "text": "Work got submitted"
        },
    }

    for bounty in bounties:
        for activity in bounty.activities.filter(created__range=[to_date, from_date]):
            if activity_types.get(activity.activity_type) is None:
                activity_types[activity.activity_type] = []

            avatar_url = "about:blank"
            if activity.profile:
                avatar_url = activity.profile.avatar_url

            item = {
                'bounty_image_url': avatar_url,
                'bounty_action_user': activity.profile.handle,
                'bounty_action_date': activity.created,
                'bounty_action': activity.activity_type,
                'bounty_name': f'{bounty.title}',
                'bounty_link': bounty.get_absolute_url()
            }
            activity_types[activity.activity_type].append(item)

    # TODO: Activities
    # TODO: Fulfillment
    # TODO: Interest

    for act_type in activity_types:
        if activity_types_def.get(act_type):
            section = {
              'items': activity_types[act_type],
              'header_name': activity_types_def[act_type]["text"],
              'header_css': activity_types_def[act_type]["css-class"],
            }
            _sections.append(section)

    params = {
        'subscriber': sub,
        'sections': _sections,
        'profile': prof,
        'override_back_color': '#f2f6f9',
        'select_params': {
          'from': from_date,
          'to': to_date
        },
        'debug': activity_types,
		'email_type': 'roundup'
    }

    response_html = premailer_transform(render_to_string("emails/recap/weekly_founder_recap.html", params))
    response_txt = render_to_string("emails/recap/weekly_founder_recap.txt", params)

    return response_html, response_txt


def render_gdpr_reconsent(to_email):
    sub = get_or_save_email_subscriber(to_email, 'internal')
    params = {
        'subscriber': sub,
		'email_type': 'roundup'
    }

    response_html = premailer_transform(render_to_string("emails/gdpr_reconsent.html", params))
    response_txt = render_to_string("emails/gdpr_reconsent.txt", params)

    return response_html, response_txt


def render_share_bounty(to_email, msg, from_profile, invite_url=None, kudos_invite=False):
    """Render the share bounty email template.

    Args:
        to_email: user to send the email to.
        msg: the message sent in the email.

    Returns:
        str: The rendered response as a string.

    """
    params = {
        'msg': msg,
        'from_profile': from_profile,
        'to_email': to_email,
        'invite_url': invite_url,
        'kudos_invite': kudos_invite,
		'email_type': 'bounty'
    }
    response_html = premailer_transform(render_to_string("emails/share_bounty_email.html", params))
    response_txt = render_to_string("emails/share_bounty_email.txt", params)
    return response_html, response_txt


def render_new_work_submission(to_email, bounty):
    params = {
        'bounty': bounty,
		'email_type': 'bounty',
        'subscriber': get_or_save_email_subscriber(to_email, 'internal'),
    }

    response_html = premailer_transform(render_to_string("emails/new_work_submission.html", params))
    response_txt = render_to_string("emails/new_work_submission.txt", params)

    return response_html, response_txt


def render_new_bounty_acceptance(to_email, bounty, unrated_count=0):
    params = {
        'bounty': bounty,
        'unrated_count': unrated_count,
		'email_type': 'bounty',
        'subscriber': get_or_save_email_subscriber(to_email, 'internal'),
    }

    response_html = premailer_transform(render_to_string("emails/new_bounty_acceptance.html", params))
    response_txt = render_to_string("emails/new_bounty_acceptance.txt", params)

    return response_html, response_txt


def render_new_bounty_rejection(to_email, bounty):
    params = {
        'bounty': bounty,
		'email_type': 'bounty',
        'subscriber': get_or_save_email_subscriber(to_email, 'internal'),
    }

    response_html = premailer_transform(render_to_string("emails/new_bounty_rejection.html", params))
    response_txt = render_to_string("emails/new_bounty_rejection.txt", params)

    return response_html, response_txt


def render_bounty_changed(to_email, bounty):
    params = {
        'bounty': bounty,
		'email_type': 'bounty',
        'subscriber': get_or_save_email_subscriber(to_email, 'internal'),
    }

    response_html = premailer_transform(render_to_string("emails/bounty_changed.html", params))
    response_txt = render_to_string("emails/bounty_changed.txt", params)

    return response_html, response_txt


def render_bounty_expire_warning(to_email, bounty):
    from django.db.models.functions import Lower

    unit = 'days'
    num = int(round((bounty.expires_date - timezone.now()).days, 0))
    if num == 0:
        unit = 'hours'
        num = int(round((bounty.expires_date - timezone.now()).seconds / 3600 / 24, 0))

    fulfiller_emails = list(bounty.fulfillments.annotate(lower_email=Lower('fulfiller_email')).values_list('lower_email'))

    params = {
        'bounty': bounty,
        'num': num,
        'unit': unit,
        'is_claimee': (to_email.lower() in fulfiller_emails),
        'is_owner': bounty.bounty_owner_email.lower() == to_email.lower(),
		'email_type': 'bounty',
        'subscriber': get_or_save_email_subscriber(to_email, 'internal'),
    }

    response_html = premailer_transform(render_to_string("emails/new_bounty_expire_warning.html", params))
    response_txt = render_to_string("emails/new_bounty_expire_warning.txt", params)

    return response_html, response_txt


def render_bounty_startwork_expire_warning(to_email, bounty, interest, time_delta_days):
    params = {
        'bounty': bounty,
        'interest': interest,
        'time_delta_days': time_delta_days,
		'email_type': 'bounty',
        'subscriber': get_or_save_email_subscriber(to_email, 'internal'),
    }

    response_html = premailer_transform(render_to_string("emails/bounty_startwork_expire_warning.html", params))
    response_txt = render_to_string("emails/bounty_startwork_expire_warning.txt", params)

    return response_html, response_txt


def render_bounty_unintersted(to_email, bounty, interest):
    params = {
        'bounty': bounty,
        'interest': interest,
		'email_type': 'bounty',
        'subscriber': get_or_save_email_subscriber(to_email, 'internal'),
    }

    response_html = premailer_transform(render_to_string("emails/bounty_uninterested.html", params))
    response_txt = render_to_string("emails/bounty_uninterested.txt", params)

    return response_html, response_txt


def render_faucet_rejected(fr):

    params = {
        'fr': fr,
        'amount': settings.FAUCET_AMOUNT,
        'subscriber': get_or_save_email_subscriber(fr.email, 'internal'),
    }

    response_html = premailer_transform(render_to_string("emails/faucet_request_rejected.html", params))
    response_txt = render_to_string("emails/faucet_request_rejected.txt", params)

    return response_html, response_txt


def render_faucet_request(fr):

    params = {
        'fr': fr,
        'amount': settings.FAUCET_AMOUNT,
		'email_type': 'faucet',
        'subscriber': get_or_save_email_subscriber(fr.email, 'internal'),
    }

    response_html = premailer_transform(render_to_string("emails/faucet_request.html", params))
    response_txt = render_to_string("emails/faucet_request.txt", params)

    return response_html, response_txt


def render_bounty_startwork_expired(to_email, bounty, interest, time_delta_days):
    params = {
        'bounty': bounty,
        'interest': interest,
		'email_type': 'bounty',
        'time_delta_days': time_delta_days,
        'subscriber': get_or_save_email_subscriber(interest.profile.email, 'internal'),
    }

    response_html = premailer_transform(render_to_string("emails/render_bounty_startwork_expired.html", params))
    response_txt = render_to_string("emails/render_bounty_startwork_expired.txt", params)

    return response_html, response_txt


def render_gdpr_update(to_email):
    params = {
        'subscriber': get_or_save_email_subscriber(to_email, 'internal'),
        'terms_of_use_link': 'https://gitcoin.co/legal/terms',
        'privacy_policy_link': 'https://gitcoin.co/legal/privacy',
        'cookie_policy_link': 'https://gitcoin.co/legal/cookie',
		'email_type': 'general'
    }

    subject = "Gitcoin: Updated Terms & Policies"
    response_html = premailer_transform(render_to_string("emails/gdpr_update.html", params))
    response_txt = render_to_string("emails/gdpr_update.txt", params)

    return response_html, response_txt, subject


def render_reserved_issue(to_email, user, bounty):
    params = {
        'subscriber': get_or_save_email_subscriber(to_email, 'internal'),
        'user': user,
        'bounty': bounty,
		'email_type': 'bounty'
    }
    subject = "Reserved Issue"
    response_html = premailer_transform(render_to_string("emails/reserved_issue.html", params))
    response_txt = render_to_string("emails/reserved_issue.txt", params)
    return response_html, response_txt, subject


def render_bounty_request(to_email, model, base_url):
    params = {
        'subscriber': get_or_save_email_subscriber(to_email, 'internal'),
        'model': model,
        'base_url': base_url
    }
    subject = _("New Bounty Request")
    response_html = premailer_transform(render_to_string("emails/bounty_request.html", params))
    response_txt = render_to_string("emails/bounty_request.txt", params)
    return response_html, response_txt, subject


def render_start_work_approved(interest, bounty):
    to_email = interest.profile.email
    params = {
        'subscriber': get_or_save_email_subscriber(to_email, 'internal'),
        'interest': interest,
        'bounty': bounty,
		'email_type': 'bounty',
        'approve_worker_url': bounty.approve_worker_url(interest.profile.handle),
    }

    subject = "Request Accepted "
    response_html = premailer_transform(render_to_string("emails/start_work_approved.html", params))
    response_txt = render_to_string("emails/start_work_approved.txt", params)

    return response_html, response_txt, subject


def render_start_work_rejected(interest, bounty):
    to_email = interest.profile.email
    params = {
        'subscriber': get_or_save_email_subscriber(to_email, 'internal'),
        'interest': interest,
        'bounty': bounty,
		'email_type': 'bounty',
        'approve_worker_url': bounty.approve_worker_url(interest.profile.handle),
    }

    subject = "Work Request Denied"
    response_html = premailer_transform(render_to_string("emails/start_work_rejected.html", params))
    response_txt = render_to_string("emails/start_work_rejected.txt", params)

    return response_html, response_txt, subject


def render_start_work_new_applicant(interest, bounty):
    to_email = bounty.bounty_owner_email
    params = {
        'subscriber': get_or_save_email_subscriber(to_email, 'internal'),
        'interest': interest,
        'bounty': bounty,
		'email_type': 'bounty',
        'approve_worker_url': bounty.approve_worker_url(interest.profile.handle),
    }

    subject = "A new request to work on your bounty"
    response_html = premailer_transform(render_to_string("emails/start_work_new_applicant.html", params))
    response_txt = render_to_string("emails/start_work_new_applicant.txt", params)

    return response_html, response_txt, subject


def render_start_work_applicant_about_to_expire(interest, bounty):
    to_email = bounty.bounty_owner_email
    params = {
        'subscriber': get_or_save_email_subscriber(to_email, 'internal'),
        'interest': interest,
        'bounty': bounty,
		'email_type': 'bounty',
        'approve_worker_url': bounty.approve_worker_url(interest.profile.handle),
    }

    subject = "24 Hrs to Approve"
    response_html = premailer_transform(render_to_string("emails/start_work_applicant_about_to_expire.html", params))
    response_txt = render_to_string("emails/start_work_applicant_about_to_expire.txt", params)

    return response_html, response_txt, subject


def render_start_work_applicant_expired(interest, bounty):
    to_email = bounty.bounty_owner_email
    params = {
        'subscriber': get_or_save_email_subscriber(to_email, 'internal'),
        'interest': interest,
        'bounty': bounty,
		'email_type': 'bounty',
        'approve_worker_url': bounty.approve_worker_url(interest.profile.handle),
    }

    subject = "A Worker was Auto Approved"
    response_html = premailer_transform(render_to_string("emails/start_work_applicant_expired.html", params))
    response_txt = render_to_string("emails/start_work_applicant_expired.txt", params)

    return response_html, response_txt, subject


def render_new_bounty_roundup(to_email):
    from dashboard.models import Bounty
    from django.conf import settings
    subject = "The action starts *Monday 1/6/2020*!"
    new_kudos_pks = [7315, 7275, 6188]
    new_kudos_size_px = 150
    if settings.DEBUG and False:
        # for debugging email styles
        email_style = 2
    else:
        offset = 2
        email_style = (int(timezone.now().strftime("%V")) + offset) % 7

    kudos_friday = f'''
<h3>New Kudos This Month</h3>
</p>
<p>
''' + "".join([f"<a href='https://gitcoin.co/kudos/{pk}/'><img style='max-width: {new_kudos_size_px}px; display: inline; padding-right: 10px; vertical-align:middle ' src='https://gitcoin.co/dynamic/kudos/{pk}/'></a>" for pk in new_kudos_pks]) + '''
</p>
    '''

    intro = f'''
<p>
Hey Gitcoiners,
</p>
<p>
    Happy New Years :)  The Gitcoin team has been spending time with friends & family for the last two weeks, celebrating the end of the decade.
</p>
<p>
   Next week we're back in action + looking to start the new year off strong with over $200k in OSS Funding for our community.  The <a href="https://gitcoin.co/hackathon/take-back-the-web/?">Take Back the Web</a> Virtual Hackathon starts 1/6.  And so does <a href="https://gitcoin.co/blog/gitcoin-grants-2020/">Gitcoin Grants Round 4</a>.  Click <a href="https://gitcoin.co/hackathon/take-back-the-web/?">here</a> to checkout Take Back the Web, and click <a href="https://gitcoin.co/grants/">here</a> to checkout Gitcoin Grants.
</p>

{kudos_friday}
<h3>What else is new?</h3>
    <ul>
        <li>
<<<<<<< HEAD
        Join us on todays Gitcoin Livestream to chat Web3 Business Models with Thibauld from Fairmint, Paul from Sablier, and more! <a href="https://gitcoin.co/livestream">Join at 2pm ET</a>.
=======
        Join us on todays Gitcoin Livestream to chat Web3 Business Models with Thibauld from Fairmint, Paul from Sablier, and more! <a href="https://http://gitcoin.co/livestream">Join at 2pm ET</a>.
>>>>>>> 36ab9047
        </li>
    </ul>
</p>
<p>
Back to BUIDLing,
</p>
'''
    highlights = [{
        'who': 'iamonuwa',
        'who_link': True,
        'what': 'Removed Civic from the MyBit application',
        'link': 'https://gitcoin.co/issue/MyBitFoundation/MyBit-Go.app/515/3801',
        'link_copy': 'View more',
    }, {
        'who': 'seichris',
        'who_link': True,
        'what': 'Re-Designed Mockup For Zero-Knowledge Assets',
        'link': 'https://gitcoin.co/issue/invisible-college/democracy/36/3786',
        'link_copy': 'View more',
    }, {
        'who': 'mul1sh',
        'who_link': True,
        'what': 'Removed Cursor Drifts During Navigation on IOS',
        'link': 'https://gitcoin.co/issue/cybersemics/em/4/3715',
        'link_copy': 'View more',
    }, ]

    sponsor = {
    'name': 'CodeFund',
    'title': 'Does your project need 🦄 developers?',
    'image_url': '',
    'link': 'http://bit.ly/codefund-gitcoin-weekly',
    'cta': 'Learn More',
    'body': [
       'CodeFund is a privacy-focused ethical advertising network (by Gitcoin) that funds open source projects.',
       'We specialize in helping companies connect with talented developers and potential customers on developer-centric sites that typically do not allow ads.'
    ]
}

    bounties_spec = [{
        'url': 'https://github.com/gitcoinco/web/issues/5465',
        'primer': 'Are you an illustrator?  Design a Gitcoin bot + earn some DAI!',
    }, {
        'url': 'https://github.com/gitcoinco/web/issues/4943',
        'primer': 'Find an area where Gitcoins documentation is lacking + earn some ETH by fixing it',
    }, ]


    num_leadboard_items = 5
    highlight_kudos_ids = []
    num_kudos_to_show = 15

    #### don't need to edit anything below this line
    leaderboard = {
        'quarterly_payers': {
            'title': _('Top Payers'),
            'items': [],
        },
        'quarterly_earners': {
            'title': _('Top Earners'),
            'items': [],
        },
        'quarterly_orgs': {
            'title': _('Top Orgs'),
            'items': [],
        },
    }


    from kudos.models import KudosTransfer
    if highlight_kudos_ids:
        kudos_highlights = KudosTransfer.objects.filter(id__in=highlight_kudos_ids)
    else:
        kudos_highlights = KudosTransfer.objects.exclude(network='mainnet', txid='').order_by('-created_on')[:num_kudos_to_show]

    for key, __ in leaderboard.items():
        leaderboard[key]['items'] = LeaderboardRank.objects.active() \
            .filter(leaderboard=key, product='all').order_by('rank')[0:num_leadboard_items]
    if not len(leaderboard['quarterly_payers']['items']):
        leaderboard = []

    bounties = []
    for nb in bounties_spec:
        try:
            bounty = Bounty.objects.current().filter(
                github_url__iexact=nb['url'],
            ).order_by('-web3_created').first()
            if bounty:
                bounties.append({
                    'obj': bounty,
                    'primer': nb['primer']
                })
        except Exception as e:
            print(e)

    params = {
        'intro': intro,
        'intro_txt': strip_double_chars(strip_double_chars(strip_double_chars(strip_html(intro), ' '), "\n"), "\n "),
        'bounties': bounties,
        'leaderboard': leaderboard,
        'invert_footer': False,
        'hide_header': False,
        'highlights': highlights,
        'subscriber': get_or_save_email_subscriber(to_email, 'internal'),
        'kudos_highlights': kudos_highlights,
        'sponsor': sponsor,
		'email_type': 'roundup',
        'email_style': email_style,
    }

    response_html = premailer_transform(render_to_string("emails/bounty_roundup.html", params))
    response_txt = render_to_string("emails/bounty_roundup.txt", params)

    return response_html, response_txt, subject



# DJANGO REQUESTS


@staff_member_required
def weekly_recap(request):
    response_html, _ = render_weekly_recap("mark.beacom@consensys.net")
    return HttpResponse(response_html)


@staff_member_required
def unread_notification_email_weekly_roundup(request):
    response_html, _ = render_unread_notification_email_weekly_roundup('mark.beacom@consensys.net')
    return HttpResponse(response_html)

@staff_member_required
def new_tip(request):
    from dashboard.models import Tip
    tip = Tip.objects.last()
    response_html, _ = render_tip_email(settings.CONTACT_EMAIL, tip, True)

    return HttpResponse(response_html)


@staff_member_required
def new_kudos(request):
    from kudos.models import KudosTransfer
    kudos_transfer = KudosTransfer.objects.first()
    response_html, _ = render_new_kudos_email(settings.CONTACT_EMAIL, kudos_transfer, True)

    return HttpResponse(response_html)


@staff_member_required
def kudos_mint(request):
    from kudos.models import KudosTransfer
    kudos_transfer = KudosTransfer.objects.last()
    response_html, _ = render_kudos_mint_email(settings.CONTACT_EMAIL, kudos_transfer, True)

    return HttpResponse(response_html)


@staff_member_required
def kudos_mkt(request):
    from kudos.models import KudosTransfer
    kudos_transfer = KudosTransfer.objects.last()
    response_html, _ = render_kudos_mkt_email(settings.CONTACT_EMAIL, kudos_transfer, True)

    return HttpResponse(response_html)


@staff_member_required
def new_match(request):
    from dashboard.models import Bounty
    response_html, _ = render_match_email(Bounty.objects.exclude(title='').last(), 'owocki')

    return HttpResponse(response_html)


@staff_member_required
def resend_new_tip(request):
    from dashboard.models import Tip
    from marketing.mails import tip_email
    pk = request.POST.get('pk', request.GET.get('pk'))
    params = {
        'pk': pk,
    }

    if request.POST.get('pk'):
        email = request.POST.get('email')

        if not pk or not email:
            messages.error(request, 'Not sent.  Invalid args.')
            return redirect('/_administration')

        tip = Tip.objects.get(pk=pk)
        tip.emails = tip.emails + [email]
        tip_email(tip, [email], True)
        tip.save()

        messages.success(request, 'Resend sent')

        return redirect('/_administration')

    return TemplateResponse(request, 'resend_tip.html', params)


@staff_member_required
def new_bounty(request):
    from dashboard.models import Bounty
    bounties = Bounty.objects.current().order_by('-web3_created')[0:3]
    old_bounties = Bounty.objects.current().order_by('-web3_created')[0:3]
    response_html, _ = render_new_bounty(settings.CONTACT_EMAIL, bounties, old_bounties, int(request.GET.get('offset', 2)))
    return HttpResponse(response_html)


@staff_member_required
def new_work_submission(request):
    from dashboard.models import Bounty
    bounty = Bounty.objects.current().filter(idx_status='submitted').last()
    response_html, _ = render_new_work_submission(settings.CONTACT_EMAIL, bounty)
    return HttpResponse(response_html)


@staff_member_required
def new_bounty_rejection(request):
    from dashboard.models import Bounty
    response_html, _ = render_new_bounty_rejection(settings.CONTACT_EMAIL, Bounty.objects.last())
    return HttpResponse(response_html)


@staff_member_required
def new_bounty_acceptance(request):
    from dashboard.models import Bounty
    response_html, _ = render_new_bounty_acceptance(settings.CONTACT_EMAIL, Bounty.objects.last())
    return HttpResponse(response_html)


@staff_member_required
def bounty_feedback(request):
    from dashboard.models import Bounty
    response_html, _ = render_bounty_feedback(Bounty.objects.current().filter(idx_status='done').last(), 'foo')
    return HttpResponse(response_html)


@staff_member_required
def funder_payout_reminder(request):
    """Display the funder payment reminder email template.

    Params:
        username (str): The Github username to reference in the email.

    Returns:
        HttpResponse: The HTML version of the templated HTTP response.

    """
    from dashboard.models import Bounty
    bounty = Bounty.objects.filter(fulfillment_submitted_on__isnull=False).first()
    github_username = request.GET.get('username', '@foo')
    response_html, _ = render_funder_payout_reminder(bounty=bounty, github_username=github_username)
    return HttpResponse(response_html)


@staff_member_required
def no_applicant_reminder(request):
    """Display the no applicant for bounty reminder email template.

    Params:
        username (str): The Github username to reference in the email.

    Returns:
        HttpResponse: The HTML version of the templated HTTP response.

    """
    from dashboard.models import Bounty
    bounty = Bounty.objects.filter(
        idx_status='open', current_bounty=True, interested__isnull=True
    ).first()
    response_html, _ = render_no_applicant_reminder(bounty=bounty)
    return HttpResponse(response_html)


@staff_member_required
def funder_stale(request):
    """Display the stale funder email template.

    Params:
        limit (int): The number of days to limit the scope of the email to.
        duration_copy (str): The copy to use for associated duration text.
        username (str): The Github username to reference in the email.

    Returns:
        HttpResponse: The HTML version of the templated HTTP response.

    """
    limit = int(request.GET.get('limit', 30))
    duration_copy = request.GET.get('duration_copy', 'about a month')
    username = request.GET.get('username', '@foo')
    response_html, _ = render_funder_stale(username, limit, duration_copy)
    return HttpResponse(response_html)


@staff_member_required
def bounty_expire_warning(request):
    from dashboard.models import Bounty
    response_html, _ = render_bounty_expire_warning(settings.CONTACT_EMAIL, Bounty.objects.last())
    return HttpResponse(response_html)


@staff_member_required
def start_work_expired(request):
    from dashboard.models import Bounty, Interest
    response_html, _ = render_bounty_startwork_expired(settings.CONTACT_EMAIL, Bounty.objects.last(), Interest.objects.all().last(), 5)
    return HttpResponse(response_html)


@staff_member_required
def start_work_expire_warning(request):
    from dashboard.models import Bounty, Interest
    response_html, _ = render_bounty_startwork_expire_warning(settings.CONTACT_EMAIL, Bounty.objects.last(), Interest.objects.all().last(), 5)
    return HttpResponse(response_html)


@staff_member_required
def faucet(request):
    from faucet.models import FaucetRequest
    fr = FaucetRequest.objects.last()
    response_html, _ = render_faucet_request(fr)
    return HttpResponse(response_html)


@staff_member_required
def faucet_rejected(request):
    from faucet.models import FaucetRequest
    fr = FaucetRequest.objects.exclude(comment_admin='').last()
    response_html, _ = render_faucet_rejected(fr)
    return HttpResponse(response_html)


@staff_member_required
def roundup(request):
    response_html, _, _ = render_new_bounty_roundup(settings.CONTACT_EMAIL)
    return HttpResponse(response_html)


@staff_member_required
def quarterly_roundup(request):
    from marketing.utils import get_platform_wide_stats
    from dashboard.models import Profile
    platform_wide_stats = get_platform_wide_stats()
    email = settings.CONTACT_EMAIL
    handle = request.GET.get('handle')
    if handle:
        profile = Profile.objects.filter(handle=handle).first()
        email = profile.email
    response_html, _ = render_quarterly_stats(email, platform_wide_stats)
    return HttpResponse(response_html)


@staff_member_required
def gdpr_reconsent(request):
    response_html, _ = render_gdpr_reconsent(settings.CONTACT_EMAIL)
    return HttpResponse(response_html)


@staff_member_required
def share_bounty(request):
    from dashboard.models import Profile
    handle = request.GET.get('handle')
    profile = Profile.objects.filter(handle=handle).first()
    response_html, _ = render_share_bounty(settings.CONTACT_EMAIL, 'This is a sample message', profile)
    return HttpResponse(response_html)


@staff_member_required
def start_work_approved(request):
    from dashboard.models import Interest, Bounty
    interest = Interest.objects.last()
    bounty = Bounty.objects.last()
    response_html, _, _ = render_start_work_approved(interest, bounty)
    return HttpResponse(response_html)


@staff_member_required
def start_work_rejected(request):
    from dashboard.models import Interest, Bounty
    interest = Interest.objects.last()
    bounty = Bounty.objects.last()
    response_html, _, _ = render_start_work_rejected(interest, bounty)
    return HttpResponse(response_html)


@staff_member_required
def start_work_new_applicant(request):
    from dashboard.models import Interest, Bounty
    interest = Interest.objects.last()
    bounty = Bounty.objects.last()
    response_html, _, _ = render_start_work_new_applicant(interest, bounty)
    return HttpResponse(response_html)


@staff_member_required
def start_work_applicant_about_to_expire(request):
    from dashboard.models import Interest, Bounty
    interest = Interest.objects.last()
    bounty = Bounty.objects.last()
    response_html, _, _ = render_start_work_applicant_about_to_expire(interest, bounty)
    return HttpResponse(response_html)


@staff_member_required
def start_work_applicant_expired(request):
    from dashboard.models import Interest, Bounty
    interest = Interest.objects.last()
    bounty = Bounty.objects.last()
    response_html, _, _ = render_start_work_applicant_expired(interest, bounty)
    return HttpResponse(response_html)<|MERGE_RESOLUTION|>--- conflicted
+++ resolved
@@ -961,11 +961,7 @@
 <h3>What else is new?</h3>
     <ul>
         <li>
-<<<<<<< HEAD
-        Join us on todays Gitcoin Livestream to chat Web3 Business Models with Thibauld from Fairmint, Paul from Sablier, and more! <a href="https://gitcoin.co/livestream">Join at 2pm ET</a>.
-=======
-        Join us on todays Gitcoin Livestream to chat Web3 Business Models with Thibauld from Fairmint, Paul from Sablier, and more! <a href="https://http://gitcoin.co/livestream">Join at 2pm ET</a>.
->>>>>>> 36ab9047
+            Join us on todays Gitcoin Livestream to chat Web3 Business Models with Thibauld from Fairmint, Paul from Sablier, and more! <a href="https://gitcoin.co/livestream">Join at 2pm ET</a>.
         </li>
     </ul>
 </p>
