--- conflicted
+++ resolved
@@ -551,13 +551,8 @@
                 'primer': 'Have Java experience? Work on the Ethereum web3j client!',
             },
             {
-<<<<<<< HEAD
                 'obj': Bounty.objects.get(current_bounty=True, github_url__iexact='https://github.com/paritytech/polkadot/issues/187'),
                 'primer': 'Want to get rolling with Rust? Build in a Libp2p network subsystem for Parity.',
-=======
-                'obj': Bounty.objects.get(current_bounty=True, github_url__iexact='https://github.com/uport-project/uport-bounties/issues/2'),
-                'primer': 'The Colony Hackathon continues! Use uPort and earn extra ETH if you win a prize.',
->>>>>>> f4c5cabb
             },
         ]
     except:
