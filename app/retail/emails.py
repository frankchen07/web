--- conflicted
+++ resolved
@@ -1033,11 +1033,7 @@
 save countless lives <a href="https://medium.com/@tomaspueyo/coronavirus-act-today-or-people-will-die-f4d3d9cd99ca">in this article.</a>
 We first and foremost hope you and your families stay safe.
 
-<<<<<<< HEAD
-With proper precautions in shape, feel free to come join us (virtually!) for  <a href=https://hackathons.gitcoin.co/funding-the-future”>Funding The Future.</a> Our goal
-=======
 With proper precautions in shape, feel free to come join us (virtually!) for <a href=https://hackathons.gitcoin.co/funding-the-future”>Funding The Future.</a> Our goal
->>>>>>> 3996a6e0
 is to make this our most interactive hackathon yet -- especially important in a time where distance physically is a requirement. Do join us if your circumstances allow, we'd love
 to have you! You can get a sneak preview of this in our <a href="https://gitcoin.co/townsquare">Town Square</a> anytime :)
 
