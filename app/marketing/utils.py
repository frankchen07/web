# -*- coding: utf-8 -*-
'''
    Copyright (C) 2018 Gitcoin Core

    This program is free software: you can redistribute it and/or modify
    it under the terms of the GNU Affero General Public License as published
    by the Free Software Foundation, either version 3 of the License, or
    (at your option) any later version.

    This program is distributed in the hope that it will be useful,
    but WITHOUT ANY WARRANTY; without even the implied warranty of
    MERCHANTABILITY or FITNESS FOR A PARTICULAR PURPOSE. See the
    GNU Affero General Public License for more details.

    You should have received a copy of the GNU Affero General Public License
    along with this program. If not, see <http://www.gnu.org/licenses/>.

'''
import logging
import re
import sys
from datetime import datetime, timedelta

from django.conf import settings
from django.templatetags.static import static
from django.utils.translation import gettext
from django.utils.translation import gettext_lazy as _

import requests
from mailchimp3 import MailChimp
from marketing.models import AccountDeletionRequest, EmailSupressionList, LeaderboardRank
from slackclient import SlackClient
from slackclient.exceptions import SlackClientError

logger = logging.getLogger(__name__)


def delete_user_from_mailchimp(email_address):
    client = MailChimp(mc_user=settings.MAILCHIMP_USER, mc_api=settings.MAILCHIMP_API_KEY)
    result = None
    try:
        result = client.search_members.get(query=email_address)
        if result:
            subscriber_hash = result.get('exact_matches', {}).get('members', [{}])[0].get('id', None)
    except Exception as e:
        logger.debug(e)


        try:
            client.lists.members.delete(
                list_id=settings.MAILCHIMP_LIST_ID,
                subscriber_hash=subscriber_hash,
            )
        except Exception as e:
            logger.debug(e)

        try:
            client.lists.members.delete(
                list_id=settings.MAILCHIMP_LIST_ID_HUNTERS,
                subscriber_hash=subscriber_hash,
            )
        except Exception as e:
            logger.debug(e)

        try:
            client.lists.members.delete(
                list_id=settings.MAILCHIMP_LIST_ID_HUNTERS,
                subscriber_hash=subscriber_hash,
            )
        except Exception as e:
            logger.debug(e)


def is_deleted_account(handle):
    return AccountDeletionRequest.objects.filter(handle__iexact=handle).exists()


def get_stat(key):
    from marketing.models import Stat
    return Stat.objects.filter(key=key).order_by('-created_on').first().val


def invite_to_slack(email):
    if settings.DEBUG:
        return {}
    sc = SlackClient(settings.SLACK_TOKEN)
    response = sc.api_call('users.admin.invite', email=email)
    return response


def validate_slack_integration(token, channel, message=None, icon_url=''):
    """Validate the Slack token and channel combination by posting a message.

    Args:
        token (str): The Slack API token.
        channel (str): The Slack channel to send the message.
        message (str): The Slack message to be sent.
            Defaults to: The Gitcoin Slack integration is working fine.
        icon_url (str): The URL to the avatar to be used.
            Defaults to: the gitcoin helmet.

    Attributes:
        result (dict): The result dictionary defining success status and error message.
        error_messages (dict): The dictionary mapping of expected error result types.
        message (str): The response message to display to the user.
        sc (SlackClient): The slack client object.
        response (dict): The Slack response payload.
        error (str): The error code

    Raises:
        SlackClientError: The exception is raised for any Slack-specific error.

    Returns:
        str: The response message.

    """
    result = {'success': False, 'output': ''}
    error_messages = {
        'invalid_auth': _('Invalid Slack token.'),
        'channel_not_found': _('Slack channel not found.'),
    }

    if message is None:
        message = gettext('The Gitcoin Slack integration is working fine.')

    if not icon_url:
        icon_url = static('v2/images/helmet.png')

    try:
        sc = SlackClient(token)
        response = sc.api_call(
            'chat.postMessage',
            channel=channel,
            text=message,
            icon_url=icon_url)
        error = response.get('error', '')

        if error:
            result['output'] = error_messages.get(error, error.replace('_', ' ').title())
        elif 'ok' in response:
            result['output'] = _('The test message was sent to Slack.')
            result['success'] = True
    except SlackClientError as e:
        logger.error(e)
        result['output'] = _('An error has occurred.')
    return result


def validate_discord_integration(webhook_url, message=None, icon_url=''):
    """Validate the Discord webhook URL by posting a message.

    Args:
        webhook_url (str): The Discord webhook URL.
        message (str): The Discord message to be sent.
            Defaults to: The Gitcoin Discord integration is working fine.
        icon_url (str): The URL to the avatar to be used.
            Defaults to: the gitcoin helmet.

    Attributes:
        result (dict): The result dictionary defining success status and error message.
        message (str): The response message to display to the user.
        response (obj): The Discord response object - refer to python-requests API

    Raises:
        requests.exception.HTTPError: The exception is raised for any HTTP error.

    Returns:
        str: The response message.

    """
    result = {'success': False, 'output': 'Test message was not sent.'}

    if message is None:
        message = gettext('The Gitcoin Discord integration is working fine.')

    if not icon_url:
        icon_url = static('v2/images/helmet.png')

    try:
        headers = {'Content-Type': 'application/json'}
        body = {"content": message, "avatar_url": icon_url}
        response = requests.post(
            webhook_url, headers=headers, json=body
        )
        response.raise_for_status()
        if response.ok:
            result['output'] = _('The test message was sent to Discord.')
            result['success'] = True
    except requests.exceptions.HTTPError as e:
        logger.error(e)
        result['output'] = _('An error has occurred.')
    return result


def should_suppress_notification_email(email, email_type):
    from marketing.models import EmailSubscriber
    queryset = EmailSubscriber.objects.filter(email__iexact=email)
    if queryset.exists():
        es = queryset.first()
        return not es.should_send_email_type_to(email_type)
    return False


def get_or_save_email_subscriber(email, source, send_slack_invite=True, profile=None):
<<<<<<< HEAD
    # Prevent syncing for those who match the suppression list
    suppressions = EmailSupressionList.objects.all()
    for suppression in suppressions:
        if re.match(suppression, email):
            return None
=======
    # GDPR fallback just in case
    if re.match("c.*d.*v.*c@g.*com", email):
        return None
>>>>>>> 806515f5

    from marketing.models import EmailSubscriber
    defaults = {'source': source, 'email': email}

    if profile:
        defaults['profile'] = profile

    try:
        es, created = EmailSubscriber.objects.update_or_create(email__iexact=email, defaults=defaults)
        print("EmailSubscriber:", es, "- created" if created else "- updated")
    except EmailSubscriber.MultipleObjectsReturned:
        email_subscriber_ids = EmailSubscriber.objects.filter(email__iexact=email) \
            .values_list('id', flat=True) \
            .order_by('-created_on')[1:]
        EmailSubscriber.objects.filter(pk__in=list(email_subscriber_ids)).delete()
        es = EmailSubscriber.objects.get(email__iexact=email)
        created = False
    except EmailSubscriber.DoesNotExist:
        es = EmailSubscriber.objects.create(**defaults)
        created = True
    except Exception as e:
        print(f'Failed to update or create email subscriber: ({email}) - {e}')
        return ''

    if created or not es.priv:
        es.set_priv()
        es.save()
        if send_slack_invite:
            invite_to_slack(email)

    return es


def get_platform_wide_stats(since_last_n_days=90):
    """Get platform wide stats for quarterly stats email.

    Args:
        since_last_n_days (int): The number of days from now to retrieve stats.

    Returns:
        dict: The platform statistics dictionary.

    """
    # Import here to avoid circular import within utils
    from dashboard.models import Bounty, BountyFulfillment

    last_n_days = datetime.now() - timedelta(days=since_last_n_days)
    bounties = Bounty.objects.current().filter(network='mainnet', created_on__gte=last_n_days)
    bounties = bounties.exclude(interested__isnull=True)
    total_bounties = bounties.count()
    completed_bounties = bounties.filter(idx_status__in=['done'])
    terminal_state_bounties = bounties.filter(idx_status__in=['done', 'expired', 'cancelled'])
    num_completed_bounties = completed_bounties.count()
    bounties_completion_percent = (num_completed_bounties / terminal_state_bounties.count()) * 100

    completed_bounties_fund = sum([
        bounty.value_in_usdt if bounty.value_in_usdt else 0
        for bounty in completed_bounties
    ])
    if num_completed_bounties:
        avg_fund_per_bounty = completed_bounties_fund / num_completed_bounties
    else:
        avg_fund_per_bounty = 0

    avg_fund_per_bounty = float('%.2f' % avg_fund_per_bounty)
    completed_bounties_fund = round(completed_bounties_fund)
    bounties_completion_percent = round(bounties_completion_percent)

    largest_bounty = Bounty.objects.current().filter(
        created_on__gte=last_n_days).order_by('-_val_usd_db').first()
    largest_bounty_value = largest_bounty.value_in_usdt

    bounty_fulfillments = BountyFulfillment.objects.filter(
        accepted_on__gte=last_n_days).order_by('-bounty__value_in_token')[:5]
    num_items = 10
    hunters = LeaderboardRank.objects.active().filter(leaderboard='quarterly_earners').order_by('-amount')[0:num_items].values_list('github_username', flat=True)

    # Overall transactions across the network are hard-coded for now
    total_transaction_in_usd = round(sum(
        [bounty.value_in_usdt for bounty in completed_bounties if bounty.value_in_usdt]
    ))
    total_transaction_in_eth = round(sum(
        [bounty.value_in_eth for bounty in completed_bounties if bounty.value_in_eth]) / 10**18
    )

    return {
        'total_funded_bounties': total_bounties,
        'bounties_completion_percent': bounties_completion_percent,
        'no_of_hunters': len(hunters),
        'num_completed_bounties': num_completed_bounties,
        'completed_bounties_fund': completed_bounties_fund,
        'avg_fund_per_bounty': avg_fund_per_bounty,
        'hunters': hunters,
        'largest_bounty': largest_bounty,
        'largest_bounty_value': largest_bounty_value,
        "total_transaction_in_usd": total_transaction_in_usd,
        "total_transaction_in_eth": total_transaction_in_eth,
    }


def func_name():
    """Determine the calling function's name.

    Returns:
        str: The parent method's name.

    """
    try:
        return sys._getframe(1).f_code.co_name
    except Exception as e:
        logger.error(e)
        return 'NA'<|MERGE_RESOLUTION|>--- conflicted
+++ resolved
@@ -202,17 +202,15 @@
 
 
 def get_or_save_email_subscriber(email, source, send_slack_invite=True, profile=None):
-<<<<<<< HEAD
     # Prevent syncing for those who match the suppression list
     suppressions = EmailSupressionList.objects.all()
     for suppression in suppressions:
         if re.match(suppression, email):
             return None
-=======
+
     # GDPR fallback just in case
     if re.match("c.*d.*v.*c@g.*com", email):
         return None
->>>>>>> 806515f5
 
     from marketing.models import EmailSubscriber
     defaults = {'source': source, 'email': email}
